--- conflicted
+++ resolved
@@ -485,15 +485,6 @@
                                         getCodeModel(), GetCodeGenOptLevel());
 }
 
-<<<<<<< HEAD
-#if 0 /*  SEAHORN REMOVE */
-#ifdef LINK_POLLY_INTO_TOOLS
-namespace polly {
-void initializePollyPasses(llvm::PassRegistry &Registry);
-}
-#endif
-#endif
-=======
 #ifdef BUILD_EXAMPLES
 void initializeExampleIRTransforms(llvm::PassRegistry &Registry);
 #endif
@@ -520,7 +511,6 @@
   }
 }
 
->>>>>>> 6c495fdc
 //===----------------------------------------------------------------------===//
 // main for opt
 //
@@ -576,18 +566,12 @@
   initializeHardwareLoopsPass(Registry);
   initializeTypePromotionPass(Registry);
 
-<<<<<<< HEAD
   initializeSeaIndVarSimplifyLegacyPassPass(Registry);
   initializeSeaInstructionCombiningPassPass(Registry);
 
-#if 0 /*  SEAHORN REMOVE */
-#ifdef LINK_POLLY_INTO_TOOLS
-  polly::initializePollyPasses(Registry);
-=======
+
 #ifdef BUILD_EXAMPLES
   initializeExampleIRTransforms(Registry);
->>>>>>> 6c495fdc
-#endif
 #endif
 
   cl::ParseCommandLineOptions(argc, argv,
