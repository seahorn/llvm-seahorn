--- conflicted
+++ resolved
@@ -201,20 +201,10 @@
                                    DebugLogging));
         });
 }
-<<<<<<< HEAD
-#if 0 /*  SEAHORN REMOVE */
-#ifdef LINK_POLLY_INTO_TOOLS
-namespace polly {
-void RegisterPollyPasses(PassBuilder &);
-}
-#endif
-#endif
-=======
 
 #define HANDLE_EXTENSION(Ext)                                                  \
   llvm::PassPluginLibraryInfo get##Ext##PluginInfo();
 #include "llvm/Support/Extension.def"
->>>>>>> 6c495fdc
 
 bool llvm::runPassPipeline(StringRef Arg0, Module &M, TargetMachine *TM,
                            ToolOutputFile *Out, ToolOutputFile *ThinLTOLinkOut,
@@ -298,17 +288,9 @@
         return false;
       });
 
-<<<<<<< HEAD
-#if 0 /*  SEAHORN REMOVE */
-#ifdef LINK_POLLY_INTO_TOOLS
-  polly::RegisterPollyPasses(PB);
-#endif
-#endif
-=======
 #define HANDLE_EXTENSION(Ext)                                                  \
   get##Ext##PluginInfo().RegisterPassBuilderCallbacks(PB);
 #include "llvm/Support/Extension.def"
->>>>>>> 6c495fdc
 
   // Specially handle the alias analysis manager so that we can register
   // a custom pipeline of AA passes with it.
