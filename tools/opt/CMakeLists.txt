set(LLVM_LINK_COMPONENTS
  AllTargetsAsmParsers
  AllTargetsCodeGens
  AllTargetsDescs
  AllTargetsInfos
  AggressiveInstCombine
  Analysis
  BitWriter
  CodeGen
  Core
  Coroutines
  IPO
  IRReader
  InstCombine
  Instrumentation
  MC
  ObjCARCOpts
  Remarks
  ScalarOpts
  Support
  Target
  TransformUtils
  Vectorize
  Passes
  )

# Support plugins.
set(LLVM_NO_DEAD_STRIP 1)

add_llvm_tool(opt
  AnalysisWrappers.cpp
  BreakpointPrinter.cpp
  Debugify.cpp
  GraphPrinters.cpp
  NewPMDriver.cpp
  PassPrinters.cpp
  PrintSCC.cpp
  opt.cpp

  DEPENDS
  intrinsics_gen
  )
<<<<<<< HEAD
# TODO re-enable when ready
target_link_libraries(seaopt PRIVATE SeaLlvmIpo SeaInstCombine SeaLoops)
#target_link_libraries (seaopt SeaLlvmIpo SeaInstCombine SeaInstNondet SeaLoops)

set_target_properties(seaopt PROPERTIES ENABLE_EXPORTS 1)
install(TARGETS seaopt RUNTIME DESTINATION bin)


=======
export_executable_symbols(opt)
>>>>>>> c27dbdb9

if(WITH_POLLY AND LINK_POLLY_INTO_TOOLS)
  target_link_libraries(opt PRIVATE Polly)
endif(WITH_POLLY AND LINK_POLLY_INTO_TOOLS)<|MERGE_RESOLUTION|>--- conflicted
+++ resolved
@@ -27,8 +27,9 @@
 # Support plugins.
 set(LLVM_NO_DEAD_STRIP 1)
 
-add_llvm_tool(opt
+add_llvm_executable(seaopt
   AnalysisWrappers.cpp
+  CallGraphPrinterWrapper.cc
   BreakpointPrinter.cpp
   Debugify.cpp
   GraphPrinters.cpp
@@ -40,19 +41,12 @@
   DEPENDS
   intrinsics_gen
   )
-<<<<<<< HEAD
-# TODO re-enable when ready
+
 target_link_libraries(seaopt PRIVATE SeaLlvmIpo SeaInstCombine SeaLoops)
-#target_link_libraries (seaopt SeaLlvmIpo SeaInstCombine SeaInstNondet SeaLoops)
 
 set_target_properties(seaopt PROPERTIES ENABLE_EXPORTS 1)
 install(TARGETS seaopt RUNTIME DESTINATION bin)
 
-
-=======
-export_executable_symbols(opt)
->>>>>>> c27dbdb9
-
 if(WITH_POLLY AND LINK_POLLY_INTO_TOOLS)
   target_link_libraries(opt PRIVATE Polly)
 endif(WITH_POLLY AND LINK_POLLY_INTO_TOOLS)