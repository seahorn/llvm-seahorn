set(LLVM_LINK_COMPONENTS
  AllTargetsAsmParsers
  AllTargetsCodeGens
  AllTargetsDescs
  AllTargetsInfos
  AggressiveInstCombine
  Analysis
  AsmParser
  BitWriter
  CodeGen
  Core
  Coroutines
  Extensions
  IPO
  IRReader
  InstCombine
  Instrumentation
  MC
  ObjCARCOpts
  Remarks
  ScalarOpts
  Support
  Target
  TransformUtils
  Vectorize
  Passes
  )

add_llvm_executable(seaopt
  AnalysisWrappers.cpp
  CallGraphPrinterWrapper.cc
  BreakpointPrinter.cpp
  GraphPrinters.cpp
  NewPMDriver.cpp
  PassPrinters.cpp
  PrintSCC.cpp
  opt.cpp

<<<<<<< HEAD

=======
>>>>>>> f5c5eca8
  DEPENDS
  intrinsics_gen
  SUPPORT_PLUGINS
  )
<<<<<<< HEAD

export_executable_symbols(seaopt)

target_link_libraries(seaopt PRIVATE SeaLlvmIpo SeaInstCombine SeaLoops)

install(TARGETS seaopt RUNTIME DESTINATION bin)
=======
export_executable_symbols_for_plugins(opt)
>>>>>>> f5c5eca8

if(LLVM_BUILD_EXAMPLES)
    target_link_libraries(seaopt PRIVATE ExampleIRTransforms)
endif(LLVM_BUILD_EXAMPLES)<|MERGE_RESOLUTION|>--- conflicted
+++ resolved
@@ -36,24 +36,15 @@
   PrintSCC.cpp
   opt.cpp
 
-<<<<<<< HEAD
-
-=======
->>>>>>> f5c5eca8
   DEPENDS
   intrinsics_gen
   SUPPORT_PLUGINS
   )
-<<<<<<< HEAD
-
-export_executable_symbols(seaopt)
+export_executable_symbols_for_plugins(seaopt)
 
 target_link_libraries(seaopt PRIVATE SeaLlvmIpo SeaInstCombine SeaLoops)
 
 install(TARGETS seaopt RUNTIME DESTINATION bin)
-=======
-export_executable_symbols_for_plugins(opt)
->>>>>>> f5c5eca8
 
 if(LLVM_BUILD_EXAMPLES)
     target_link_libraries(seaopt PRIVATE ExampleIRTransforms)
