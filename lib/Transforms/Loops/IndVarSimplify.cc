--- conflicted
+++ resolved
@@ -93,23 +93,18 @@
 
 #define DEBUG_TYPE "sea-indvars"
 
-STATISTIC(NumWidened     , "Number of indvars widened");
-STATISTIC(NumReplaced    , "Number of exit values replaced");
-STATISTIC(NumLFTR        , "Number of loop exit tests replaced");
-STATISTIC(NumElimExt     , "Number of IV sign/zero extends eliminated");
-STATISTIC(NumElimIV      , "Number of congruent IVs eliminated");
+STATISTIC(NumWidened, "Number of indvars widened");
+STATISTIC(NumReplaced, "Number of exit values replaced");
+STATISTIC(NumLFTR, "Number of loop exit tests replaced");
+STATISTIC(NumElimExt, "Number of IV sign/zero extends eliminated");
+STATISTIC(NumElimIV, "Number of congruent IVs eliminated");
 
 // Trip count verification can be enabled by default under NDEBUG if we
 // implement a strong expression equivalence checker in SCEV. Until then, we
 // use the verify-indvars flag, which may assert in some cases.
 static cl::opt<bool> VerifyIndvars(
-<<<<<<< HEAD
     "seaopt-verify-indvars", cl::Hidden,
     cl::desc("Verify the ScalarEvolution result after running indvars"));
-=======
-  "verify-indvars", cl::Hidden,
-  cl::desc("Verify the ScalarEvolution result after running indvars"));
->>>>>>> 7506d4ce
 
 enum ReplaceExitVal { NeverRepl, OnlyCheapRepl, NoHardUse, AlwaysRepl };
 
@@ -125,7 +120,6 @@
                           "always replace exit value whenever possible")));
 
 static cl::opt<bool> UsePostIncrementRanges(
-<<<<<<< HEAD
     "seaopt-indvars-post-increment-ranges", cl::Hidden,
     cl::desc("Use post increment control-dependent ranges in SeaIndVarSimplify"),
     cl::init(true));
@@ -133,15 +127,6 @@
 static cl::opt<bool>
     DisableLFTR("seaopt-disable-lftr", cl::Hidden, cl::init(false),
                 cl::desc("Disable Linear Function Test Replace optimization"));
-=======
-  "indvars-post-increment-ranges", cl::Hidden,
-  cl::desc("Use post increment control-dependent ranges in IndVarSimplify"),
-  cl::init(true));
-
-static cl::opt<bool>
-DisableLFTR("disable-lftr", cl::Hidden, cl::init(false),
-            cl::desc("Disable Linear Function Test Replace optimization"));
->>>>>>> 7506d4ce
 
 namespace {
 
@@ -317,7 +302,7 @@
 ///   bar((double)i);
 bool SeaIndVarSimplify::handleFloatingPointIV(Loop *L, PHINode *PN) {
   unsigned IncomingEdge = L->contains(PN->getIncomingBlock(0));
-  unsigned BackEdge     = IncomingEdge^1;
+  unsigned BackEdge = IncomingEdge ^ 1;
 
   // Check incoming value.
   auto *InitValueVal = dyn_cast<ConstantFP>(PN->getIncomingValue(IncomingEdge));
@@ -415,7 +400,7 @@
     if (InitValue >= ExitValue)
       return false;
 
-    uint32_t Range = uint32_t(ExitValue-InitValue);
+    uint32_t Range = uint32_t(ExitValue - InitValue);
     // Check for infinite loop, either:
     // while (i <= Exit) or until (i > Exit)
     if (NewPred == CmpInst::ICMP_SLE || NewPred == CmpInst::ICMP_SGT) {
@@ -433,7 +418,7 @@
 
     // If the stride would wrap around the i32 before exiting, we can't
     // transform the IV.
-    if (Leftover != 0 && int32_t(ExitValue+IncValue) < ExitValue)
+    if (Leftover != 0 && int32_t(ExitValue + IncValue) < ExitValue)
       return false;
   } else {
     // If we have a negative stride, we require the init to be greater than the
@@ -441,7 +426,7 @@
     if (InitValue <= ExitValue)
       return false;
 
-    uint32_t Range = uint32_t(InitValue-ExitValue);
+    uint32_t Range = uint32_t(InitValue - ExitValue);
     // Check for infinite loop, either:
     // while (i >= Exit) or until (i < Exit)
     if (NewPred == CmpInst::ICMP_SGE || NewPred == CmpInst::ICMP_SLT) {
@@ -459,25 +444,25 @@
 
     // If the stride would wrap around the i32 before exiting, we can't
     // transform the IV.
-    if (Leftover != 0 && int32_t(ExitValue+IncValue) > ExitValue)
+    if (Leftover != 0 && int32_t(ExitValue + IncValue) > ExitValue)
       return false;
   }
 
   IntegerType *Int32Ty = Type::getInt32Ty(PN->getContext());
 
   // Insert new integer induction variable.
-  PHINode *NewPHI = PHINode::Create(Int32Ty, 2, PN->getName()+".int", PN);
+  PHINode *NewPHI = PHINode::Create(Int32Ty, 2, PN->getName() + ".int", PN);
   NewPHI->addIncoming(ConstantInt::get(Int32Ty, InitValue),
                       PN->getIncomingBlock(IncomingEdge));
 
   Value *NewAdd =
-    BinaryOperator::CreateAdd(NewPHI, ConstantInt::get(Int32Ty, IncValue),
-                              Incr->getName()+".int", Incr);
+      BinaryOperator::CreateAdd(NewPHI, ConstantInt::get(Int32Ty, IncValue),
+                                Incr->getName() + ".int", Incr);
   NewPHI->addIncoming(NewAdd, PN->getIncomingBlock(BackEdge));
 
   ICmpInst *NewCompare = new ICmpInst(TheBr, NewPred, NewAdd,
                                       ConstantInt::get(Int32Ty, ExitValue),
-                                      Compare->getName());
+                   Compare->getName());
 
   // In the following deletions, PN may become dead and may be deleted.
   // Use a WeakTrackingVH to observe whether this happens.
@@ -559,12 +544,7 @@
 // As a side effect, reduces the amount of IV processing within the loop.
 //===----------------------------------------------------------------------===//
 
-<<<<<<< HEAD
-bool SeaIndVarSimplify::hasHardUserWithinLoop(const Loop *L,
-                                           const Instruction *I) const {
-=======
-bool IndVarSimplify::hasHardUserWithinLoop(const Loop *L, const Instruction *I) const {
->>>>>>> 7506d4ce
+bool SeaIndVarSimplify::hasHardUserWithinLoop(const Loop *L, const Instruction *I) const {
   SmallPtrSet<const Instruction *, 8> Visited;
   SmallVector<const Instruction *, 8> WorkList;
   Visited.insert(I);
@@ -602,7 +582,7 @@
   assert(L->isRecursivelyLCSSAForm(*DT, *LI) &&
          "Indvars did not preserve LCSSA!");
 
-  SmallVector<BasicBlock*, 8> ExitBlocks;
+  SmallVector<BasicBlock *, 8> ExitBlocks;
   L->getUniqueExitBlocks(ExitBlocks);
 
   SmallVector<RewritePhi, 8> RewritePhiSet;
@@ -933,8 +913,8 @@
   // induction variable when necessary.
   if (TTI &&
       TTI->getArithmeticInstrCost(Instruction::Add, Ty) >
-          TTI->getArithmeticInstrCost(Instruction::Add,
-                                      Cast->getOperand(0)->getType())) {
+                 TTI->getArithmeticInstrCost(Instruction::Add,
+                                             Cast->getOperand(0)->getType())) {
     return;
   }
 
@@ -983,10 +963,10 @@
   Type *WideType;
 
   // Context
-  LoopInfo        *LI;
-  Loop            *L;
+  LoopInfo *LI;
+  Loop *L;
   ScalarEvolution *SE;
-  DominatorTree   *DT;
+  DominatorTree *DT;
 
   // Does the module have any calls to the llvm.experimental.guard intrinsic
   // at all? If not we can avoid scanning instructions looking for guards.
@@ -998,7 +978,7 @@
   const SCEV *WideIncExpr = nullptr;
   SmallVectorImpl<WeakTrackingVH> &DeadInsts;
 
-  SmallPtrSet<Instruction *,16> Widened;
+  SmallPtrSet<Instruction *, 16> Widened;
   SmallVector<NarrowIVDefUse, 8> NarrowIVUsers;
 
   enum ExtendKind { ZeroExtended, SignExtended, Unknown };
@@ -1023,7 +1003,7 @@
     auto It = PostIncRangeInfos.find(Key);
     return It == PostIncRangeInfos.end()
                ? Optional<ConstantRange>(None)
-               : Optional<ConstantRange>(It->second);
+                                         : Optional<ConstantRange>(It->second);
   }
 
   void calculatePostIncRanges(PHINode *OrigPhi);
@@ -1282,14 +1262,14 @@
 
   const SCEV *ExtendOperExpr = nullptr;
   const OverflowingBinaryOperator *OBO =
-    cast<OverflowingBinaryOperator>(DU.NarrowUse);
+      cast<OverflowingBinaryOperator>(DU.NarrowUse);
   ExtendKind ExtKind = getExtendKind(DU.NarrowDef);
   if (ExtKind == SignExtended && OBO->hasNoSignedWrap())
     ExtendOperExpr = SE->getSignExtendExpr(
-      SE->getSCEV(DU.NarrowUse->getOperand(ExtendOperIdx)), WideType);
-  else if(ExtKind == ZeroExtended && OBO->hasNoUnsignedWrap())
+        SE->getSCEV(DU.NarrowUse->getOperand(ExtendOperIdx)), WideType);
+  else if (ExtKind == ZeroExtended && OBO->hasNoUnsignedWrap())
     ExtendOperExpr = SE->getZeroExtendExpr(
-      SE->getSCEV(DU.NarrowUse->getOperand(ExtendOperIdx)), WideType);
+        SE->getSCEV(DU.NarrowUse->getOperand(ExtendOperIdx)), WideType);
   else
     return {nullptr, Unknown};
 
@@ -1446,14 +1426,14 @@
 
   const SCEV *ExtendOperExpr = nullptr;
   const OverflowingBinaryOperator *OBO =
-    cast<OverflowingBinaryOperator>(NarrowUse);
+      cast<OverflowingBinaryOperator>(NarrowUse);
   ExtendKind ExtKind = getExtendKind(NarrowDef);
   if (ExtKind == SignExtended && OBO->hasNoSignedWrap())
     ExtendOperExpr = SE->getSignExtendExpr(
-      SE->getSCEV(NarrowUse->getOperand(ExtendOperIdx)), WideType);
+        SE->getSCEV(NarrowUse->getOperand(ExtendOperIdx)), WideType);
   else if (ExtKind == ZeroExtended && OBO->hasNoUnsignedWrap())
     ExtendOperExpr = SE->getZeroExtendExpr(
-      SE->getSCEV(NarrowUse->getOperand(ExtendOperIdx)), WideType);
+        SE->getSCEV(NarrowUse->getOperand(ExtendOperIdx)), WideType);
   else
     return false;
 
@@ -1791,7 +1771,7 @@
     // Propagate the debug location associated with the original loop increment
     // to the new (widened) increment.
     auto *OrigInc =
-      cast<Instruction>(OrigPhi->getIncomingValueForBlock(LatchBlock));
+        cast<Instruction>(OrigPhi->getIncomingValueForBlock(LatchBlock));
     WideInc->setDebugLoc(OrigInc->getDebugLoc());
   }
 
@@ -1799,7 +1779,7 @@
   ++NumWidened;
 
   // Traverse the def-use chain using a worklist starting at the original IV.
-  assert(Widened.empty() && NarrowIVUsers.empty() && "expect initial state" );
+  assert(Widened.empty() && NarrowIVUsers.empty() && "expect initial state");
 
   Widened.insert(OrigPhi);
   pushNarrowIVUsers(OrigPhi, WidePhi);
@@ -1857,9 +1837,9 @@
 
     auto CmpRHSRange = SE->getSignedRange(SE->getSCEV(CmpRHS));
     auto CmpConstrainedLHSRange =
-            ConstantRange::makeAllowedICmpRegion(P, CmpRHSRange);
+        ConstantRange::makeAllowedICmpRegion(P, CmpRHSRange);
     auto NarrowDefRange =
-            CmpConstrainedLHSRange.addWithNoSignedWrap(*NarrowDefRHS);
+        CmpConstrainedLHSRange.addWithNoSignedWrap(*NarrowDefRHS);
 
     updatePostIncRangeInfo(NarrowDef, NarrowUser, NarrowDefRange);
   };
@@ -1898,7 +1878,7 @@
     auto *TrueSuccessor = BI->getSuccessor(0);
     auto *FalseSuccessor = BI->getSuccessor(1);
 
-    auto DominatesNarrowUser = [this, NarrowUser] (BasicBlockEdge BBE) {
+    auto DominatesNarrowUser = [this, NarrowUser](BasicBlockEdge BBE) {
       return BBE.isSingleEdge() &&
              DT->dominates(BBE, NarrowUser->getParent());
     };
@@ -1960,7 +1940,7 @@
   SeaIndVarSimplifyVisitor(PHINode *IV, ScalarEvolution *SCEV,
                         const TargetTransformInfo *TTI,
                         const DominatorTree *DTree)
-    : SE(SCEV), TTI(TTI), IVPhi(IV) {
+      : SE(SCEV), TTI(TTI), IVPhi(IV) {
     DT = DTree;
     WI.NarrowIV = IVPhi;
   }
@@ -1976,20 +1956,16 @@
 /// candidates for simplification.
 ///
 /// Sign/Zero extend elimination is interleaved with IV simplification.
-<<<<<<< HEAD
-bool SeaIndVarSimplify::simplifyAndExtend(Loop *L, SCEVExpander &Rewriter,
-=======
-bool IndVarSimplify::simplifyAndExtend(Loop *L,
+bool SeaIndVarSimplify::simplifyAndExtend(Loop *L,
                                        SCEVExpander &Rewriter,
->>>>>>> 7506d4ce
                                        LoopInfo *LI) {
   SmallVector<WideIVInfo, 8> WideIVs;
 
   auto *GuardDecl = L->getBlocks()[0]->getModule()->getFunction(
-          Intrinsic::getName(Intrinsic::experimental_guard));
+      Intrinsic::getName(Intrinsic::experimental_guard));
   bool HasGuards = GuardDecl && !GuardDecl->use_empty();
 
-  SmallVector<PHINode*, 8> LoopPhis;
+  SmallVector<PHINode *, 8> LoopPhis;
   for (BasicBlock::iterator I = L->getHeader()->begin(); isa<PHINode>(I); ++I) {
     LoopPhis.push_back(cast<PHINode>(I));
   }
@@ -2017,7 +1993,7 @@
       if (Visitor.WI.WidestNativeType) {
         WideIVs.push_back(Visitor.WI);
       }
-    } while(!LoopPhis.empty());
+    } while (!LoopPhis.empty());
 
     for (; !WideIVs.empty(); WideIVs.pop_back()) {
       WidenIV Widener(WideIVs.back(), LI, SE, DT, DeadInsts, HasGuards);
@@ -2180,7 +2156,7 @@
 /// Recursive helper for hasConcreteDef(). Unfortunately, this currently boils
 /// down to checking that all operands are constant and listing instructions
 /// that may hide undef.
-static bool hasConcreteDefImpl(Value *V, SmallPtrSetImpl<Value*> &Visited,
+static bool hasConcreteDefImpl(Value *V, SmallPtrSetImpl<Value *> &Visited,
                                unsigned Depth) {
   if (isa<Constant>(V))
     return !isa<UndefValue>(V);
@@ -2195,14 +2171,14 @@
     return false;
 
   // Load and return values may be undef.
-  if(I->mayReadFromMemory() || isa<CallInst>(I) || isa<InvokeInst>(I))
+  if (I->mayReadFromMemory() || isa<CallInst>(I) || isa<InvokeInst>(I))
     return false;
 
   // Optimistically handle other instructions.
   for (Value *Op : I->operands()) {
     if (!Visited.insert(Op).second)
       continue;
-    if (!hasConcreteDefImpl(Op, Visited, Depth+1))
+    if (!hasConcreteDefImpl(Op, Visited, Depth + 1))
       return false;
   }
   return true;
@@ -2214,7 +2190,7 @@
 /// TODO: If we decide that this is a good approach to checking for undef, we
 /// may factor it into a common location.
 static bool hasConcreteDef(Value *V) {
-  SmallPtrSet<Value*, 8> Visited;
+  SmallPtrSet<Value *, 8> Visited;
   Visited.insert(V);
   return hasConcreteDefImpl(V, Visited, 0);
 }
@@ -2288,7 +2264,7 @@
       continue;
 
     const auto *AR = dyn_cast<SCEVAddRecExpr>(SE->getSCEV(Phi));
-    
+
     // AR may be a pointer type, while BECount is an integer type.
     // AR may be wider than BECount. With eq/ne tests overflow is immaterial.
     // AR may not be a narrower type, or we may never exit.
@@ -2301,12 +2277,12 @@
     if (!hasConcreteDef(Phi)) {
       // We explicitly allow unknown phis as long as they are already used by
       // the loop exit test.  This is legal since performing LFTR could not
-      // increase the number of undef users. 
+      // increase the number of undef users.
       Value *IncPhi = Phi->getIncomingValueForBlock(LatchBlock);
       if (!isLoopExitTestBasedOn(Phi, ExitingBB) &&
           !isLoopExitTestBasedOn(IncPhi, ExitingBB))
-        continue;
-    }
+          continue;
+        }
 
     // Avoid introducing undefined behavior due to poison which didn't exist in
     // the original program.  (Annoyingly, the rules for poison and undef
@@ -2398,7 +2374,7 @@
     // IVInit integer and ExitCount pointer would only occur if a canonical IV
     // were generated on top of case #2, which is not expected.
 
-    assert(AR->getStepRecurrence(*SE)->isOne() && "only handles unit stride");
+      assert(AR->getStepRecurrence(*SE)->isOne() && "only handles unit stride");
     // For unit stride, IVCount = Start + ExitCount with 2's complement
     // overflow.
 
@@ -2438,13 +2414,6 @@
 /// able to rewrite the exit tests of any loop where the SCEV analysis can
 /// determine a loop-invariant trip count of the loop, which is actually a much
 /// broader range than just linear tests.
-<<<<<<< HEAD
-bool SeaIndVarSimplify::linearFunctionTestReplace(Loop *L,
-                                               const SCEV *BackedgeTakenCount,
-                                               PHINode *IndVar,
-                                               SCEVExpander &Rewriter) {
-  assert(canExpandBackedgeTakenCount(L, SE, Rewriter) && "precondition");
-=======
 bool IndVarSimplify::
 linearFunctionTestReplace(Loop *L, BasicBlock *ExitingBB,
                           const SCEV *ExitCount,
@@ -2453,7 +2422,6 @@
   assert(isLoopCounter(IndVar, L, SE));
   Instruction * const IncVar =
     cast<Instruction>(IndVar->getIncomingValueForBlock(L->getLoopLatch()));
->>>>>>> 7506d4ce
 
   // Initialize CmpIndVar to the preincremented IV.
   Value *CmpIndVar = IndVar;
@@ -2509,7 +2477,7 @@
   if (L->contains(BI->getSuccessor(0)))
     {
 #if 0 /* SEAHORN REPLACE  */
-      P = ICmpInst::ICMP_NE;
+    P = ICmpInst::ICMP_NE;
 #else
       P = ICmpInst::ICMP_SLT;
 #endif
@@ -2517,7 +2485,6 @@
   else
     P = ICmpInst::ICMP_EQ;
 
-<<<<<<< HEAD
   LLVM_DEBUG(dbgs() << "INDVARS: Rewriting loop exit condition to:\n"
                     << "      LHS:" << *CmpIndVar << '\n'
 #if 0
@@ -2529,8 +2496,6 @@
                     << "      RHS:\t" << *ExitCnt << "\n"
                     << "  IVCount:\t" << *IVCount << "\n");
 
-=======
->>>>>>> 7506d4ce
   IRBuilder<> Builder(BI);
 
   // The new loop exit condition should reuse the debug location of the
@@ -2554,26 +2519,26 @@
     // the other side of the comparison instead.  We still evaluate the limit
     // in the narrower bitwidth, we just prefer a zext/sext outside the loop to
     // a truncate within in.  
-    bool Extended = false;
-    const SCEV *IV = SE->getSCEV(CmpIndVar);
+      bool Extended = false;
+      const SCEV *IV = SE->getSCEV(CmpIndVar);
     const SCEV *TruncatedIV = SE->getTruncateExpr(SE->getSCEV(CmpIndVar),
                                                   ExitCnt->getType());
     const SCEV *ZExtTrunc =
       SE->getZeroExtendExpr(TruncatedIV, CmpIndVar->getType());
-    
-    if (ZExtTrunc == IV) {
-      Extended = true;
+
+      if (ZExtTrunc == IV) {
+        Extended = true;
       ExitCnt = Builder.CreateZExt(ExitCnt, IndVar->getType(),
                                    "wide.trip.count");
-    } else {
+      } else {
       const SCEV *SExtTrunc =
         SE->getSignExtendExpr(TruncatedIV, CmpIndVar->getType());
-      if (SExtTrunc == IV) {
-        Extended = true;
+        if (SExtTrunc == IV) {
+          Extended = true;
         ExitCnt = Builder.CreateSExt(ExitCnt, IndVar->getType(),
                                      "wide.trip.count");
+        }
       }
-    }
 
     if (Extended) {
       bool Discard;
@@ -2581,7 +2546,7 @@
     } else 
       CmpIndVar = Builder.CreateTrunc(CmpIndVar, ExitCnt->getType(),
                                       "lftr.wideiv");
-  }
+    }
   LLVM_DEBUG(dbgs() << "INDVARS: Rewriting loop exit condition to:\n"
                     << "      LHS:" << *CmpIndVar << '\n'
                     << "       op:\t" << (P == ICmpInst::ICMP_NE ? "!=" : "==")
@@ -2697,7 +2662,7 @@
   return MadeAnyChanges;
 }
 
-bool IndVarSimplify::optimizeLoopExits(Loop *L) {
+bool SeaIndVarSimplify::optimizeLoopExits(Loop *L) {
   SmallVector<BasicBlock*, 16> ExitingBlocks;
   L->getExitingBlocks(ExitingBlocks);
 
