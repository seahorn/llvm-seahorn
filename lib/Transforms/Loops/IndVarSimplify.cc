--- conflicted
+++ resolved
@@ -93,11 +93,10 @@
 #include <utility>
 
 using namespace llvm;
-<<<<<<< HEAD
+using namespace PatternMatch;
+
 using namespace llvm_seahorn;
-=======
-using namespace PatternMatch;
->>>>>>> ee166c0d
+
 
 #define DEBUG_TYPE "sea-indvars"
 
@@ -147,13 +146,7 @@
 
 namespace {
 
-<<<<<<< HEAD
-struct RewritePhi;
-
 class SeaIndVarSimplify {
-=======
-class IndVarSimplify {
->>>>>>> ee166c0d
   LoopInfo *LI;
   ScalarEvolution *SE;
   DominatorTree *DT;
@@ -1348,7 +1341,7 @@
   auto *NewCond =
       ConstantInt::get(OldCond->getType(), IsTaken ? ExitIfTrue : !ExitIfTrue);
   replaceExitCond(BI, NewCond, DeadInsts);
-    }
+}
 
 static void replaceLoopPHINodesWithPreheaderValues(
     Loop *L, SmallVectorImpl<WeakTrackingVH> &DeadInsts) {
@@ -1377,7 +1370,7 @@
   auto *NewCond = Builder.CreateICmp(InvariantPred, LHSV, RHSV,
                                      BI->getCondition()->getName());
   replaceExitCond(BI, NewCond, DeadInsts);
-  }
+}
 
 static bool optimizeLoopExitWithUnknownExitCount(
     const Loop *L, BranchInst *BI, BasicBlock *ExitingBB,
@@ -1446,9 +1439,6 @@
   return true;
 }
 
-<<<<<<< HEAD
-bool SeaIndVarSimplify::optimizeLoopExits(Loop *L, SCEVExpander &Rewriter) {
-=======
 bool IndVarSimplify::canonicalizeExitCondition(Loop *L) {
   // Note: This is duplicating a particular part on SimplifyIndVars reasoning.
   // We need to duplicate it because given icmp zext(small-iv), C, IVUsers
@@ -1583,8 +1573,7 @@
   return Changed;
 }
 
-bool IndVarSimplify::optimizeLoopExits(Loop *L, SCEVExpander &Rewriter) {
->>>>>>> ee166c0d
+bool SeaIndVarSimplify::optimizeLoopExits(Loop *L, SCEVExpander &Rewriter) {
   SmallVector<BasicBlock*, 16> ExitingBlocks;
   L->getExitingBlocks(ExitingBlocks);
 
@@ -1621,7 +1610,7 @@
   if (isa<SCEVCouldNotCompute>(MaxExitCount))
     return false;
 
-  // Visit our exit blocks in order of dominance.  We know from the fact that
+  // Visit our exit blocks in order of dominance. We know from the fact that
   // all exits must dominate the latch, so there is a total dominance order
   // between them.
   llvm::sort(ExitingBlocks, [&](BasicBlock *A, BasicBlock *B) {
@@ -1635,7 +1624,7 @@
                         "expected total dominance order!");
                  return false;
                }
-             });
+  });
 #ifdef ASSERT
   for (unsigned i = 1; i < ExitingBlocks.size(); i++) {
     assert(DT->dominates(ExitingBlocks[i-1], ExitingBlocks[i]));
