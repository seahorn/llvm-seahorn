--- conflicted
+++ resolved
@@ -84,11 +84,7 @@
                         false, MaxHeaderSize, true /*  IsUtilMode */);
   }
 };
-<<<<<<< HEAD
 } // namespace
-=======
-} // end namespace
->>>>>>> b772a468
 
 char SeaLoopRotateLegacyPass::ID = 0;
 INITIALIZE_PASS_BEGIN(SeaLoopRotateLegacyPass, "sea-loop-rotate", "Rotate Loops",
@@ -102,4 +98,4 @@
 
 Pass *llvm_seahorn::createLoopRotatePass(int MaxHeaderSize) {
   return new SeaLoopRotateLegacyPass(MaxHeaderSize);
-}
+}