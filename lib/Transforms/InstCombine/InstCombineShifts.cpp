//===- InstCombineShifts.cpp ----------------------------------------------===//
//
// Part of the LLVM Project, under the Apache License v2.0 with LLVM Exceptions.
// See https://llvm.org/LICENSE.txt for license information.
// SPDX-License-Identifier: Apache-2.0 WITH LLVM-exception
//
//===----------------------------------------------------------------------===//
//
// This file implements the visitShl, visitLShr, and visitAShr functions.
//
//===----------------------------------------------------------------------===//

#include "InstCombineInternal.h"
#include "llvm/Analysis/ConstantFolding.h"
#include "llvm/Analysis/InstructionSimplify.h"
#include "llvm/IR/IntrinsicInst.h"
#include "llvm/IR/PatternMatch.h"
#include "llvm/Transforms/InstCombine/InstCombiner.h"
using namespace llvm;
using namespace llvm_seahorn;
using namespace PatternMatch;

#define DEBUG_TYPE "sea-instcombine"

static bool canTryToConstantAddTwoShiftAmounts(Value *Sh0, Value *ShAmt0, Value *Sh1,
                                        Value *ShAmt1) {
  // We have two shift amounts from two different shifts. The types of those
  // shift amounts may not match. If that's the case let's bailout now..
  if (ShAmt0->getType() != ShAmt1->getType())
    return false;

  // As input, we have the following pattern:
  //   Sh0 (Sh1 X, Q), K
  // We want to rewrite that as:
  //   Sh x, (Q+K)  iff (Q+K) u< bitwidth(x)
  // While we know that originally (Q+K) would not overflow
  // (because  2 * (N-1) u<= iN -1), we have looked past extensions of
  // shift amounts. so it may now overflow in smaller bitwidth.
  // To ensure that does not happen, we need to ensure that the total maximal
  // shift amount is still representable in that smaller bit width.
  unsigned MaximalPossibleTotalShiftAmount =
      (Sh0->getType()->getScalarSizeInBits() - 1) +
      (Sh1->getType()->getScalarSizeInBits() - 1);
  APInt MaximalRepresentableShiftAmount =
      APInt::getAllOnes(ShAmt0->getType()->getScalarSizeInBits());
  return MaximalRepresentableShiftAmount.uge(MaximalPossibleTotalShiftAmount);
}

// Given pattern:
//   (x shiftopcode Q) shiftopcode K
// we should rewrite it as
//   x shiftopcode (Q+K)  iff (Q+K) u< bitwidth(x) and
//
// This is valid for any shift, but they must be identical, and we must be
// careful in case we have (zext(Q)+zext(K)) and look past extensions,
// (Q+K) must not overflow or else (Q+K) u< bitwidth(x) is bogus.
//
// AnalyzeForSignBitExtraction indicates that we will only analyze whether this
// pattern has any 2 right-shifts that sum to 1 less than original bit width.
Value *SeaInstCombinerImpl::reassociateShiftAmtsOfTwoSameDirectionShifts(
    BinaryOperator *Sh0, const SimplifyQuery &SQ,
    bool AnalyzeForSignBitExtraction) {
  // Look for a shift of some instruction, ignore zext of shift amount if any.
  Instruction *Sh0Op0;
  Value *ShAmt0;
  if (!match(Sh0,
             m_Shift(m_Instruction(Sh0Op0), m_ZExtOrSelf(m_Value(ShAmt0)))))
    return nullptr;

  // If there is a truncation between the two shifts, we must make note of it
  // and look through it. The truncation imposes additional constraints on the
  // transform.
  Instruction *Sh1;
  Value *Trunc = nullptr;
  match(Sh0Op0,
        m_CombineOr(m_CombineAnd(m_Trunc(m_Instruction(Sh1)), m_Value(Trunc)),
                    m_Instruction(Sh1)));

  // Inner shift: (x shiftopcode ShAmt1)
  // Like with other shift, ignore zext of shift amount if any.
  Value *X, *ShAmt1;
  if (!match(Sh1, m_Shift(m_Value(X), m_ZExtOrSelf(m_Value(ShAmt1)))))
    return nullptr;

  // Verify that it would be safe to try to add those two shift amounts.
  if (!canTryToConstantAddTwoShiftAmounts(Sh0, ShAmt0, Sh1, ShAmt1))
    return nullptr;

  // We are only looking for signbit extraction if we have two right shifts.
  bool HadTwoRightShifts = match(Sh0, m_Shr(m_Value(), m_Value())) &&
                           match(Sh1, m_Shr(m_Value(), m_Value()));
  // ... and if it's not two right-shifts, we know the answer already.
  if (AnalyzeForSignBitExtraction && !HadTwoRightShifts)
    return nullptr;

  // The shift opcodes must be identical, unless we are just checking whether
  // this pattern can be interpreted as a sign-bit-extraction.
  Instruction::BinaryOps ShiftOpcode = Sh0->getOpcode();
  bool IdenticalShOpcodes = Sh0->getOpcode() == Sh1->getOpcode();
  if (!IdenticalShOpcodes && !AnalyzeForSignBitExtraction)
    return nullptr;

  // If we saw truncation, we'll need to produce extra instruction,
  // and for that one of the operands of the shift must be one-use,
  // unless of course we don't actually plan to produce any instructions here.
  if (Trunc && !AnalyzeForSignBitExtraction &&
      !match(Sh0, m_c_BinOp(m_OneUse(m_Value()), m_Value())))
    return nullptr;

  // Can we fold (ShAmt0+ShAmt1) ?
  auto *NewShAmt = dyn_cast_or_null<Constant>(
      SimplifyAddInst(ShAmt0, ShAmt1, /*isNSW=*/false, /*isNUW=*/false,
                      SQ.getWithInstruction(Sh0)));
  if (!NewShAmt)
    return nullptr; // Did not simplify.
  unsigned NewShAmtBitWidth = NewShAmt->getType()->getScalarSizeInBits();
  unsigned XBitWidth = X->getType()->getScalarSizeInBits();
  // Is the new shift amount smaller than the bit width of inner/new shift?
  if (!match(NewShAmt, m_SpecificInt_ICMP(ICmpInst::Predicate::ICMP_ULT,
                                          APInt(NewShAmtBitWidth, XBitWidth))))
    return nullptr; // FIXME: could perform constant-folding.

  // If there was a truncation, and we have a right-shift, we can only fold if
  // we are left with the original sign bit. Likewise, if we were just checking
  // that this is a sighbit extraction, this is the place to check it.
  // FIXME: zero shift amount is also legal here, but we can't *easily* check
  // more than one predicate so it's not really worth it.
  if (HadTwoRightShifts && (Trunc || AnalyzeForSignBitExtraction)) {
    // If it's not a sign bit extraction, then we're done.
    if (!match(NewShAmt,
               m_SpecificInt_ICMP(ICmpInst::Predicate::ICMP_EQ,
                                  APInt(NewShAmtBitWidth, XBitWidth - 1))))
      return nullptr;
    // If it is, and that was the question, return the base value.
    if (AnalyzeForSignBitExtraction)
      return X;
  }

  assert(IdenticalShOpcodes && "Should not get here with different shifts.");

  // All good, we can do this fold.
  NewShAmt = ConstantExpr::getZExtOrBitCast(NewShAmt, X->getType());

  BinaryOperator *NewShift = BinaryOperator::Create(ShiftOpcode, X, NewShAmt);

  // The flags can only be propagated if there wasn't a trunc.
  if (!Trunc) {
    // If the pattern did not involve trunc, and both of the original shifts
    // had the same flag set, preserve the flag.
    if (ShiftOpcode == Instruction::BinaryOps::Shl) {
      NewShift->setHasNoUnsignedWrap(Sh0->hasNoUnsignedWrap() &&
                                     Sh1->hasNoUnsignedWrap());
      NewShift->setHasNoSignedWrap(Sh0->hasNoSignedWrap() &&
                                   Sh1->hasNoSignedWrap());
    } else {
      NewShift->setIsExact(Sh0->isExact() && Sh1->isExact());
    }
  }

  Instruction *Ret = NewShift;
  if (Trunc) {
    Builder.Insert(NewShift);
    Ret = CastInst::Create(Instruction::Trunc, NewShift, Sh0->getType());
  }

  return Ret;
}

// If we have some pattern that leaves only some low bits set, and then performs
// left-shift of those bits, if none of the bits that are left after the final
// shift are modified by the mask, we can omit the mask.
//
// There are many variants to this pattern:
//   a)  (x & ((1 << MaskShAmt) - 1)) << ShiftShAmt
//   b)  (x & (~(-1 << MaskShAmt))) << ShiftShAmt
//   c)  (x & (-1 l>> MaskShAmt)) << ShiftShAmt
//   d)  (x & ((-1 << MaskShAmt) l>> MaskShAmt)) << ShiftShAmt
//   e)  ((x << MaskShAmt) l>> MaskShAmt) << ShiftShAmt
//   f)  ((x << MaskShAmt) a>> MaskShAmt) << ShiftShAmt
// All these patterns can be simplified to just:
//   x << ShiftShAmt
// iff:
//   a,b)     (MaskShAmt+ShiftShAmt) u>= bitwidth(x)
//   c,d,e,f) (ShiftShAmt-MaskShAmt) s>= 0 (i.e. ShiftShAmt u>= MaskShAmt)
static Instruction *
dropRedundantMaskingOfLeftShiftInput(BinaryOperator *OuterShift,
                                     const SimplifyQuery &Q,
                                     InstCombiner::BuilderTy &Builder) {
  assert(OuterShift->getOpcode() == Instruction::BinaryOps::Shl &&
         "The input must be 'shl'!");

  Value *Masked, *ShiftShAmt;
  match(OuterShift,
        m_Shift(m_Value(Masked), m_ZExtOrSelf(m_Value(ShiftShAmt))));

  // *If* there is a truncation between an outer shift and a possibly-mask,
  // then said truncation *must* be one-use, else we can't perform the fold.
  Value *Trunc;
  if (match(Masked, m_CombineAnd(m_Trunc(m_Value(Masked)), m_Value(Trunc))) &&
      !Trunc->hasOneUse())
    return nullptr;

  Type *NarrowestTy = OuterShift->getType();
  Type *WidestTy = Masked->getType();
  bool HadTrunc = WidestTy != NarrowestTy;

  // The mask must be computed in a type twice as wide to ensure
  // that no bits are lost if the sum-of-shifts is wider than the base type.
  Type *ExtendedTy = WidestTy->getExtendedType();

  Value *MaskShAmt;

  // ((1 << MaskShAmt) - 1)
  auto MaskA = m_Add(m_Shl(m_One(), m_Value(MaskShAmt)), m_AllOnes());
  // (~(-1 << maskNbits))
  auto MaskB = m_Xor(m_Shl(m_AllOnes(), m_Value(MaskShAmt)), m_AllOnes());
  // (-1 l>> MaskShAmt)
  auto MaskC = m_LShr(m_AllOnes(), m_Value(MaskShAmt));
  // ((-1 << MaskShAmt) l>> MaskShAmt)
  auto MaskD =
      m_LShr(m_Shl(m_AllOnes(), m_Value(MaskShAmt)), m_Deferred(MaskShAmt));

  Value *X;
  Constant *NewMask;

  if (match(Masked, m_c_And(m_CombineOr(MaskA, MaskB), m_Value(X)))) {
    // Peek through an optional zext of the shift amount.
    match(MaskShAmt, m_ZExtOrSelf(m_Value(MaskShAmt)));

    // Verify that it would be safe to try to add those two shift amounts.
    if (!canTryToConstantAddTwoShiftAmounts(OuterShift, ShiftShAmt, Masked,
                                            MaskShAmt))
      return nullptr;

    // Can we simplify (MaskShAmt+ShiftShAmt) ?
    auto *SumOfShAmts = dyn_cast_or_null<Constant>(SimplifyAddInst(
        MaskShAmt, ShiftShAmt, /*IsNSW=*/false, /*IsNUW=*/false, Q));
    if (!SumOfShAmts)
      return nullptr; // Did not simplify.
    // In this pattern SumOfShAmts correlates with the number of low bits
    // that shall remain in the root value (OuterShift).

    // An extend of an undef value becomes zero because the high bits are never
    // completely unknown. Replace the `undef` shift amounts with final
    // shift bitwidth to ensure that the value remains undef when creating the
    // subsequent shift op.
    SumOfShAmts = Constant::replaceUndefsWith(
        SumOfShAmts, ConstantInt::get(SumOfShAmts->getType()->getScalarType(),
                                      ExtendedTy->getScalarSizeInBits()));
    auto *ExtendedSumOfShAmts = ConstantExpr::getZExt(SumOfShAmts, ExtendedTy);
    // And compute the mask as usual: ~(-1 << (SumOfShAmts))
    auto *ExtendedAllOnes = ConstantExpr::getAllOnesValue(ExtendedTy);
    auto *ExtendedInvertedMask =
        ConstantExpr::getShl(ExtendedAllOnes, ExtendedSumOfShAmts);
    NewMask = ConstantExpr::getNot(ExtendedInvertedMask);
  } else if (match(Masked, m_c_And(m_CombineOr(MaskC, MaskD), m_Value(X))) ||
             match(Masked, m_Shr(m_Shl(m_Value(X), m_Value(MaskShAmt)),
                                 m_Deferred(MaskShAmt)))) {
    // Peek through an optional zext of the shift amount.
    match(MaskShAmt, m_ZExtOrSelf(m_Value(MaskShAmt)));

    // Verify that it would be safe to try to add those two shift amounts.
    if (!canTryToConstantAddTwoShiftAmounts(OuterShift, ShiftShAmt, Masked,
                                            MaskShAmt))
      return nullptr;

    // Can we simplify (ShiftShAmt-MaskShAmt) ?
    auto *ShAmtsDiff = dyn_cast_or_null<Constant>(SimplifySubInst(
        ShiftShAmt, MaskShAmt, /*IsNSW=*/false, /*IsNUW=*/false, Q));
    if (!ShAmtsDiff)
      return nullptr; // Did not simplify.
    // In this pattern ShAmtsDiff correlates with the number of high bits that
    // shall be unset in the root value (OuterShift).

    // An extend of an undef value becomes zero because the high bits are never
    // completely unknown. Replace the `undef` shift amounts with negated
    // bitwidth of innermost shift to ensure that the value remains undef when
    // creating the subsequent shift op.
    unsigned WidestTyBitWidth = WidestTy->getScalarSizeInBits();
    ShAmtsDiff = Constant::replaceUndefsWith(
        ShAmtsDiff, ConstantInt::get(ShAmtsDiff->getType()->getScalarType(),
                                     -WidestTyBitWidth));
    auto *ExtendedNumHighBitsToClear = ConstantExpr::getZExt(
        ConstantExpr::getSub(ConstantInt::get(ShAmtsDiff->getType(),
                                              WidestTyBitWidth,
                                              /*isSigned=*/false),
                             ShAmtsDiff),
        ExtendedTy);
    // And compute the mask as usual: (-1 l>> (NumHighBitsToClear))
    auto *ExtendedAllOnes = ConstantExpr::getAllOnesValue(ExtendedTy);
    NewMask =
        ConstantExpr::getLShr(ExtendedAllOnes, ExtendedNumHighBitsToClear);
  } else
    return nullptr; // Don't know anything about this pattern.

  NewMask = ConstantExpr::getTrunc(NewMask, NarrowestTy);

  // Does this mask has any unset bits? If not then we can just not apply it.
  bool NeedMask = !match(NewMask, m_AllOnes());

  // If we need to apply a mask, there are several more restrictions we have.
  if (NeedMask) {
    // The old masking instruction must go away.
    if (!Masked->hasOneUse())
      return nullptr;
    // The original "masking" instruction must not have been`ashr`.
    if (match(Masked, m_AShr(m_Value(), m_Value())))
      return nullptr;
  }

  // If we need to apply truncation, let's do it first, since we can.
  // We have already ensured that the old truncation will go away.
  if (HadTrunc)
    X = Builder.CreateTrunc(X, NarrowestTy);

  // No 'NUW'/'NSW'! We no longer know that we won't shift-out non-0 bits.
  // We didn't change the Type of this outermost shift, so we can just do it.
  auto *NewShift = BinaryOperator::Create(OuterShift->getOpcode(), X,
                                          OuterShift->getOperand(1));
  if (!NeedMask)
    return NewShift;

  Builder.Insert(NewShift);
  return BinaryOperator::Create(Instruction::And, NewShift, NewMask);
}

/// If we have a shift-by-constant of a bitwise logic op that itself has a
/// shift-by-constant operand with identical opcode, we may be able to convert
/// that into 2 independent shifts followed by the logic op. This eliminates a
/// a use of an intermediate value (reduces dependency chain).
static Instruction *foldShiftOfShiftedLogic(BinaryOperator &I,
                                            InstCombiner::BuilderTy &Builder) {
  assert(I.isShift() && "Expected a shift as input");
  auto *LogicInst = dyn_cast<BinaryOperator>(I.getOperand(0));
  if (!LogicInst || !LogicInst->isBitwiseLogicOp() || !LogicInst->hasOneUse())
    return nullptr;

  Constant *C0, *C1;
  if (!match(I.getOperand(1), m_Constant(C1)))
    return nullptr;

  Instruction::BinaryOps ShiftOpcode = I.getOpcode();
  Type *Ty = I.getType();

  // Find a matching one-use shift by constant. The fold is not valid if the sum
  // of the shift values equals or exceeds bitwidth.
  // TODO: Remove the one-use check if the other logic operand (Y) is constant.
  Value *X, *Y;
  auto matchFirstShift = [&](Value *V) {
    APInt Threshold(Ty->getScalarSizeInBits(), Ty->getScalarSizeInBits());
    return match(V, m_BinOp(ShiftOpcode, m_Value(), m_Value())) &&
           match(V, m_OneUse(m_Shift(m_Value(X), m_Constant(C0)))) &&
           match(ConstantExpr::getAdd(C0, C1),
                 m_SpecificInt_ICMP(ICmpInst::ICMP_ULT, Threshold));
  };

  // Logic ops are commutative, so check each operand for a match.
  if (matchFirstShift(LogicInst->getOperand(0)))
    Y = LogicInst->getOperand(1);
  else if (matchFirstShift(LogicInst->getOperand(1)))
    Y = LogicInst->getOperand(0);
  else
    return nullptr;

  // shift (logic (shift X, C0), Y), C1 -> logic (shift X, C0+C1), (shift Y, C1)
  Constant *ShiftSumC = ConstantExpr::getAdd(C0, C1);
  Value *NewShift1 = Builder.CreateBinOp(ShiftOpcode, X, ShiftSumC);
  Value *NewShift2 = Builder.CreateBinOp(ShiftOpcode, Y, I.getOperand(1));
  return BinaryOperator::Create(LogicInst->getOpcode(), NewShift1, NewShift2);
}

<<<<<<< HEAD
Instruction *SeaInstCombinerImpl::commonShiftTransforms(BinaryOperator &I) {
=======
Instruction *InstCombinerImpl::commonShiftTransforms(BinaryOperator &I) {
  if (Instruction *Phi = foldBinopWithPhiOperands(I))
    return Phi;

>>>>>>> 92c1c8cb
  Value *Op0 = I.getOperand(0), *Op1 = I.getOperand(1);
  assert(Op0->getType() == Op1->getType());

  // If the shift amount is a one-use `sext`, we can demote it to `zext`.
  Value *Y;
  if (match(Op1, m_OneUse(m_SExt(m_Value(Y))))) {
    Value *NewExt = Builder.CreateZExt(Y, I.getType(), Op1->getName());
    return BinaryOperator::Create(I.getOpcode(), Op0, NewExt);
  }

  // See if we can fold away this shift.
  if (SimplifyDemandedInstructionBits(I))
    return &I;

  // Try to fold constant and into select arguments.
  if (isa<Constant>(Op0))
    if (SelectInst *SI = dyn_cast<SelectInst>(Op1))
      if (Instruction *R = FoldOpIntoSelect(I, SI))
        return R;

  if (Constant *CUI = dyn_cast<Constant>(Op1))
    if (Instruction *Res = FoldShiftByConstant(Op0, CUI, I))
      return Res;

  if (auto *NewShift = cast_or_null<Instruction>(
          reassociateShiftAmtsOfTwoSameDirectionShifts(&I, SQ)))
    return NewShift;

  // (C1 shift (A add C2)) -> (C1 shift C2) shift A)
  // iff A and C2 are both positive.
  Value *A;
  Constant *C;
  if (match(Op0, m_Constant()) && match(Op1, m_Add(m_Value(A), m_Constant(C))))
    if (isKnownNonNegative(A, DL, 0, &AC, &I, &DT) &&
        isKnownNonNegative(C, DL, 0, &AC, &I, &DT))
      return BinaryOperator::Create(
          I.getOpcode(), Builder.CreateBinOp(I.getOpcode(), Op0, C), A);

  // X shift (A srem C) -> X shift (A and (C - 1)) iff C is a power of 2.
  // Because shifts by negative values (which could occur if A were negative)
  // are undefined.
  if (Op1->hasOneUse() && match(Op1, m_SRem(m_Value(A), m_Constant(C))) &&
      match(C, m_Power2())) {
    // FIXME: Should this get moved into SimplifyDemandedBits by saying we don't
    // demand the sign bit (and many others) here??
    Constant *Mask = ConstantExpr::getSub(C, ConstantInt::get(I.getType(), 1));
    Value *Rem = Builder.CreateAnd(A, Mask, Op1->getName());
    return replaceOperand(I, 1, Rem);
  }

  if (Instruction *Logic = foldShiftOfShiftedLogic(I, Builder))
    return Logic;

  return nullptr;
}

/// Return true if we can simplify two logical (either left or right) shifts
/// that have constant shift amounts: OuterShift (InnerShift X, C1), C2.
static bool canEvaluateShiftedShift(unsigned OuterShAmt, bool IsOuterShl,
                                    Instruction *InnerShift,
                                    SeaInstCombinerImpl &IC, Instruction *CxtI) {
  assert(InnerShift->isLogicalShift() && "Unexpected instruction type");

  // We need constant scalar or constant splat shifts.
  const APInt *InnerShiftConst;
  if (!match(InnerShift->getOperand(1), m_APInt(InnerShiftConst)))
    return false;

  // Two logical shifts in the same direction:
  // shl (shl X, C1), C2 -->  shl X, C1 + C2
  // lshr (lshr X, C1), C2 --> lshr X, C1 + C2
  bool IsInnerShl = InnerShift->getOpcode() == Instruction::Shl;
  if (IsInnerShl == IsOuterShl)
    return true;

  // Equal shift amounts in opposite directions become bitwise 'and':
  // lshr (shl X, C), C --> and X, C'
  // shl (lshr X, C), C --> and X, C'
  if (*InnerShiftConst == OuterShAmt)
    return true;

  // If the 2nd shift is bigger than the 1st, we can fold:
  // lshr (shl X, C1), C2 -->  and (shl X, C1 - C2), C3
  // shl (lshr X, C1), C2 --> and (lshr X, C1 - C2), C3
  // but it isn't profitable unless we know the and'd out bits are already zero.
  // Also, check that the inner shift is valid (less than the type width) or
  // we'll crash trying to produce the bit mask for the 'and'.
  unsigned TypeWidth = InnerShift->getType()->getScalarSizeInBits();
  if (InnerShiftConst->ugt(OuterShAmt) && InnerShiftConst->ult(TypeWidth)) {
    unsigned InnerShAmt = InnerShiftConst->getZExtValue();
    unsigned MaskShift =
        IsInnerShl ? TypeWidth - InnerShAmt : InnerShAmt - OuterShAmt;
    APInt Mask = APInt::getLowBitsSet(TypeWidth, OuterShAmt) << MaskShift;
    if (IC.MaskedValueIsZero(InnerShift->getOperand(0), Mask, 0, CxtI))
      return true;
  }

  return false;
}

/// See if we can compute the specified value, but shifted logically to the left
/// or right by some number of bits. This should return true if the expression
/// can be computed for the same cost as the current expression tree. This is
/// used to eliminate extraneous shifting from things like:
///      %C = shl i128 %A, 64
///      %D = shl i128 %B, 96
///      %E = or i128 %C, %D
///      %F = lshr i128 %E, 64
/// where the client will ask if E can be computed shifted right by 64-bits. If
/// this succeeds, getShiftedValue() will be called to produce the value.
static bool canEvaluateShifted(Value *V, unsigned NumBits, bool IsLeftShift,
                               SeaInstCombinerImpl &IC, Instruction *CxtI) {
  // We can always evaluate constants shifted.
  if (isa<Constant>(V))
    return true;

  Instruction *I = dyn_cast<Instruction>(V);
  if (!I) return false;

  // We can't mutate something that has multiple uses: doing so would
  // require duplicating the instruction in general, which isn't profitable.
  if (!I->hasOneUse()) return false;

  switch (I->getOpcode()) {
  default: return false;
  case Instruction::And:
  case Instruction::Or:
  case Instruction::Xor:
    // Bitwise operators can all arbitrarily be arbitrarily evaluated shifted.
    return canEvaluateShifted(I->getOperand(0), NumBits, IsLeftShift, IC, I) &&
           canEvaluateShifted(I->getOperand(1), NumBits, IsLeftShift, IC, I);

  case Instruction::Shl:
  case Instruction::LShr:
    return canEvaluateShiftedShift(NumBits, IsLeftShift, I, IC, CxtI);

  case Instruction::Select: {
    SelectInst *SI = cast<SelectInst>(I);
    Value *TrueVal = SI->getTrueValue();
    Value *FalseVal = SI->getFalseValue();
    return canEvaluateShifted(TrueVal, NumBits, IsLeftShift, IC, SI) &&
           canEvaluateShifted(FalseVal, NumBits, IsLeftShift, IC, SI);
  }
  case Instruction::PHI: {
    // We can change a phi if we can change all operands.  Note that we never
    // get into trouble with cyclic PHIs here because we only consider
    // instructions with a single use.
    PHINode *PN = cast<PHINode>(I);
    for (Value *IncValue : PN->incoming_values())
      if (!canEvaluateShifted(IncValue, NumBits, IsLeftShift, IC, PN))
        return false;
    return true;
  }
  }
}

/// Fold OuterShift (InnerShift X, C1), C2.
/// See canEvaluateShiftedShift() for the constraints on these instructions.
static Value *foldShiftedShift(BinaryOperator *InnerShift, unsigned OuterShAmt,
                               bool IsOuterShl,
                               InstCombiner::BuilderTy &Builder) {
  bool IsInnerShl = InnerShift->getOpcode() == Instruction::Shl;
  Type *ShType = InnerShift->getType();
  unsigned TypeWidth = ShType->getScalarSizeInBits();

  // We only accept shifts-by-a-constant in canEvaluateShifted().
  const APInt *C1;
  match(InnerShift->getOperand(1), m_APInt(C1));
  unsigned InnerShAmt = C1->getZExtValue();

  // Change the shift amount and clear the appropriate IR flags.
  auto NewInnerShift = [&](unsigned ShAmt) {
    InnerShift->setOperand(1, ConstantInt::get(ShType, ShAmt));
    if (IsInnerShl) {
      InnerShift->setHasNoUnsignedWrap(false);
      InnerShift->setHasNoSignedWrap(false);
    } else {
      InnerShift->setIsExact(false);
    }
    return InnerShift;
  };

  // Two logical shifts in the same direction:
  // shl (shl X, C1), C2 -->  shl X, C1 + C2
  // lshr (lshr X, C1), C2 --> lshr X, C1 + C2
  if (IsInnerShl == IsOuterShl) {
    // If this is an oversized composite shift, then unsigned shifts get 0.
    if (InnerShAmt + OuterShAmt >= TypeWidth)
      return Constant::getNullValue(ShType);

    return NewInnerShift(InnerShAmt + OuterShAmt);
  }

  // Equal shift amounts in opposite directions become bitwise 'and':
  // lshr (shl X, C), C --> and X, C'
  // shl (lshr X, C), C --> and X, C'
  if (InnerShAmt == OuterShAmt) {
    APInt Mask = IsInnerShl
                     ? APInt::getLowBitsSet(TypeWidth, TypeWidth - OuterShAmt)
                     : APInt::getHighBitsSet(TypeWidth, TypeWidth - OuterShAmt);
    Value *And = Builder.CreateAnd(InnerShift->getOperand(0),
                                   ConstantInt::get(ShType, Mask));
    if (auto *AndI = dyn_cast<Instruction>(And)) {
      AndI->moveBefore(InnerShift);
      AndI->takeName(InnerShift);
    }
    return And;
  }

  assert(InnerShAmt > OuterShAmt &&
         "Unexpected opposite direction logical shift pair");

  // In general, we would need an 'and' for this transform, but
  // canEvaluateShiftedShift() guarantees that the masked-off bits are not used.
  // lshr (shl X, C1), C2 -->  shl X, C1 - C2
  // shl (lshr X, C1), C2 --> lshr X, C1 - C2
  return NewInnerShift(InnerShAmt - OuterShAmt);
}

/// When canEvaluateShifted() returns true for an expression, this function
/// inserts the new computation that produces the shifted value.
static Value *getShiftedValue(Value *V, unsigned NumBits, bool isLeftShift,
                              SeaInstCombinerImpl &IC, const DataLayout &DL) {
  // We can always evaluate constants shifted.
  if (Constant *C = dyn_cast<Constant>(V)) {
    if (isLeftShift)
      return IC.Builder.CreateShl(C, NumBits);
    else
      return IC.Builder.CreateLShr(C, NumBits);
  }

  Instruction *I = cast<Instruction>(V);
  IC.addToWorklist(I);

  switch (I->getOpcode()) {
  default: llvm_unreachable("Inconsistency with CanEvaluateShifted");
  case Instruction::And:
  case Instruction::Or:
  case Instruction::Xor:
    // Bitwise operators can all arbitrarily be arbitrarily evaluated shifted.
    I->setOperand(
        0, getShiftedValue(I->getOperand(0), NumBits, isLeftShift, IC, DL));
    I->setOperand(
        1, getShiftedValue(I->getOperand(1), NumBits, isLeftShift, IC, DL));
    return I;

  case Instruction::Shl:
  case Instruction::LShr:
    return foldShiftedShift(cast<BinaryOperator>(I), NumBits, isLeftShift,
                            IC.Builder);

  case Instruction::Select:
    I->setOperand(
        1, getShiftedValue(I->getOperand(1), NumBits, isLeftShift, IC, DL));
    I->setOperand(
        2, getShiftedValue(I->getOperand(2), NumBits, isLeftShift, IC, DL));
    return I;
  case Instruction::PHI: {
    // We can change a phi if we can change all operands.  Note that we never
    // get into trouble with cyclic PHIs here because we only consider
    // instructions with a single use.
    PHINode *PN = cast<PHINode>(I);
    for (unsigned i = 0, e = PN->getNumIncomingValues(); i != e; ++i)
      PN->setIncomingValue(i, getShiftedValue(PN->getIncomingValue(i), NumBits,
                                              isLeftShift, IC, DL));
    return PN;
  }
  }
}

// If this is a bitwise operator or add with a constant RHS we might be able
// to pull it through a shift.
static bool canShiftBinOpWithConstantRHS(BinaryOperator &Shift,
                                         BinaryOperator *BO) {
  switch (BO->getOpcode()) {
  default:
    return false; // Do not perform transform!
  case Instruction::Add:
    return Shift.getOpcode() == Instruction::Shl;
  case Instruction::Or:
  case Instruction::And:
    return true;
  case Instruction::Xor:
    // Do not change a 'not' of logical shift because that would create a normal
    // 'xor'. The 'not' is likely better for analysis, SCEV, and codegen.
    return !(Shift.isLogicalShift() && match(BO, m_Not(m_Value())));
  }
}

<<<<<<< HEAD
Instruction *SeaInstCombinerImpl::FoldShiftByConstant(Value *Op0, Constant *Op1,
                                               BinaryOperator &I) {
  bool isLeftShift = I.getOpcode() == Instruction::Shl;

=======
Instruction *InstCombinerImpl::FoldShiftByConstant(Value *Op0, Constant *Op1,
                                                   BinaryOperator &I) {
>>>>>>> 92c1c8cb
  const APInt *Op1C;
  if (!match(Op1, m_APInt(Op1C)))
    return nullptr;

  // See if we can propagate this shift into the input, this covers the trivial
  // cast of lshr(shl(x,c1),c2) as well as other more complex cases.
  bool IsLeftShift = I.getOpcode() == Instruction::Shl;
  if (I.getOpcode() != Instruction::AShr &&
      canEvaluateShifted(Op0, Op1C->getZExtValue(), IsLeftShift, *this, &I)) {
    LLVM_DEBUG(
        dbgs() << "ICE: GetShiftedValue propagating shift through expression"
                  " to eliminate shift:\n  IN: "
               << *Op0 << "\n  SH: " << I << "\n");

    return replaceInstUsesWith(
        I, getShiftedValue(Op0, Op1C->getZExtValue(), IsLeftShift, *this, DL));
  }

  // See if we can simplify any instructions used by the instruction whose sole
  // purpose is to compute bits we don't care about.
  Type *Ty = I.getType();
  unsigned TypeBits = Ty->getScalarSizeInBits();
  assert(!Op1C->uge(TypeBits) &&
         "Shift over the type width should have been removed already");
  (void)TypeBits;

  if (Instruction *FoldedShift = foldBinOpIntoSelectOrPhi(I))
    return FoldedShift;

<<<<<<< HEAD
  // Fold shift2(trunc(shift1(x,c1)), c2) -> trunc(shift2(shift1(x,c1),c2))
  if (auto *TI = dyn_cast<TruncInst>(Op0)) {
    // If 'shift2' is an ashr, we would have to get the sign bit into a funny
    // place.  Don't try to do this transformation in this case.  Also, we
    // require that the input operand is a shift-by-constant so that we have
    // confidence that the shifts will get folded together.  We could do this
    // xform in more cases, but it is unlikely to be profitable.
    const APInt *TrShiftAmt;
    if (I.isLogicalShift() &&
        match(TI->getOperand(0), m_Shift(m_Value(), m_APInt(TrShiftAmt)))) {
      auto *TrOp = cast<Instruction>(TI->getOperand(0));
      Type *SrcTy = TrOp->getType();

      // Okay, we'll do this xform.  Make the shift of shift.
      Constant *ShAmt = ConstantExpr::getZExt(Op1, SrcTy);
      // (shift2 (shift1 & 0x00FF), c2)
      Value *NSh = Builder.CreateBinOp(I.getOpcode(), TrOp, ShAmt, I.getName());

      // For logical shifts, the truncation has the effect of making the high
      // part of the register be zeros.  Emulate this by inserting an AND to
      // clear the top bits as needed.  This 'and' will usually be zapped by
      // other xforms later if dead.
      unsigned SrcSize = SrcTy->getScalarSizeInBits();
      Constant *MaskV =
          ConstantInt::get(SrcTy, APInt::getLowBitsSet(SrcSize, TypeBits));

      // The mask we constructed says what the trunc would do if occurring
      // between the shifts.  We want to know the effect *after* the second
      // shift.  We know that it is a logical shift by a constant, so adjust the
      // mask as appropriate.
      MaskV = ConstantExpr::get(I.getOpcode(), MaskV, ShAmt);
      // shift1 & 0x00FF
      Value *And = Builder.CreateAnd(NSh, MaskV, TI->getName());
      // Return the value truncated to the interesting size.
      return new TruncInst(And, Ty);
    }
  }

  if (Op0->hasOneUse()) {
    if (BinaryOperator *Op0BO = dyn_cast<BinaryOperator>(Op0)) {
      // Turn ((X >> C) + Y) << C  ->  (X + (Y << C)) & (~0 << C)
      Value *V1;
      const APInt *CC;
      switch (Op0BO->getOpcode()) {
      default: break;
      case Instruction::Add:
      case Instruction::And:
      case Instruction::Or:
      case Instruction::Xor: {
        // These operators commute.
        // Turn (Y + (X >> C)) << C  ->  (X + (Y << C)) & (~0 << C)
        if (isLeftShift && Op0BO->getOperand(1)->hasOneUse() &&
            match(Op0BO->getOperand(1), m_Shr(m_Value(V1),
                  m_Specific(Op1)))) {
          Value *YS =         // (Y << C)
            Builder.CreateShl(Op0BO->getOperand(0), Op1, Op0BO->getName());
          // (X + (Y << C))
          Value *X = Builder.CreateBinOp(Op0BO->getOpcode(), YS, V1,
                                         Op0BO->getOperand(1)->getName());
          unsigned Op1Val = Op1C->getLimitedValue(TypeBits);
          APInt Bits = APInt::getHighBitsSet(TypeBits, TypeBits - Op1Val);
          Constant *Mask = ConstantInt::get(Ty, Bits);
          return BinaryOperator::CreateAnd(X, Mask);
        }

        // Turn (Y + ((X >> C) & CC)) << C  ->  ((X & (CC << C)) + (Y << C))
        Value *Op0BOOp1 = Op0BO->getOperand(1);
        if (isLeftShift && Op0BOOp1->hasOneUse() &&
            match(Op0BOOp1, m_And(m_OneUse(m_Shr(m_Value(V1), m_Specific(Op1))),
                                  m_APInt(CC)))) {
          Value *YS =   // (Y << C)
            Builder.CreateShl(Op0BO->getOperand(0), Op1, Op0BO->getName());
          // X & (CC << C)
          Value *XM = Builder.CreateAnd(
              V1, ConstantExpr::getShl(ConstantInt::get(Ty, *CC), Op1),
                                        V1->getName()+".mask");
          return BinaryOperator::Create(Op0BO->getOpcode(), YS, XM);
        }
        LLVM_FALLTHROUGH;
      }

      case Instruction::Sub: {
        // Turn ((X >> C) + Y) << C  ->  (X + (Y << C)) & (~0 << C)
        if (isLeftShift && Op0BO->getOperand(0)->hasOneUse() &&
            match(Op0BO->getOperand(0), m_Shr(m_Value(V1),
                  m_Specific(Op1)))) {
          Value *YS =  // (Y << C)
            Builder.CreateShl(Op0BO->getOperand(1), Op1, Op0BO->getName());
          // (X + (Y << C))
          Value *X = Builder.CreateBinOp(Op0BO->getOpcode(), V1, YS,
                                         Op0BO->getOperand(0)->getName());
          unsigned Op1Val = Op1C->getLimitedValue(TypeBits);
          APInt Bits = APInt::getHighBitsSet(TypeBits, TypeBits - Op1Val);
          Constant *Mask = ConstantInt::get(Ty, Bits);
          return BinaryOperator::CreateAnd(X, Mask);
        }

        // Turn (((X >> C)&CC) + Y) << C  ->  (X + (Y << C)) & (CC << C)
        if (isLeftShift && Op0BO->getOperand(0)->hasOneUse() &&
            match(Op0BO->getOperand(0),
                  m_And(m_OneUse(m_Shr(m_Value(V1), m_Specific(Op1))),
                        m_APInt(CC)))) {
          Value *YS = // (Y << C)
            Builder.CreateShl(Op0BO->getOperand(1), Op1, Op0BO->getName());
          // X & (CC << C)
          Value *XM = Builder.CreateAnd(
              V1, ConstantExpr::getShl(ConstantInt::get(Ty, *CC), Op1),
                                        V1->getName()+".mask");
          return BinaryOperator::Create(Op0BO->getOpcode(), XM, YS);
        }

        break;
      }
      }
=======
  if (!Op0->hasOneUse())
    return nullptr;
>>>>>>> 92c1c8cb

  if (auto *Op0BO = dyn_cast<BinaryOperator>(Op0)) {
    // If the operand is a bitwise operator with a constant RHS, and the
    // shift is the only use, we can pull it out of the shift.
    const APInt *Op0C;
    if (match(Op0BO->getOperand(1), m_APInt(Op0C))) {
      if (canShiftBinOpWithConstantRHS(I, Op0BO)) {
        Constant *NewRHS = ConstantExpr::get(
            I.getOpcode(), cast<Constant>(Op0BO->getOperand(1)), Op1);

        Value *NewShift =
            Builder.CreateBinOp(I.getOpcode(), Op0BO->getOperand(0), Op1);
        NewShift->takeName(Op0BO);

        return BinaryOperator::Create(Op0BO->getOpcode(), NewShift, NewRHS);
      }
    }
  }

  // If we have a select that conditionally executes some binary operator,
  // see if we can pull it the select and operator through the shift.
  //
  // For example, turning:
  //   shl (select C, (add X, C1), X), C2
  // Into:
  //   Y = shl X, C2
  //   select C, (add Y, C1 << C2), Y
  Value *Cond;
  BinaryOperator *TBO;
  Value *FalseVal;
  if (match(Op0, m_Select(m_Value(Cond), m_OneUse(m_BinOp(TBO)),
                          m_Value(FalseVal)))) {
    const APInt *C;
    if (!isa<Constant>(FalseVal) && TBO->getOperand(0) == FalseVal &&
        match(TBO->getOperand(1), m_APInt(C)) &&
        canShiftBinOpWithConstantRHS(I, TBO)) {
      Constant *NewRHS = ConstantExpr::get(
          I.getOpcode(), cast<Constant>(TBO->getOperand(1)), Op1);

      Value *NewShift = Builder.CreateBinOp(I.getOpcode(), FalseVal, Op1);
      Value *NewOp = Builder.CreateBinOp(TBO->getOpcode(), NewShift, NewRHS);
      return SelectInst::Create(Cond, NewOp, NewShift);
    }
  }

  BinaryOperator *FBO;
  Value *TrueVal;
  if (match(Op0, m_Select(m_Value(Cond), m_Value(TrueVal),
                          m_OneUse(m_BinOp(FBO))))) {
    const APInt *C;
    if (!isa<Constant>(TrueVal) && FBO->getOperand(0) == TrueVal &&
        match(FBO->getOperand(1), m_APInt(C)) &&
        canShiftBinOpWithConstantRHS(I, FBO)) {
      Constant *NewRHS = ConstantExpr::get(
          I.getOpcode(), cast<Constant>(FBO->getOperand(1)), Op1);

      Value *NewShift = Builder.CreateBinOp(I.getOpcode(), TrueVal, Op1);
      Value *NewOp = Builder.CreateBinOp(FBO->getOpcode(), NewShift, NewRHS);
      return SelectInst::Create(Cond, NewShift, NewOp);
    }
  }

  return nullptr;
}

Instruction *SeaInstCombinerImpl::visitShl(BinaryOperator &I) {
  const SimplifyQuery Q = SQ.getWithInstruction(&I);

  if (Value *V = SimplifyShlInst(I.getOperand(0), I.getOperand(1),
                                 I.hasNoSignedWrap(), I.hasNoUnsignedWrap(), Q))
    return replaceInstUsesWith(I, V);

  if (Instruction *X = foldVectorBinop(I))
    return X;

  if (Instruction *V = commonShiftTransforms(I))
    return V;

  if (Instruction *V = dropRedundantMaskingOfLeftShiftInput(&I, Q, Builder))
    return V;

  Value *Op0 = I.getOperand(0), *Op1 = I.getOperand(1);
  Type *Ty = I.getType();
  unsigned BitWidth = Ty->getScalarSizeInBits();

  const APInt *C;
  if (match(Op1, m_APInt(C))) {
    unsigned ShAmtC = C->getZExtValue();

    // shl (zext X), C --> zext (shl X, C)
    // This is only valid if X would have zeros shifted out.
    Value *X;
    if (match(Op0, m_OneUse(m_ZExt(m_Value(X))))) {
      unsigned SrcWidth = X->getType()->getScalarSizeInBits();
      if (ShAmtC < SrcWidth &&
          MaskedValueIsZero(X, APInt::getHighBitsSet(SrcWidth, ShAmtC), 0, &I))
        return new ZExtInst(Builder.CreateShl(X, ShAmtC), Ty);
    }

    // (X >> C) << C --> X & (-1 << C)
    if (match(Op0, m_Shr(m_Value(X), m_Specific(Op1)))) {
      APInt Mask(APInt::getHighBitsSet(BitWidth, BitWidth - ShAmtC));
      return BinaryOperator::CreateAnd(X, ConstantInt::get(Ty, Mask));
    }

    const APInt *C1;
    if (match(Op0, m_Exact(m_Shr(m_Value(X), m_APInt(C1)))) &&
        C1->ult(BitWidth)) {
      unsigned ShrAmt = C1->getZExtValue();
      if (ShrAmt < ShAmtC) {
        // If C1 < C: (X >>?,exact C1) << C --> X << (C - C1)
        Constant *ShiftDiff = ConstantInt::get(Ty, ShAmtC - ShrAmt);
        auto *NewShl = BinaryOperator::CreateShl(X, ShiftDiff);
        NewShl->setHasNoUnsignedWrap(I.hasNoUnsignedWrap());
        NewShl->setHasNoSignedWrap(I.hasNoSignedWrap());
        return NewShl;
      }
      if (ShrAmt > ShAmtC) {
        // If C1 > C: (X >>?exact C1) << C --> X >>?exact (C1 - C)
        Constant *ShiftDiff = ConstantInt::get(Ty, ShrAmt - ShAmtC);
        auto *NewShr = BinaryOperator::Create(
            cast<BinaryOperator>(Op0)->getOpcode(), X, ShiftDiff);
        NewShr->setIsExact(true);
        return NewShr;
      }
    }

    if (match(Op0, m_OneUse(m_Shr(m_Value(X), m_APInt(C1)))) &&
        C1->ult(BitWidth)) {
      unsigned ShrAmt = C1->getZExtValue();
      if (ShrAmt < ShAmtC) {
        // If C1 < C: (X >>? C1) << C --> (X << (C - C1)) & (-1 << C)
        Constant *ShiftDiff = ConstantInt::get(Ty, ShAmtC - ShrAmt);
        auto *NewShl = BinaryOperator::CreateShl(X, ShiftDiff);
        NewShl->setHasNoUnsignedWrap(I.hasNoUnsignedWrap());
        NewShl->setHasNoSignedWrap(I.hasNoSignedWrap());
        Builder.Insert(NewShl);
        APInt Mask(APInt::getHighBitsSet(BitWidth, BitWidth - ShAmtC));
        return BinaryOperator::CreateAnd(NewShl, ConstantInt::get(Ty, Mask));
      }
      if (ShrAmt > ShAmtC) {
        // If C1 > C: (X >>? C1) << C --> (X >>? (C1 - C)) & (-1 << C)
        Constant *ShiftDiff = ConstantInt::get(Ty, ShrAmt - ShAmtC);
        auto *OldShr = cast<BinaryOperator>(Op0);
        auto *NewShr =
            BinaryOperator::Create(OldShr->getOpcode(), X, ShiftDiff);
        NewShr->setIsExact(OldShr->isExact());
        Builder.Insert(NewShr);
        APInt Mask(APInt::getHighBitsSet(BitWidth, BitWidth - ShAmtC));
        return BinaryOperator::CreateAnd(NewShr, ConstantInt::get(Ty, Mask));
      }
    }

    // Similar to above, but look through an intermediate trunc instruction.
    BinaryOperator *Shr;
    if (match(Op0, m_OneUse(m_Trunc(m_OneUse(m_BinOp(Shr))))) &&
        match(Shr, m_Shr(m_Value(X), m_APInt(C1)))) {
      // The larger shift direction survives through the transform.
      unsigned ShrAmtC = C1->getZExtValue();
      unsigned ShDiff = ShrAmtC > ShAmtC ? ShrAmtC - ShAmtC : ShAmtC - ShrAmtC;
      Constant *ShiftDiffC = ConstantInt::get(X->getType(), ShDiff);
      auto ShiftOpc = ShrAmtC > ShAmtC ? Shr->getOpcode() : Instruction::Shl;

      // If C1 > C:
      // (trunc (X >> C1)) << C --> (trunc (X >> (C1 - C))) && (-1 << C)
      // If C > C1:
      // (trunc (X >> C1)) << C --> (trunc (X << (C - C1))) && (-1 << C)
      Value *NewShift = Builder.CreateBinOp(ShiftOpc, X, ShiftDiffC, "sh.diff");
      Value *Trunc = Builder.CreateTrunc(NewShift, Ty, "tr.sh.diff");
      APInt Mask(APInt::getHighBitsSet(BitWidth, BitWidth - ShAmtC));
      return BinaryOperator::CreateAnd(Trunc, ConstantInt::get(Ty, Mask));
    }

    if (match(Op0, m_Shl(m_Value(X), m_APInt(C1))) && C1->ult(BitWidth)) {
      unsigned AmtSum = ShAmtC + C1->getZExtValue();
      // Oversized shifts are simplified to zero in InstSimplify.
      if (AmtSum < BitWidth)
        // (X << C1) << C2 --> X << (C1 + C2)
        return BinaryOperator::CreateShl(X, ConstantInt::get(Ty, AmtSum));
    }

    // If we have an opposite shift by the same amount, we may be able to
    // reorder binops and shifts to eliminate math/logic.
    auto isSuitableBinOpcode = [](Instruction::BinaryOps BinOpcode) {
      switch (BinOpcode) {
      default:
        return false;
      case Instruction::Add:
      case Instruction::And:
      case Instruction::Or:
      case Instruction::Xor:
      case Instruction::Sub:
        // NOTE: Sub is not commutable and the tranforms below may not be valid
        //       when the shift-right is operand 1 (RHS) of the sub.
        return true;
      }
    };
    BinaryOperator *Op0BO;
    if (match(Op0, m_OneUse(m_BinOp(Op0BO))) &&
        isSuitableBinOpcode(Op0BO->getOpcode())) {
      // Commute so shift-right is on LHS of the binop.
      // (Y bop (X >> C)) << C         ->  ((X >> C) bop Y) << C
      // (Y bop ((X >> C) & CC)) << C  ->  (((X >> C) & CC) bop Y) << C
      Value *Shr = Op0BO->getOperand(0);
      Value *Y = Op0BO->getOperand(1);
      Value *X;
      const APInt *CC;
      if (Op0BO->isCommutative() && Y->hasOneUse() &&
          (match(Y, m_Shr(m_Value(), m_Specific(Op1))) ||
           match(Y, m_And(m_OneUse(m_Shr(m_Value(), m_Specific(Op1))),
                          m_APInt(CC)))))
        std::swap(Shr, Y);

      // ((X >> C) bop Y) << C  ->  (X bop (Y << C)) & (~0 << C)
      if (match(Shr, m_OneUse(m_Shr(m_Value(X), m_Specific(Op1))))) {
        // Y << C
        Value *YS = Builder.CreateShl(Y, Op1, Op0BO->getName());
        // (X bop (Y << C))
        Value *B =
            Builder.CreateBinOp(Op0BO->getOpcode(), X, YS, Shr->getName());
        unsigned Op1Val = C->getLimitedValue(BitWidth);
        APInt Bits = APInt::getHighBitsSet(BitWidth, BitWidth - Op1Val);
        Constant *Mask = ConstantInt::get(Ty, Bits);
        return BinaryOperator::CreateAnd(B, Mask);
      }

      // (((X >> C) & CC) bop Y) << C  ->  (X & (CC << C)) bop (Y << C)
      if (match(Shr,
                m_OneUse(m_And(m_OneUse(m_Shr(m_Value(X), m_Specific(Op1))),
                               m_APInt(CC))))) {
        // Y << C
        Value *YS = Builder.CreateShl(Y, Op1, Op0BO->getName());
        // X & (CC << C)
        Value *M = Builder.CreateAnd(X, ConstantInt::get(Ty, CC->shl(*C)),
                                     X->getName() + ".mask");
        return BinaryOperator::Create(Op0BO->getOpcode(), M, YS);
      }
    }

    // (C1 - X) << C --> (C1 << C) - (X << C)
    if (match(Op0, m_OneUse(m_Sub(m_APInt(C1), m_Value(X))))) {
      Constant *NewLHS = ConstantInt::get(Ty, C1->shl(*C));
      Value *NewShift = Builder.CreateShl(X, Op1);
      return BinaryOperator::CreateSub(NewLHS, NewShift);
    }

    // If the shifted-out value is known-zero, then this is a NUW shift.
    if (!I.hasNoUnsignedWrap() &&
        MaskedValueIsZero(Op0, APInt::getHighBitsSet(BitWidth, ShAmtC), 0,
                          &I)) {
      I.setHasNoUnsignedWrap();
      return &I;
    }

    // If the shifted-out value is all signbits, then this is a NSW shift.
    if (!I.hasNoSignedWrap() && ComputeNumSignBits(Op0, 0, &I) > ShAmtC) {
      I.setHasNoSignedWrap();
      return &I;
    }
  }

  // Transform  (x >> y) << y  to  x & (-1 << y)
  // Valid for any type of right-shift.
  Value *X;
  if (match(Op0, m_OneUse(m_Shr(m_Value(X), m_Specific(Op1))))) {
    Constant *AllOnes = ConstantInt::getAllOnesValue(Ty);
    Value *Mask = Builder.CreateShl(AllOnes, Op1);
    return BinaryOperator::CreateAnd(Mask, X);
  }

  Constant *C1;
  if (match(Op1, m_Constant(C1))) {
    Constant *C2;
    Value *X;
    // (C2 << X) << C1 --> (C2 << C1) << X
    if (match(Op0, m_OneUse(m_Shl(m_Constant(C2), m_Value(X)))))
      return BinaryOperator::CreateShl(ConstantExpr::getShl(C2, C1), X);

    // (X * C2) << C1 --> X * (C2 << C1)
    if (match(Op0, m_Mul(m_Value(X), m_Constant(C2))))
      return BinaryOperator::CreateMul(X, ConstantExpr::getShl(C2, C1));

    // shl (zext i1 X), C1 --> select (X, 1 << C1, 0)
    if (match(Op0, m_ZExt(m_Value(X))) && X->getType()->isIntOrIntVectorTy(1)) {
      auto *NewC = ConstantExpr::getShl(ConstantInt::get(Ty, 1), C1);
      return SelectInst::Create(X, NewC, ConstantInt::getNullValue(Ty));
    }
  }

  // (1 << (C - x)) -> ((1 << C) >> x) if C is bitwidth - 1
  if (match(Op0, m_One()) &&
      match(Op1, m_Sub(m_SpecificInt(BitWidth - 1), m_Value(X))))
    return BinaryOperator::CreateLShr(
        ConstantInt::get(Ty, APInt::getSignMask(BitWidth)), X);

  return nullptr;
}

Instruction *SeaInstCombinerImpl::visitLShr(BinaryOperator &I) {
  if (Value *V = SimplifyLShrInst(I.getOperand(0), I.getOperand(1), I.isExact(),
                                  SQ.getWithInstruction(&I)))
    return replaceInstUsesWith(I, V);

  if (Instruction *X = foldVectorBinop(I))
    return X;

  if (Instruction *R = commonShiftTransforms(I))
    return R;

  Value *Op0 = I.getOperand(0), *Op1 = I.getOperand(1);
  Type *Ty = I.getType();
  const APInt *C;
  if (match(Op1, m_APInt(C))) {
    unsigned ShAmtC = C->getZExtValue();
    unsigned BitWidth = Ty->getScalarSizeInBits();
    auto *II = dyn_cast<IntrinsicInst>(Op0);
    if (II && isPowerOf2_32(BitWidth) && Log2_32(BitWidth) == ShAmtC &&
        (II->getIntrinsicID() == Intrinsic::ctlz ||
         II->getIntrinsicID() == Intrinsic::cttz ||
         II->getIntrinsicID() == Intrinsic::ctpop)) {
      // ctlz.i32(x)>>5  --> zext(x == 0)
      // cttz.i32(x)>>5  --> zext(x == 0)
      // ctpop.i32(x)>>5 --> zext(x == -1)
      bool IsPop = II->getIntrinsicID() == Intrinsic::ctpop;
      Constant *RHS = ConstantInt::getSigned(Ty, IsPop ? -1 : 0);
      Value *Cmp = Builder.CreateICmpEQ(II->getArgOperand(0), RHS);
      return new ZExtInst(Cmp, Ty);
    }

    Value *X;
    const APInt *C1;
    if (match(Op0, m_Shl(m_Value(X), m_APInt(C1))) && C1->ult(BitWidth)) {
      if (C1->ult(ShAmtC)) {
        unsigned ShlAmtC = C1->getZExtValue();
        Constant *ShiftDiff = ConstantInt::get(Ty, ShAmtC - ShlAmtC);
        if (cast<BinaryOperator>(Op0)->hasNoUnsignedWrap()) {
          // (X <<nuw C1) >>u C --> X >>u (C - C1)
          auto *NewLShr = BinaryOperator::CreateLShr(X, ShiftDiff);
          NewLShr->setIsExact(I.isExact());
          return NewLShr;
        }
        if (Op0->hasOneUse()) {
          // (X << C1) >>u C  --> (X >>u (C - C1)) & (-1 >> C)
          Value *NewLShr = Builder.CreateLShr(X, ShiftDiff, "", I.isExact());
          APInt Mask(APInt::getLowBitsSet(BitWidth, BitWidth - ShAmtC));
          return BinaryOperator::CreateAnd(NewLShr, ConstantInt::get(Ty, Mask));
        }
      } else if (C1->ugt(ShAmtC)) {
        unsigned ShlAmtC = C1->getZExtValue();
        Constant *ShiftDiff = ConstantInt::get(Ty, ShlAmtC - ShAmtC);
        if (cast<BinaryOperator>(Op0)->hasNoUnsignedWrap()) {
          // (X <<nuw C1) >>u C --> X <<nuw (C1 - C)
          auto *NewShl = BinaryOperator::CreateShl(X, ShiftDiff);
          NewShl->setHasNoUnsignedWrap(true);
          return NewShl;
        }
        if (Op0->hasOneUse()) {
          // (X << C1) >>u C  --> X << (C1 - C) & (-1 >> C)
          Value *NewShl = Builder.CreateShl(X, ShiftDiff);
          APInt Mask(APInt::getLowBitsSet(BitWidth, BitWidth - ShAmtC));
          return BinaryOperator::CreateAnd(NewShl, ConstantInt::get(Ty, Mask));
        }
      } else {
        assert(*C1 == ShAmtC);
        // (X << C) >>u C --> X & (-1 >>u C)
        APInt Mask(APInt::getLowBitsSet(BitWidth, BitWidth - ShAmtC));
        return BinaryOperator::CreateAnd(X, ConstantInt::get(Ty, Mask));
      }
    }

    // ((X << C) + Y) >>u C --> (X + (Y >>u C)) & (-1 >>u C)
    // TODO: Consolidate with the more general transform that starts from shl
    //       (the shifts are in the opposite order).
    Value *Y;
    if (match(Op0,
              m_OneUse(m_c_Add(m_OneUse(m_Shl(m_Value(X), m_Specific(Op1))),
                               m_Value(Y))))) {
      Value *NewLshr = Builder.CreateLShr(Y, Op1);
      Value *NewAdd = Builder.CreateAdd(NewLshr, X);
      unsigned Op1Val = C->getLimitedValue(BitWidth);
      APInt Bits = APInt::getLowBitsSet(BitWidth, BitWidth - Op1Val);
      Constant *Mask = ConstantInt::get(Ty, Bits);
      return BinaryOperator::CreateAnd(NewAdd, Mask);
    }

    if (match(Op0, m_OneUse(m_ZExt(m_Value(X)))) &&
        (!Ty->isIntegerTy() || shouldChangeType(Ty, X->getType()))) {
      assert(ShAmtC < X->getType()->getScalarSizeInBits() &&
             "Big shift not simplified to zero?");
      // lshr (zext iM X to iN), C --> zext (lshr X, C) to iN
      Value *NewLShr = Builder.CreateLShr(X, ShAmtC);
      return new ZExtInst(NewLShr, Ty);
    }

    if (match(Op0, m_SExt(m_Value(X)))) {
      unsigned SrcTyBitWidth = X->getType()->getScalarSizeInBits();
      // lshr (sext i1 X to iN), C --> select (X, -1 >> C, 0)
      if (SrcTyBitWidth == 1) {
        auto *NewC = ConstantInt::get(
            Ty, APInt::getLowBitsSet(BitWidth, BitWidth - ShAmtC));
        return SelectInst::Create(X, NewC, ConstantInt::getNullValue(Ty));
      }

      if ((!Ty->isIntegerTy() || shouldChangeType(Ty, X->getType())) &&
          Op0->hasOneUse()) {
        // Are we moving the sign bit to the low bit and widening with high
        // zeros? lshr (sext iM X to iN), N-1 --> zext (lshr X, M-1) to iN
        if (ShAmtC == BitWidth - 1) {
          Value *NewLShr = Builder.CreateLShr(X, SrcTyBitWidth - 1);
          return new ZExtInst(NewLShr, Ty);
        }

        // lshr (sext iM X to iN), N-M --> zext (ashr X, min(N-M, M-1)) to iN
        if (ShAmtC == BitWidth - SrcTyBitWidth) {
          // The new shift amount can't be more than the narrow source type.
          unsigned NewShAmt = std::min(ShAmtC, SrcTyBitWidth - 1);
          Value *AShr = Builder.CreateAShr(X, NewShAmt);
          return new ZExtInst(AShr, Ty);
        }
      }
    }

    if (ShAmtC == BitWidth - 1) {
      // lshr i32 or(X,-X), 31 --> zext (X != 0)
      if (match(Op0, m_OneUse(m_c_Or(m_Neg(m_Value(X)), m_Deferred(X)))))
        return new ZExtInst(Builder.CreateIsNotNull(X), Ty);

      // lshr i32 (X -nsw Y), 31 --> zext (X < Y)
      if (match(Op0, m_OneUse(m_NSWSub(m_Value(X), m_Value(Y)))))
        return new ZExtInst(Builder.CreateICmpSLT(X, Y), Ty);

      // Check if a number is negative and odd:
      // lshr i32 (srem X, 2), 31 --> and (X >> 31), X
      if (match(Op0, m_OneUse(m_SRem(m_Value(X), m_SpecificInt(2))))) {
        Value *Signbit = Builder.CreateLShr(X, ShAmtC);
        return BinaryOperator::CreateAnd(Signbit, X);
      }
    }

    // (X >>u C1) >>u C --> X >>u (C1 + C)
    if (match(Op0, m_LShr(m_Value(X), m_APInt(C1)))) {
      // Oversized shifts are simplified to zero in InstSimplify.
      unsigned AmtSum = ShAmtC + C1->getZExtValue();
      if (AmtSum < BitWidth)
        return BinaryOperator::CreateLShr(X, ConstantInt::get(Ty, AmtSum));
    }

    Instruction *TruncSrc;
    if (match(Op0, m_OneUse(m_Trunc(m_Instruction(TruncSrc)))) &&
        match(TruncSrc, m_LShr(m_Value(X), m_APInt(C1)))) {
      unsigned SrcWidth = X->getType()->getScalarSizeInBits();
      unsigned AmtSum = ShAmtC + C1->getZExtValue();

      // If the combined shift fits in the source width:
      // (trunc (X >>u C1)) >>u C --> and (trunc (X >>u (C1 + C)), MaskC
      //
      // If the first shift covers the number of bits truncated, then the
      // mask instruction is eliminated (and so the use check is relaxed).
      if (AmtSum < SrcWidth &&
          (TruncSrc->hasOneUse() || C1->uge(SrcWidth - BitWidth))) {
        Value *SumShift = Builder.CreateLShr(X, AmtSum, "sum.shift");
        Value *Trunc = Builder.CreateTrunc(SumShift, Ty, I.getName());

        // If the first shift does not cover the number of bits truncated, then
        // we require a mask to get rid of high bits in the result.
        APInt MaskC = APInt::getAllOnes(BitWidth).lshr(ShAmtC);
        return BinaryOperator::CreateAnd(Trunc, ConstantInt::get(Ty, MaskC));
      }
    }

    // Look for a "splat" mul pattern - it replicates bits across each half of
    // a value, so a right shift is just a mask of the low bits:
    // lshr i32 (mul nuw X, Pow2+1), 16 --> and X, Pow2-1
    // TODO: Generalize to allow more than just half-width shifts?
    const APInt *MulC;
    if (match(Op0, m_NUWMul(m_Value(X), m_APInt(MulC))) &&
        ShAmtC * 2 == BitWidth && (*MulC - 1).isPowerOf2() &&
        MulC->logBase2() == ShAmtC)
      return BinaryOperator::CreateAnd(X, ConstantInt::get(Ty, *MulC - 2));

    // If the shifted-out value is known-zero, then this is an exact shift.
    if (!I.isExact() &&
        MaskedValueIsZero(Op0, APInt::getLowBitsSet(BitWidth, ShAmtC), 0, &I)) {
      I.setIsExact();
      return &I;
    }
  }

  // Transform  (x << y) >> y  to  x & (-1 >> y)
  Value *X;
  if (match(Op0, m_OneUse(m_Shl(m_Value(X), m_Specific(Op1))))) {
    Constant *AllOnes = ConstantInt::getAllOnesValue(Ty);
    Value *Mask = Builder.CreateLShr(AllOnes, Op1);
    return BinaryOperator::CreateAnd(Mask, X);
  }

  return nullptr;
}

Instruction *
SeaInstCombinerImpl::foldVariableSignZeroExtensionOfVariableHighBitExtract(
    BinaryOperator &OldAShr) {
  assert(OldAShr.getOpcode() == Instruction::AShr &&
         "Must be called with arithmetic right-shift instruction only.");

  // Check that constant C is a splat of the element-wise bitwidth of V.
  auto BitWidthSplat = [](Constant *C, Value *V) {
    return match(
        C, m_SpecificInt_ICMP(ICmpInst::Predicate::ICMP_EQ,
                              APInt(C->getType()->getScalarSizeInBits(),
                                    V->getType()->getScalarSizeInBits())));
  };

  // It should look like variable-length sign-extension on the outside:
  //   (Val << (bitwidth(Val)-Nbits)) a>> (bitwidth(Val)-Nbits)
  Value *NBits;
  Instruction *MaybeTrunc;
  Constant *C1, *C2;
  if (!match(&OldAShr,
             m_AShr(m_Shl(m_Instruction(MaybeTrunc),
                          m_ZExtOrSelf(m_Sub(m_Constant(C1),
                                             m_ZExtOrSelf(m_Value(NBits))))),
                    m_ZExtOrSelf(m_Sub(m_Constant(C2),
                                       m_ZExtOrSelf(m_Deferred(NBits)))))) ||
      !BitWidthSplat(C1, &OldAShr) || !BitWidthSplat(C2, &OldAShr))
    return nullptr;

  // There may or may not be a truncation after outer two shifts.
  Instruction *HighBitExtract;
  match(MaybeTrunc, m_TruncOrSelf(m_Instruction(HighBitExtract)));
  bool HadTrunc = MaybeTrunc != HighBitExtract;

  // And finally, the innermost part of the pattern must be a right-shift.
  Value *X, *NumLowBitsToSkip;
  if (!match(HighBitExtract, m_Shr(m_Value(X), m_Value(NumLowBitsToSkip))))
    return nullptr;

  // Said right-shift must extract high NBits bits - C0 must be it's bitwidth.
  Constant *C0;
  if (!match(NumLowBitsToSkip,
             m_ZExtOrSelf(
                 m_Sub(m_Constant(C0), m_ZExtOrSelf(m_Specific(NBits))))) ||
      !BitWidthSplat(C0, HighBitExtract))
    return nullptr;

  // Since the NBits is identical for all shifts, if the outermost and
  // innermost shifts are identical, then outermost shifts are redundant.
  // If we had truncation, do keep it though.
  if (HighBitExtract->getOpcode() == OldAShr.getOpcode())
    return replaceInstUsesWith(OldAShr, MaybeTrunc);

  // Else, if there was a truncation, then we need to ensure that one
  // instruction will go away.
  if (HadTrunc && !match(&OldAShr, m_c_BinOp(m_OneUse(m_Value()), m_Value())))
    return nullptr;

  // Finally, bypass two innermost shifts, and perform the outermost shift on
  // the operands of the innermost shift.
  Instruction *NewAShr =
      BinaryOperator::Create(OldAShr.getOpcode(), X, NumLowBitsToSkip);
  NewAShr->copyIRFlags(HighBitExtract); // We can preserve 'exact'-ness.
  if (!HadTrunc)
    return NewAShr;

  Builder.Insert(NewAShr);
  return TruncInst::CreateTruncOrBitCast(NewAShr, OldAShr.getType());
}

Instruction *SeaInstCombinerImpl::visitAShr(BinaryOperator &I) {
  if (Value *V = SimplifyAShrInst(I.getOperand(0), I.getOperand(1), I.isExact(),
                                  SQ.getWithInstruction(&I)))
    return replaceInstUsesWith(I, V);

  if (Instruction *X = foldVectorBinop(I))
    return X;

  if (Instruction *R = commonShiftTransforms(I))
    return R;

  Value *Op0 = I.getOperand(0), *Op1 = I.getOperand(1);
  Type *Ty = I.getType();
  unsigned BitWidth = Ty->getScalarSizeInBits();
  const APInt *ShAmtAPInt;
  if (match(Op1, m_APInt(ShAmtAPInt)) && ShAmtAPInt->ult(BitWidth)) {
    unsigned ShAmt = ShAmtAPInt->getZExtValue();

    // If the shift amount equals the difference in width of the destination
    // and source scalar types:
    // ashr (shl (zext X), C), C --> sext X
    Value *X;
    if (match(Op0, m_Shl(m_ZExt(m_Value(X)), m_Specific(Op1))) &&
        ShAmt == BitWidth - X->getType()->getScalarSizeInBits())
      return new SExtInst(X, Ty);

    // We can't handle (X << C1) >>s C2. It shifts arbitrary bits in. However,
    // we can handle (X <<nsw C1) >>s C2 since it only shifts in sign bits.
    const APInt *ShOp1;
    if (match(Op0, m_NSWShl(m_Value(X), m_APInt(ShOp1))) &&
        ShOp1->ult(BitWidth)) {
      unsigned ShlAmt = ShOp1->getZExtValue();
      if (ShlAmt < ShAmt) {
        // (X <<nsw C1) >>s C2 --> X >>s (C2 - C1)
        Constant *ShiftDiff = ConstantInt::get(Ty, ShAmt - ShlAmt);
        auto *NewAShr = BinaryOperator::CreateAShr(X, ShiftDiff);
        NewAShr->setIsExact(I.isExact());
        return NewAShr;
      }
      if (ShlAmt > ShAmt) {
        // (X <<nsw C1) >>s C2 --> X <<nsw (C1 - C2)
        Constant *ShiftDiff = ConstantInt::get(Ty, ShlAmt - ShAmt);
        auto *NewShl = BinaryOperator::Create(Instruction::Shl, X, ShiftDiff);
        NewShl->setHasNoSignedWrap(true);
        return NewShl;
      }
    }

    if (match(Op0, m_AShr(m_Value(X), m_APInt(ShOp1))) &&
        ShOp1->ult(BitWidth)) {
      unsigned AmtSum = ShAmt + ShOp1->getZExtValue();
      // Oversized arithmetic shifts replicate the sign bit.
      AmtSum = std::min(AmtSum, BitWidth - 1);
      // (X >>s C1) >>s C2 --> X >>s (C1 + C2)
      return BinaryOperator::CreateAShr(X, ConstantInt::get(Ty, AmtSum));
    }

    if (match(Op0, m_OneUse(m_SExt(m_Value(X)))) &&
        (Ty->isVectorTy() || shouldChangeType(Ty, X->getType()))) {
      // ashr (sext X), C --> sext (ashr X, C')
      Type *SrcTy = X->getType();
      ShAmt = std::min(ShAmt, SrcTy->getScalarSizeInBits() - 1);
      Value *NewSh = Builder.CreateAShr(X, ConstantInt::get(SrcTy, ShAmt));
      return new SExtInst(NewSh, Ty);
    }

    if (ShAmt == BitWidth - 1) {
      // ashr i32 or(X,-X), 31 --> sext (X != 0)
      if (match(Op0, m_OneUse(m_c_Or(m_Neg(m_Value(X)), m_Deferred(X)))))
        return new SExtInst(Builder.CreateIsNotNull(X), Ty);

      // ashr i32 (X -nsw Y), 31 --> sext (X < Y)
      Value *Y;
      if (match(Op0, m_OneUse(m_NSWSub(m_Value(X), m_Value(Y)))))
        return new SExtInst(Builder.CreateICmpSLT(X, Y), Ty);
    }

    // If the shifted-out value is known-zero, then this is an exact shift.
    if (!I.isExact() &&
        MaskedValueIsZero(Op0, APInt::getLowBitsSet(BitWidth, ShAmt), 0, &I)) {
      I.setIsExact();
      return &I;
    }
  }

  // Prefer `-(x & 1)` over `(x << (bitwidth(x)-1)) a>> (bitwidth(x)-1)`
  // as the pattern to splat the lowest bit.
  // FIXME: iff X is already masked, we don't need the one-use check.
  Value *X;
  if (match(Op1, m_SpecificIntAllowUndef(BitWidth - 1)) &&
      match(Op0, m_OneUse(m_Shl(m_Value(X),
                                m_SpecificIntAllowUndef(BitWidth - 1))))) {
    Constant *Mask = ConstantInt::get(Ty, 1);
    // Retain the knowledge about the ignored lanes.
    Mask = Constant::mergeUndefsWith(
        Constant::mergeUndefsWith(Mask, cast<Constant>(Op1)),
        cast<Constant>(cast<Instruction>(Op0)->getOperand(1)));
    X = Builder.CreateAnd(X, Mask);
    return BinaryOperator::CreateNeg(X);
  }

  if (Instruction *R = foldVariableSignZeroExtensionOfVariableHighBitExtract(I))
    return R;

  // See if we can turn a signed shr into an unsigned shr.
  if (MaskedValueIsZero(Op0, APInt::getSignMask(BitWidth), 0, &I))
    return BinaryOperator::CreateLShr(Op0, Op1);

  // ashr (xor %x, -1), %y  -->  xor (ashr %x, %y), -1
  if (match(Op0, m_OneUse(m_Not(m_Value(X))))) {
    // Note that we must drop 'exact'-ness of the shift!
    // Note that we can't keep undef's in -1 vector constant!
    auto *NewAShr = Builder.CreateAShr(X, Op1, Op0->getName() + ".not");
    return BinaryOperator::CreateNot(NewAShr);
  }

  return nullptr;
}<|MERGE_RESOLUTION|>--- conflicted
+++ resolved
@@ -369,14 +369,10 @@
   return BinaryOperator::Create(LogicInst->getOpcode(), NewShift1, NewShift2);
 }
 
-<<<<<<< HEAD
 Instruction *SeaInstCombinerImpl::commonShiftTransforms(BinaryOperator &I) {
-=======
-Instruction *InstCombinerImpl::commonShiftTransforms(BinaryOperator &I) {
   if (Instruction *Phi = foldBinopWithPhiOperands(I))
     return Phi;
 
->>>>>>> 92c1c8cb
   Value *Op0 = I.getOperand(0), *Op1 = I.getOperand(1);
   assert(Op0->getType() == Op1->getType());
 
@@ -666,15 +662,8 @@
   }
 }
 
-<<<<<<< HEAD
 Instruction *SeaInstCombinerImpl::FoldShiftByConstant(Value *Op0, Constant *Op1,
-                                               BinaryOperator &I) {
-  bool isLeftShift = I.getOpcode() == Instruction::Shl;
-
-=======
-Instruction *InstCombinerImpl::FoldShiftByConstant(Value *Op0, Constant *Op1,
                                                    BinaryOperator &I) {
->>>>>>> 92c1c8cb
   const APInt *Op1C;
   if (!match(Op1, m_APInt(Op1C)))
     return nullptr;
@@ -704,186 +693,69 @@
   if (Instruction *FoldedShift = foldBinOpIntoSelectOrPhi(I))
     return FoldedShift;
 
-<<<<<<< HEAD
-  // Fold shift2(trunc(shift1(x,c1)), c2) -> trunc(shift2(shift1(x,c1),c2))
-  if (auto *TI = dyn_cast<TruncInst>(Op0)) {
-    // If 'shift2' is an ashr, we would have to get the sign bit into a funny
-    // place.  Don't try to do this transformation in this case.  Also, we
-    // require that the input operand is a shift-by-constant so that we have
-    // confidence that the shifts will get folded together.  We could do this
-    // xform in more cases, but it is unlikely to be profitable.
-    const APInt *TrShiftAmt;
-    if (I.isLogicalShift() &&
-        match(TI->getOperand(0), m_Shift(m_Value(), m_APInt(TrShiftAmt)))) {
-      auto *TrOp = cast<Instruction>(TI->getOperand(0));
-      Type *SrcTy = TrOp->getType();
-
-      // Okay, we'll do this xform.  Make the shift of shift.
-      Constant *ShAmt = ConstantExpr::getZExt(Op1, SrcTy);
-      // (shift2 (shift1 & 0x00FF), c2)
-      Value *NSh = Builder.CreateBinOp(I.getOpcode(), TrOp, ShAmt, I.getName());
-
-      // For logical shifts, the truncation has the effect of making the high
-      // part of the register be zeros.  Emulate this by inserting an AND to
-      // clear the top bits as needed.  This 'and' will usually be zapped by
-      // other xforms later if dead.
-      unsigned SrcSize = SrcTy->getScalarSizeInBits();
-      Constant *MaskV =
-          ConstantInt::get(SrcTy, APInt::getLowBitsSet(SrcSize, TypeBits));
-
-      // The mask we constructed says what the trunc would do if occurring
-      // between the shifts.  We want to know the effect *after* the second
-      // shift.  We know that it is a logical shift by a constant, so adjust the
-      // mask as appropriate.
-      MaskV = ConstantExpr::get(I.getOpcode(), MaskV, ShAmt);
-      // shift1 & 0x00FF
-      Value *And = Builder.CreateAnd(NSh, MaskV, TI->getName());
-      // Return the value truncated to the interesting size.
-      return new TruncInst(And, Ty);
-    }
-  }
-
-  if (Op0->hasOneUse()) {
-    if (BinaryOperator *Op0BO = dyn_cast<BinaryOperator>(Op0)) {
-      // Turn ((X >> C) + Y) << C  ->  (X + (Y << C)) & (~0 << C)
-      Value *V1;
-      const APInt *CC;
-      switch (Op0BO->getOpcode()) {
-      default: break;
-      case Instruction::Add:
-      case Instruction::And:
-      case Instruction::Or:
-      case Instruction::Xor: {
-        // These operators commute.
-        // Turn (Y + (X >> C)) << C  ->  (X + (Y << C)) & (~0 << C)
-        if (isLeftShift && Op0BO->getOperand(1)->hasOneUse() &&
-            match(Op0BO->getOperand(1), m_Shr(m_Value(V1),
-                  m_Specific(Op1)))) {
-          Value *YS =         // (Y << C)
-            Builder.CreateShl(Op0BO->getOperand(0), Op1, Op0BO->getName());
-          // (X + (Y << C))
-          Value *X = Builder.CreateBinOp(Op0BO->getOpcode(), YS, V1,
-                                         Op0BO->getOperand(1)->getName());
-          unsigned Op1Val = Op1C->getLimitedValue(TypeBits);
-          APInt Bits = APInt::getHighBitsSet(TypeBits, TypeBits - Op1Val);
-          Constant *Mask = ConstantInt::get(Ty, Bits);
-          return BinaryOperator::CreateAnd(X, Mask);
-        }
-
-        // Turn (Y + ((X >> C) & CC)) << C  ->  ((X & (CC << C)) + (Y << C))
-        Value *Op0BOOp1 = Op0BO->getOperand(1);
-        if (isLeftShift && Op0BOOp1->hasOneUse() &&
-            match(Op0BOOp1, m_And(m_OneUse(m_Shr(m_Value(V1), m_Specific(Op1))),
-                                  m_APInt(CC)))) {
-          Value *YS =   // (Y << C)
-            Builder.CreateShl(Op0BO->getOperand(0), Op1, Op0BO->getName());
-          // X & (CC << C)
-          Value *XM = Builder.CreateAnd(
-              V1, ConstantExpr::getShl(ConstantInt::get(Ty, *CC), Op1),
-                                        V1->getName()+".mask");
-          return BinaryOperator::Create(Op0BO->getOpcode(), YS, XM);
-        }
-        LLVM_FALLTHROUGH;
-      }
-
-      case Instruction::Sub: {
-        // Turn ((X >> C) + Y) << C  ->  (X + (Y << C)) & (~0 << C)
-        if (isLeftShift && Op0BO->getOperand(0)->hasOneUse() &&
-            match(Op0BO->getOperand(0), m_Shr(m_Value(V1),
-                  m_Specific(Op1)))) {
-          Value *YS =  // (Y << C)
-            Builder.CreateShl(Op0BO->getOperand(1), Op1, Op0BO->getName());
-          // (X + (Y << C))
-          Value *X = Builder.CreateBinOp(Op0BO->getOpcode(), V1, YS,
-                                         Op0BO->getOperand(0)->getName());
-          unsigned Op1Val = Op1C->getLimitedValue(TypeBits);
-          APInt Bits = APInt::getHighBitsSet(TypeBits, TypeBits - Op1Val);
-          Constant *Mask = ConstantInt::get(Ty, Bits);
-          return BinaryOperator::CreateAnd(X, Mask);
-        }
-
-        // Turn (((X >> C)&CC) + Y) << C  ->  (X + (Y << C)) & (CC << C)
-        if (isLeftShift && Op0BO->getOperand(0)->hasOneUse() &&
-            match(Op0BO->getOperand(0),
-                  m_And(m_OneUse(m_Shr(m_Value(V1), m_Specific(Op1))),
-                        m_APInt(CC)))) {
-          Value *YS = // (Y << C)
-            Builder.CreateShl(Op0BO->getOperand(1), Op1, Op0BO->getName());
-          // X & (CC << C)
-          Value *XM = Builder.CreateAnd(
-              V1, ConstantExpr::getShl(ConstantInt::get(Ty, *CC), Op1),
-                                        V1->getName()+".mask");
-          return BinaryOperator::Create(Op0BO->getOpcode(), XM, YS);
-        }
-
-        break;
-      }
-      }
-=======
   if (!Op0->hasOneUse())
     return nullptr;
->>>>>>> 92c1c8cb
 
   if (auto *Op0BO = dyn_cast<BinaryOperator>(Op0)) {
-    // If the operand is a bitwise operator with a constant RHS, and the
-    // shift is the only use, we can pull it out of the shift.
-    const APInt *Op0C;
-    if (match(Op0BO->getOperand(1), m_APInt(Op0C))) {
-      if (canShiftBinOpWithConstantRHS(I, Op0BO)) {
+      // If the operand is a bitwise operator with a constant RHS, and the
+      // shift is the only use, we can pull it out of the shift.
+      const APInt *Op0C;
+      if (match(Op0BO->getOperand(1), m_APInt(Op0C))) {
+        if (canShiftBinOpWithConstantRHS(I, Op0BO)) {
         Constant *NewRHS = ConstantExpr::get(
             I.getOpcode(), cast<Constant>(Op0BO->getOperand(1)), Op1);
 
-        Value *NewShift =
+          Value *NewShift =
             Builder.CreateBinOp(I.getOpcode(), Op0BO->getOperand(0), Op1);
-        NewShift->takeName(Op0BO);
+          NewShift->takeName(Op0BO);
 
         return BinaryOperator::Create(Op0BO->getOpcode(), NewShift, NewRHS);
-      }
-    }
-  }
-
-  // If we have a select that conditionally executes some binary operator,
-  // see if we can pull it the select and operator through the shift.
-  //
-  // For example, turning:
-  //   shl (select C, (add X, C1), X), C2
-  // Into:
-  //   Y = shl X, C2
-  //   select C, (add Y, C1 << C2), Y
-  Value *Cond;
-  BinaryOperator *TBO;
-  Value *FalseVal;
-  if (match(Op0, m_Select(m_Value(Cond), m_OneUse(m_BinOp(TBO)),
-                          m_Value(FalseVal)))) {
-    const APInt *C;
-    if (!isa<Constant>(FalseVal) && TBO->getOperand(0) == FalseVal &&
-        match(TBO->getOperand(1), m_APInt(C)) &&
-        canShiftBinOpWithConstantRHS(I, TBO)) {
+        }
+      }
+    }
+
+    // If we have a select that conditionally executes some binary operator,
+    // see if we can pull it the select and operator through the shift.
+    //
+    // For example, turning:
+    //   shl (select C, (add X, C1), X), C2
+    // Into:
+    //   Y = shl X, C2
+    //   select C, (add Y, C1 << C2), Y
+    Value *Cond;
+    BinaryOperator *TBO;
+    Value *FalseVal;
+    if (match(Op0, m_Select(m_Value(Cond), m_OneUse(m_BinOp(TBO)),
+                            m_Value(FalseVal)))) {
+      const APInt *C;
+      if (!isa<Constant>(FalseVal) && TBO->getOperand(0) == FalseVal &&
+          match(TBO->getOperand(1), m_APInt(C)) &&
+          canShiftBinOpWithConstantRHS(I, TBO)) {
       Constant *NewRHS = ConstantExpr::get(
           I.getOpcode(), cast<Constant>(TBO->getOperand(1)), Op1);
 
       Value *NewShift = Builder.CreateBinOp(I.getOpcode(), FalseVal, Op1);
       Value *NewOp = Builder.CreateBinOp(TBO->getOpcode(), NewShift, NewRHS);
-      return SelectInst::Create(Cond, NewOp, NewShift);
-    }
-  }
-
-  BinaryOperator *FBO;
-  Value *TrueVal;
-  if (match(Op0, m_Select(m_Value(Cond), m_Value(TrueVal),
-                          m_OneUse(m_BinOp(FBO))))) {
-    const APInt *C;
-    if (!isa<Constant>(TrueVal) && FBO->getOperand(0) == TrueVal &&
-        match(FBO->getOperand(1), m_APInt(C)) &&
-        canShiftBinOpWithConstantRHS(I, FBO)) {
+        return SelectInst::Create(Cond, NewOp, NewShift);
+      }
+    }
+
+    BinaryOperator *FBO;
+    Value *TrueVal;
+    if (match(Op0, m_Select(m_Value(Cond), m_Value(TrueVal),
+                            m_OneUse(m_BinOp(FBO))))) {
+      const APInt *C;
+      if (!isa<Constant>(TrueVal) && FBO->getOperand(0) == TrueVal &&
+          match(FBO->getOperand(1), m_APInt(C)) &&
+          canShiftBinOpWithConstantRHS(I, FBO)) {
       Constant *NewRHS = ConstantExpr::get(
           I.getOpcode(), cast<Constant>(FBO->getOperand(1)), Op1);
 
       Value *NewShift = Builder.CreateBinOp(I.getOpcode(), TrueVal, Op1);
       Value *NewOp = Builder.CreateBinOp(FBO->getOpcode(), NewShift, NewRHS);
-      return SelectInst::Create(Cond, NewShift, NewOp);
-    }
-  }
+        return SelectInst::Create(Cond, NewShift, NewOp);
+      }
+    }
 
   return nullptr;
 }
@@ -1166,10 +1038,10 @@
         }
         if (Op0->hasOneUse()) {
           // (X << C1) >>u C  --> (X >>u (C - C1)) & (-1 >> C)
-          Value *NewLShr = Builder.CreateLShr(X, ShiftDiff, "", I.isExact());
+        Value *NewLShr = Builder.CreateLShr(X, ShiftDiff, "", I.isExact());
           APInt Mask(APInt::getLowBitsSet(BitWidth, BitWidth - ShAmtC));
-          return BinaryOperator::CreateAnd(NewLShr, ConstantInt::get(Ty, Mask));
-        }
+        return BinaryOperator::CreateAnd(NewLShr, ConstantInt::get(Ty, Mask));
+      }
       } else if (C1->ugt(ShAmtC)) {
         unsigned ShlAmtC = C1->getZExtValue();
         Constant *ShiftDiff = ConstantInt::get(Ty, ShlAmtC - ShAmtC);
@@ -1181,16 +1053,16 @@
         }
         if (Op0->hasOneUse()) {
           // (X << C1) >>u C  --> X << (C1 - C) & (-1 >> C)
-          Value *NewShl = Builder.CreateShl(X, ShiftDiff);
+        Value *NewShl = Builder.CreateShl(X, ShiftDiff);
           APInt Mask(APInt::getLowBitsSet(BitWidth, BitWidth - ShAmtC));
-          return BinaryOperator::CreateAnd(NewShl, ConstantInt::get(Ty, Mask));
-        }
+        return BinaryOperator::CreateAnd(NewShl, ConstantInt::get(Ty, Mask));
+      }
       } else {
         assert(*C1 == ShAmtC);
-        // (X << C) >>u C --> X & (-1 >>u C)
+      // (X << C) >>u C --> X & (-1 >>u C)
         APInt Mask(APInt::getLowBitsSet(BitWidth, BitWidth - ShAmtC));
-        return BinaryOperator::CreateAnd(X, ConstantInt::get(Ty, Mask));
-      }
+      return BinaryOperator::CreateAnd(X, ConstantInt::get(Ty, Mask));
+    }
     }
 
     // ((X << C) + Y) >>u C --> (X + (Y >>u C)) & (-1 >>u C)
@@ -1235,14 +1107,14 @@
           return new ZExtInst(NewLShr, Ty);
         }
 
-        // lshr (sext iM X to iN), N-M --> zext (ashr X, min(N-M, M-1)) to iN
+      // lshr (sext iM X to iN), N-M --> zext (ashr X, min(N-M, M-1)) to iN
         if (ShAmtC == BitWidth - SrcTyBitWidth) {
-          // The new shift amount can't be more than the narrow source type.
+        // The new shift amount can't be more than the narrow source type.
           unsigned NewShAmt = std::min(ShAmtC, SrcTyBitWidth - 1);
-          Value *AShr = Builder.CreateAShr(X, NewShAmt);
-          return new ZExtInst(AShr, Ty);
-        }
-      }
+        Value *AShr = Builder.CreateAShr(X, NewShAmt);
+        return new ZExtInst(AShr, Ty);
+      }
+    }
     }
 
     if (ShAmtC == BitWidth - 1) {
