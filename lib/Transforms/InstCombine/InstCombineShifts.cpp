--- conflicted
+++ resolved
@@ -20,9 +20,6 @@
 
 #define DEBUG_TYPE "sea-instcombine"
 
-<<<<<<< HEAD
-Instruction *llvm_seahorn::InstCombiner::commonShiftTransforms(BinaryOperator &I) {
-=======
 // Given pattern:
 //   (x shiftopcode Q) shiftopcode K
 // we should rewrite it as
@@ -68,8 +65,7 @@
   return NewShift;
 }
 
-Instruction *InstCombiner::commonShiftTransforms(BinaryOperator &I) {
->>>>>>> 05be358d
+Instruction *llvm_seahorn::InstCombiner::commonShiftTransforms(BinaryOperator &I) {
   Value *Op0 = I.getOperand(0), *Op1 = I.getOperand(1);
   assert(Op0->getType() == Op1->getType());
 
@@ -470,8 +466,8 @@
         if (isLeftShift && Op0BO->getOperand(1)->hasOneUse() &&
             match(Op0BO->getOperand(1), m_Shr(m_Value(V1),
                   m_Specific(Op1)))) {
-          Value *YS =         // (Y << C)
-            Builder.CreateShl(Op0BO->getOperand(0), Op1, Op0BO->getName());
+          Value *YS = // (Y << C)
+              Builder.CreateShl(Op0BO->getOperand(0), Op1, Op0BO->getName());
           // (X + (Y << C))
           Value *X = Builder.CreateBinOp(Op0BO->getOpcode(), YS, V1,
                                          Op0BO->getOperand(1)->getName());
@@ -489,12 +485,12 @@
         if (isLeftShift && Op0BOOp1->hasOneUse() &&
             match(Op0BOOp1,
                   m_And(m_OneUse(m_Shr(m_Value(V1), m_Specific(Op1))),
-                        m_ConstantInt(CC)))) {
-          Value *YS =   // (Y << C)
-            Builder.CreateShl(Op0BO->getOperand(0), Op1, Op0BO->getName());
+                                  m_ConstantInt(CC)))) {
+          Value *YS = // (Y << C)
+              Builder.CreateShl(Op0BO->getOperand(0), Op1, Op0BO->getName());
           // X & (CC << C)
           Value *XM = Builder.CreateAnd(V1, ConstantExpr::getShl(CC, Op1),
-                                        V1->getName()+".mask");
+                                        V1->getName() + ".mask");
           return BinaryOperator::Create(Op0BO->getOpcode(), YS, XM);
         }
         LLVM_FALLTHROUGH;
@@ -505,8 +501,8 @@
         if (isLeftShift && Op0BO->getOperand(0)->hasOneUse() &&
             match(Op0BO->getOperand(0), m_Shr(m_Value(V1),
                   m_Specific(Op1)))) {
-          Value *YS =  // (Y << C)
-            Builder.CreateShl(Op0BO->getOperand(1), Op1, Op0BO->getName());
+          Value *YS = // (Y << C)
+              Builder.CreateShl(Op0BO->getOperand(1), Op1, Op0BO->getName());
           // (X + (Y << C))
           Value *X = Builder.CreateBinOp(Op0BO->getOpcode(), V1, YS,
                                          Op0BO->getOperand(0)->getName());
@@ -525,10 +521,10 @@
                   m_And(m_OneUse(m_Shr(m_Value(V1), m_Value(V2))),
                         m_ConstantInt(CC))) && V2 == Op1) {
           Value *YS = // (Y << C)
-            Builder.CreateShl(Op0BO->getOperand(1), Op1, Op0BO->getName());
+              Builder.CreateShl(Op0BO->getOperand(1), Op1, Op0BO->getName());
           // X & (CC << C)
           Value *XM = Builder.CreateAnd(V1, ConstantExpr::getShl(CC, Op1),
-                                        V1->getName()+".mask");
+                                        V1->getName() + ".mask");
 
           return BinaryOperator::Create(Op0BO->getOpcode(), XM, YS);
         }
@@ -547,7 +543,7 @@
                                      cast<Constant>(Op0BO->getOperand(1)), Op1);
 
           Value *NewShift =
-            Builder.CreateBinOp(I.getOpcode(), Op0BO->getOperand(0), Op1);
+              Builder.CreateBinOp(I.getOpcode(), Op0BO->getOperand(0), Op1);
           NewShift->takeName(Op0BO);
 
           return BinaryOperator::Create(Op0BO->getOpcode(), NewShift,
@@ -621,17 +617,10 @@
   return nullptr;
 }
 
-<<<<<<< HEAD
 Instruction *llvm_seahorn::InstCombiner::visitShl(BinaryOperator &I) {
-  if (Value *V =
-          SimplifyShlInst(I.getOperand(0), I.getOperand(1), I.hasNoSignedWrap(),
-                          I.hasNoUnsignedWrap(), SQ.getWithInstruction(&I)))
-=======
-Instruction *InstCombiner::visitShl(BinaryOperator &I) {
   if (Value *V = SimplifyShlInst(I.getOperand(0), I.getOperand(1),
                                  I.hasNoSignedWrap(), I.hasNoUnsignedWrap(),
                                  SQ.getWithInstruction(&I)))
->>>>>>> 05be358d
     return replaceInstUsesWith(I, V);
 
   if (Instruction *X = foldVectorBinop(I))
