//===- InstCombineSelect.cpp ----------------------------------------------===//
//
// Part of the LLVM Project, under the Apache License v2.0 with LLVM Exceptions.
// See https://llvm.org/LICENSE.txt for license information.
// SPDX-License-Identifier: Apache-2.0 WITH LLVM-exception
//
//===----------------------------------------------------------------------===//
//
// This file implements the visitSelect function.
//
//===----------------------------------------------------------------------===//

#include "InstCombineInternal.h"
#include "llvm/ADT/APInt.h"
#include "llvm/ADT/Optional.h"
#include "llvm/ADT/STLExtras.h"
#include "llvm/ADT/SmallVector.h"
#include "llvm/Analysis/AssumptionCache.h"
#include "llvm/Analysis/CmpInstAnalysis.h"
#include "llvm/Analysis/InstructionSimplify.h"
#include "llvm/Analysis/OverflowInstAnalysis.h"
#include "llvm/Analysis/ValueTracking.h"
#include "llvm/IR/BasicBlock.h"
#include "llvm/IR/Constant.h"
#include "llvm/IR/Constants.h"
#include "llvm/IR/DerivedTypes.h"
#include "llvm/IR/IRBuilder.h"
#include "llvm/IR/InstrTypes.h"
#include "llvm/IR/Instruction.h"
#include "llvm/IR/Instructions.h"
#include "llvm/IR/IntrinsicInst.h"
#include "llvm/IR/Intrinsics.h"
#include "llvm/IR/Operator.h"
#include "llvm/IR/PatternMatch.h"
#include "llvm/IR/Type.h"
#include "llvm/IR/User.h"
#include "llvm/IR/Value.h"
#include "llvm/Support/Casting.h"
#include "llvm/Support/ErrorHandling.h"
#include "llvm/Support/KnownBits.h"
#include "llvm/Transforms/InstCombine/InstCombineWorklist.h"
#include "llvm/Transforms/InstCombine/InstCombiner.h"
#include <cassert>
#include <utility>

using namespace llvm;
using namespace llvm_seahorn;
using namespace PatternMatch;

#define DEBUG_TYPE "sea-instcombine"

<<<<<<< HEAD
/// FIXME: Enabled by default until the pattern is supported well.
static cl::opt<bool> EnableUnsafeSelectTransform(
    "seaopt-instcombine-unsafe-select-transform", cl::init(true),
    cl::desc("Enable poison-unsafe select to and/or transform"));

=======
>>>>>>> 499b13dd
static Value *createMinMax(InstCombiner::BuilderTy &Builder,
                           SelectPatternFlavor SPF, Value *A, Value *B) {
  CmpInst::Predicate Pred = getMinMaxPred(SPF);
  assert(CmpInst::isIntPredicate(Pred) && "Expected integer predicate");
  return Builder.CreateSelect(Builder.CreateICmp(Pred, A, B), A, B);
}

/// Replace a select operand based on an equality comparison with the identity
/// constant of a binop.
static Instruction *foldSelectBinOpIdentity(SelectInst &Sel,
                                            const TargetLibraryInfo &TLI,
                                            SeaInstCombinerImpl &IC) {
  // The select condition must be an equality compare with a constant operand.
  Value *X;
  Constant *C;
  CmpInst::Predicate Pred;
  if (!match(Sel.getCondition(), m_Cmp(Pred, m_Value(X), m_Constant(C))))
    return nullptr;

  bool IsEq;
  if (ICmpInst::isEquality(Pred))
    IsEq = Pred == ICmpInst::ICMP_EQ;
  else if (Pred == FCmpInst::FCMP_OEQ)
    IsEq = true;
  else if (Pred == FCmpInst::FCMP_UNE)
    IsEq = false;
  else
    return nullptr;

  // A select operand must be a binop.
  BinaryOperator *BO;
  if (!match(Sel.getOperand(IsEq ? 1 : 2), m_BinOp(BO)))
    return nullptr;

  // The compare constant must be the identity constant for that binop.
  // If this a floating-point compare with 0.0, any zero constant will do.
  Type *Ty = BO->getType();
  Constant *IdC = ConstantExpr::getBinOpIdentity(BO->getOpcode(), Ty, true);
  if (IdC != C) {
    if (!IdC || !CmpInst::isFPPredicate(Pred))
      return nullptr;
    if (!match(IdC, m_AnyZeroFP()) || !match(C, m_AnyZeroFP()))
      return nullptr;
  }

  // Last, match the compare variable operand with a binop operand.
  Value *Y;
  if (!BO->isCommutative() && !match(BO, m_BinOp(m_Value(Y), m_Specific(X))))
    return nullptr;
  if (!match(BO, m_c_BinOp(m_Value(Y), m_Specific(X))))
    return nullptr;

  // +0.0 compares equal to -0.0, and so it does not behave as required for this
  // transform. Bail out if we can not exclude that possibility.
  if (isa<FPMathOperator>(BO))
    if (!BO->hasNoSignedZeros() && !CannotBeNegativeZero(Y, &TLI))
      return nullptr;

  // BO = binop Y, X
  // S = { select (cmp eq X, C), BO, ? } or { select (cmp ne X, C), ?, BO }
  // =>
  // S = { select (cmp eq X, C),  Y, ? } or { select (cmp ne X, C), ?,  Y }
  return IC.replaceOperand(Sel, IsEq ? 1 : 2, Y);
}

/// This folds:
///  select (icmp eq (and X, C1)), TC, FC
///    iff C1 is a power 2 and the difference between TC and FC is a power-of-2.
/// To something like:
///  (shr (and (X, C1)), (log2(C1) - log2(TC-FC))) + FC
/// Or:
///  (shl (and (X, C1)), (log2(TC-FC) - log2(C1))) + FC
/// With some variations depending if FC is larger than TC, or the shift
/// isn't needed, or the bit widths don't match.
static Value *foldSelectICmpAnd(SelectInst &Sel, ICmpInst *Cmp,
                                InstCombiner::BuilderTy &Builder) {
  const APInt *SelTC, *SelFC;
  if (!match(Sel.getTrueValue(), m_APInt(SelTC)) ||
      !match(Sel.getFalseValue(), m_APInt(SelFC)))
    return nullptr;

  // If this is a vector select, we need a vector compare.
  Type *SelType = Sel.getType();
  if (SelType->isVectorTy() != Cmp->getType()->isVectorTy())
    return nullptr;

  Value *V;
  APInt AndMask;
  bool CreateAnd = false;
  ICmpInst::Predicate Pred = Cmp->getPredicate();
  if (ICmpInst::isEquality(Pred)) {
    if (!match(Cmp->getOperand(1), m_Zero()))
      return nullptr;

    V = Cmp->getOperand(0);
    const APInt *AndRHS;
    if (!match(V, m_And(m_Value(), m_Power2(AndRHS))))
      return nullptr;

    AndMask = *AndRHS;
  } else if (decomposeBitTestICmp(Cmp->getOperand(0), Cmp->getOperand(1),
                                  Pred, V, AndMask)) {
    assert(ICmpInst::isEquality(Pred) && "Not equality test?");
    if (!AndMask.isPowerOf2())
      return nullptr;

    CreateAnd = true;
  } else {
    return nullptr;
  }

  // In general, when both constants are non-zero, we would need an offset to
  // replace the select. This would require more instructions than we started
  // with. But there's one special-case that we handle here because it can
  // simplify/reduce the instructions.
  APInt TC = *SelTC;
  APInt FC = *SelFC;
  if (!TC.isNullValue() && !FC.isNullValue()) {
    // If the select constants differ by exactly one bit and that's the same
    // bit that is masked and checked by the select condition, the select can
    // be replaced by bitwise logic to set/clear one bit of the constant result.
    if (TC.getBitWidth() != AndMask.getBitWidth() || (TC ^ FC) != AndMask)
      return nullptr;
    if (CreateAnd) {
      // If we have to create an 'and', then we must kill the cmp to not
      // increase the instruction count.
      if (!Cmp->hasOneUse())
        return nullptr;
      V = Builder.CreateAnd(V, ConstantInt::get(SelType, AndMask));
    }
    bool ExtraBitInTC = TC.ugt(FC);
    if (Pred == ICmpInst::ICMP_EQ) {
      // If the masked bit in V is clear, clear or set the bit in the result:
      // (V & AndMaskC) == 0 ? TC : FC --> (V & AndMaskC) ^ TC
      // (V & AndMaskC) == 0 ? TC : FC --> (V & AndMaskC) | TC
      Constant *C = ConstantInt::get(SelType, TC);
      return ExtraBitInTC ? Builder.CreateXor(V, C) : Builder.CreateOr(V, C);
    }
    if (Pred == ICmpInst::ICMP_NE) {
      // If the masked bit in V is set, set or clear the bit in the result:
      // (V & AndMaskC) != 0 ? TC : FC --> (V & AndMaskC) | FC
      // (V & AndMaskC) != 0 ? TC : FC --> (V & AndMaskC) ^ FC
      Constant *C = ConstantInt::get(SelType, FC);
      return ExtraBitInTC ? Builder.CreateOr(V, C) : Builder.CreateXor(V, C);
    }
    llvm_unreachable("Only expecting equality predicates");
  }

  // Make sure one of the select arms is a power-of-2.
  if (!TC.isPowerOf2() && !FC.isPowerOf2())
    return nullptr;

  // Determine which shift is needed to transform result of the 'and' into the
  // desired result.
  const APInt &ValC = !TC.isNullValue() ? TC : FC;
  unsigned ValZeros = ValC.logBase2();
  unsigned AndZeros = AndMask.logBase2();

  // Insert the 'and' instruction on the input to the truncate.
  if (CreateAnd)
    V = Builder.CreateAnd(V, ConstantInt::get(V->getType(), AndMask));

  // If types don't match, we can still convert the select by introducing a zext
  // or a trunc of the 'and'.
  if (ValZeros > AndZeros) {
    V = Builder.CreateZExtOrTrunc(V, SelType);
    V = Builder.CreateShl(V, ValZeros - AndZeros);
  } else if (ValZeros < AndZeros) {
    V = Builder.CreateLShr(V, AndZeros - ValZeros);
    V = Builder.CreateZExtOrTrunc(V, SelType);
  } else {
    V = Builder.CreateZExtOrTrunc(V, SelType);
  }

  // Okay, now we know that everything is set up, we just don't know whether we
  // have a icmp_ne or icmp_eq and whether the true or false val is the zero.
  bool ShouldNotVal = !TC.isNullValue();
  ShouldNotVal ^= Pred == ICmpInst::ICMP_NE;
  if (ShouldNotVal)
    V = Builder.CreateXor(V, ValC);

  return V;
}

/// We want to turn code that looks like this:
///   %C = or %A, %B
///   %D = select %cond, %C, %A
/// into:
///   %C = select %cond, %B, 0
///   %D = or %A, %C
///
/// Assuming that the specified instruction is an operand to the select, return
/// a bitmask indicating which operands of this instruction are foldable if they
/// equal the other incoming value of the select.
static unsigned getSelectFoldableOperands(BinaryOperator *I) {
  switch (I->getOpcode()) {
  case Instruction::Add:
  case Instruction::Mul:
  case Instruction::And:
  case Instruction::Or:
  case Instruction::Xor:
    return 3;              // Can fold through either operand.
  case Instruction::Sub:   // Can only fold on the amount subtracted.
  case Instruction::Shl:   // Can only fold on the shift amount.
  case Instruction::LShr:
  case Instruction::AShr:
    return 1;
  default:
    return 0;              // Cannot fold
  }
}

/// We have (select c, TI, FI), and we know that TI and FI have the same opcode.
Instruction *SeaInstCombinerImpl::foldSelectOpOp(SelectInst &SI, Instruction *TI,
                                              Instruction *FI) {
  // Don't break up min/max patterns. The hasOneUse checks below prevent that
  // for most cases, but vector min/max with bitcasts can be transformed. If the
  // one-use restrictions are eased for other patterns, we still don't want to
  // obfuscate min/max.
  if ((match(&SI, m_SMin(m_Value(), m_Value())) ||
       match(&SI, m_SMax(m_Value(), m_Value())) ||
       match(&SI, m_UMin(m_Value(), m_Value())) ||
       match(&SI, m_UMax(m_Value(), m_Value()))))
    return nullptr;

  // If this is a cast from the same type, merge.
  Value *Cond = SI.getCondition();
  Type *CondTy = Cond->getType();
  if (TI->getNumOperands() == 1 && TI->isCast()) {
    Type *FIOpndTy = FI->getOperand(0)->getType();
    if (TI->getOperand(0)->getType() != FIOpndTy)
      return nullptr;

    // The select condition may be a vector. We may only change the operand
    // type if the vector width remains the same (and matches the condition).
    if (auto *CondVTy = dyn_cast<VectorType>(CondTy)) {
      if (!FIOpndTy->isVectorTy() ||
          CondVTy->getElementCount() !=
              cast<VectorType>(FIOpndTy)->getElementCount())
        return nullptr;

      // TODO: If the backend knew how to deal with casts better, we could
      // remove this limitation. For now, there's too much potential to create
      // worse codegen by promoting the select ahead of size-altering casts
      // (PR28160).
      //
      // Note that ValueTracking's matchSelectPattern() looks through casts
      // without checking 'hasOneUse' when it matches min/max patterns, so this
      // transform may end up happening anyway.
      if (TI->getOpcode() != Instruction::BitCast &&
          (!TI->hasOneUse() || !FI->hasOneUse()))
        return nullptr;
    } else if (!TI->hasOneUse() || !FI->hasOneUse()) {
      // TODO: The one-use restrictions for a scalar select could be eased if
      // the fold of a select in visitLoadInst() was enhanced to match a pattern
      // that includes a cast.
      return nullptr;
    }

    // Fold this by inserting a select from the input values.
    Value *NewSI =
        Builder.CreateSelect(Cond, TI->getOperand(0), FI->getOperand(0),
                             SI.getName() + ".v", &SI);
    return CastInst::Create(Instruction::CastOps(TI->getOpcode()), NewSI,
                            TI->getType());
  }

  // Cond ? -X : -Y --> -(Cond ? X : Y)
  Value *X, *Y;
  if (match(TI, m_FNeg(m_Value(X))) && match(FI, m_FNeg(m_Value(Y))) &&
      (TI->hasOneUse() || FI->hasOneUse())) {
    Value *NewSel = Builder.CreateSelect(Cond, X, Y, SI.getName() + ".v", &SI);
    return UnaryOperator::CreateFNegFMF(NewSel, TI);
  }

  // Min/max intrinsic with a common operand can have the common operand pulled
  // after the select. This is the same transform as below for binops, but
  // specialized for intrinsic matching and without the restrictive uses clause.
  auto *TII = dyn_cast<IntrinsicInst>(TI);
  auto *FII = dyn_cast<IntrinsicInst>(FI);
  if (TII && FII && TII->getIntrinsicID() == FII->getIntrinsicID() &&
      (TII->hasOneUse() || FII->hasOneUse())) {
    Value *T0, *T1, *F0, *F1;
    if (match(TII, m_MaxOrMin(m_Value(T0), m_Value(T1))) &&
        match(FII, m_MaxOrMin(m_Value(F0), m_Value(F1)))) {
      if (T0 == F0) {
        Value *NewSel = Builder.CreateSelect(Cond, T1, F1, "minmaxop", &SI);
        return CallInst::Create(TII->getCalledFunction(), {NewSel, T0});
      }
      if (T0 == F1) {
        Value *NewSel = Builder.CreateSelect(Cond, T1, F0, "minmaxop", &SI);
        return CallInst::Create(TII->getCalledFunction(), {NewSel, T0});
      }
      if (T1 == F0) {
        Value *NewSel = Builder.CreateSelect(Cond, T0, F1, "minmaxop", &SI);
        return CallInst::Create(TII->getCalledFunction(), {NewSel, T1});
      }
      if (T1 == F1) {
        Value *NewSel = Builder.CreateSelect(Cond, T0, F0, "minmaxop", &SI);
        return CallInst::Create(TII->getCalledFunction(), {NewSel, T1});
      }
    }
  }

  // Only handle binary operators (including two-operand getelementptr) with
  // one-use here. As with the cast case above, it may be possible to relax the
  // one-use constraint, but that needs be examined carefully since it may not
  // reduce the total number of instructions.
  if (TI->getNumOperands() != 2 || FI->getNumOperands() != 2 ||
      (!isa<BinaryOperator>(TI) && !isa<GetElementPtrInst>(TI)) ||
      !TI->hasOneUse() || !FI->hasOneUse())
    return nullptr;

  // Figure out if the operations have any operands in common.
  Value *MatchOp, *OtherOpT, *OtherOpF;
  bool MatchIsOpZero;
  if (TI->getOperand(0) == FI->getOperand(0)) {
    MatchOp  = TI->getOperand(0);
    OtherOpT = TI->getOperand(1);
    OtherOpF = FI->getOperand(1);
    MatchIsOpZero = true;
  } else if (TI->getOperand(1) == FI->getOperand(1)) {
    MatchOp  = TI->getOperand(1);
    OtherOpT = TI->getOperand(0);
    OtherOpF = FI->getOperand(0);
    MatchIsOpZero = false;
  } else if (!TI->isCommutative()) {
    return nullptr;
  } else if (TI->getOperand(0) == FI->getOperand(1)) {
    MatchOp  = TI->getOperand(0);
    OtherOpT = TI->getOperand(1);
    OtherOpF = FI->getOperand(0);
    MatchIsOpZero = true;
  } else if (TI->getOperand(1) == FI->getOperand(0)) {
    MatchOp  = TI->getOperand(1);
    OtherOpT = TI->getOperand(0);
    OtherOpF = FI->getOperand(1);
    MatchIsOpZero = true;
  } else {
    return nullptr;
  }

  // If the select condition is a vector, the operands of the original select's
  // operands also must be vectors. This may not be the case for getelementptr
  // for example.
  if (CondTy->isVectorTy() && (!OtherOpT->getType()->isVectorTy() ||
                               !OtherOpF->getType()->isVectorTy()))
    return nullptr;

  // If we reach here, they do have operations in common.
  Value *NewSI = Builder.CreateSelect(Cond, OtherOpT, OtherOpF,
                                      SI.getName() + ".v", &SI);
  Value *Op0 = MatchIsOpZero ? MatchOp : NewSI;
  Value *Op1 = MatchIsOpZero ? NewSI : MatchOp;
  if (auto *BO = dyn_cast<BinaryOperator>(TI)) {
    BinaryOperator *NewBO = BinaryOperator::Create(BO->getOpcode(), Op0, Op1);
    NewBO->copyIRFlags(TI);
    NewBO->andIRFlags(FI);
    return NewBO;
  }
  if (auto *TGEP = dyn_cast<GetElementPtrInst>(TI)) {
    auto *FGEP = cast<GetElementPtrInst>(FI);
    Type *ElementType = TGEP->getResultElementType();
    return TGEP->isInBounds() && FGEP->isInBounds()
               ? GetElementPtrInst::CreateInBounds(ElementType, Op0, {Op1})
               : GetElementPtrInst::Create(ElementType, Op0, {Op1});
  }
  llvm_unreachable("Expected BinaryOperator or GEP");
  return nullptr;
}

static bool isSelect01(const APInt &C1I, const APInt &C2I) {
  if (!C1I.isNullValue() && !C2I.isNullValue()) // One side must be zero.
    return false;
  return C1I.isOneValue() || C1I.isAllOnesValue() ||
         C2I.isOneValue() || C2I.isAllOnesValue();
}

/// Try to fold the select into one of the operands to allow further
/// optimization.
Instruction *SeaInstCombinerImpl::foldSelectIntoOp(SelectInst &SI, Value *TrueVal,
                                                Value *FalseVal) {
  // See the comment above GetSelectFoldableOperands for a description of the
  // transformation we are doing here.
  if (auto *TVI = dyn_cast<BinaryOperator>(TrueVal)) {
    if (TVI->hasOneUse() && !isa<Constant>(FalseVal)) {
      if (unsigned SFO = getSelectFoldableOperands(TVI)) {
        unsigned OpToFold = 0;
        if ((SFO & 1) && FalseVal == TVI->getOperand(0)) {
          OpToFold = 1;
        } else if ((SFO & 2) && FalseVal == TVI->getOperand(1)) {
          OpToFold = 2;
        }

        if (OpToFold) {
          Constant *C = ConstantExpr::getBinOpIdentity(TVI->getOpcode(),
                                                       TVI->getType(), true);
          Value *OOp = TVI->getOperand(2-OpToFold);
          // Avoid creating select between 2 constants unless it's selecting
          // between 0, 1 and -1.
          const APInt *OOpC;
          bool OOpIsAPInt = match(OOp, m_APInt(OOpC));
          if (!isa<Constant>(OOp) ||
              (OOpIsAPInt && isSelect01(C->getUniqueInteger(), *OOpC))) {
            Value *NewSel = Builder.CreateSelect(SI.getCondition(), OOp, C);
            NewSel->takeName(TVI);
            BinaryOperator *BO = BinaryOperator::Create(TVI->getOpcode(),
                                                        FalseVal, NewSel);
            BO->copyIRFlags(TVI);
            return BO;
          }
        }
      }
    }
  }

  if (auto *FVI = dyn_cast<BinaryOperator>(FalseVal)) {
    if (FVI->hasOneUse() && !isa<Constant>(TrueVal)) {
      if (unsigned SFO = getSelectFoldableOperands(FVI)) {
        unsigned OpToFold = 0;
        if ((SFO & 1) && TrueVal == FVI->getOperand(0)) {
          OpToFold = 1;
        } else if ((SFO & 2) && TrueVal == FVI->getOperand(1)) {
          OpToFold = 2;
        }

        if (OpToFold) {
          Constant *C = ConstantExpr::getBinOpIdentity(FVI->getOpcode(),
                                                       FVI->getType(), true);
          Value *OOp = FVI->getOperand(2-OpToFold);
          // Avoid creating select between 2 constants unless it's selecting
          // between 0, 1 and -1.
          const APInt *OOpC;
          bool OOpIsAPInt = match(OOp, m_APInt(OOpC));
          if (!isa<Constant>(OOp) ||
              (OOpIsAPInt && isSelect01(C->getUniqueInteger(), *OOpC))) {
            Value *NewSel = Builder.CreateSelect(SI.getCondition(), C, OOp);
            NewSel->takeName(FVI);
            BinaryOperator *BO = BinaryOperator::Create(FVI->getOpcode(),
                                                        TrueVal, NewSel);
            BO->copyIRFlags(FVI);
            return BO;
          }
        }
      }
    }
  }

  return nullptr;
}

/// We want to turn:
///   (select (icmp eq (and X, Y), 0), (and (lshr X, Z), 1), 1)
/// into:
///   zext (icmp ne i32 (and X, (or Y, (shl 1, Z))), 0)
/// Note:
///   Z may be 0 if lshr is missing.
/// Worst-case scenario is that we will replace 5 instructions with 5 different
/// instructions, but we got rid of select.
static Instruction *foldSelectICmpAndAnd(Type *SelType, const ICmpInst *Cmp,
                                         Value *TVal, Value *FVal,
                                         InstCombiner::BuilderTy &Builder) {
  if (!(Cmp->hasOneUse() && Cmp->getOperand(0)->hasOneUse() &&
        Cmp->getPredicate() == ICmpInst::ICMP_EQ &&
        match(Cmp->getOperand(1), m_Zero()) && match(FVal, m_One())))
    return nullptr;

  // The TrueVal has general form of:  and %B, 1
  Value *B;
  if (!match(TVal, m_OneUse(m_And(m_Value(B), m_One()))))
    return nullptr;

  // Where %B may be optionally shifted:  lshr %X, %Z.
  Value *X, *Z;
  const bool HasShift = match(B, m_OneUse(m_LShr(m_Value(X), m_Value(Z))));
  if (!HasShift)
    X = B;

  Value *Y;
  if (!match(Cmp->getOperand(0), m_c_And(m_Specific(X), m_Value(Y))))
    return nullptr;

  // ((X & Y) == 0) ? ((X >> Z) & 1) : 1 --> (X & (Y | (1 << Z))) != 0
  // ((X & Y) == 0) ? (X & 1) : 1 --> (X & (Y | 1)) != 0
  Constant *One = ConstantInt::get(SelType, 1);
  Value *MaskB = HasShift ? Builder.CreateShl(One, Z) : One;
  Value *FullMask = Builder.CreateOr(Y, MaskB);
  Value *MaskedX = Builder.CreateAnd(X, FullMask);
  Value *ICmpNeZero = Builder.CreateIsNotNull(MaskedX);
  return new ZExtInst(ICmpNeZero, SelType);
}

/// We want to turn:
///   (select (icmp sgt x, C), lshr (X, Y), ashr (X, Y)); iff C s>= -1
///   (select (icmp slt x, C), ashr (X, Y), lshr (X, Y)); iff C s>= 0
/// into:
///   ashr (X, Y)
static Value *foldSelectICmpLshrAshr(const ICmpInst *IC, Value *TrueVal,
                                     Value *FalseVal,
                                     InstCombiner::BuilderTy &Builder) {
  ICmpInst::Predicate Pred = IC->getPredicate();
  Value *CmpLHS = IC->getOperand(0);
  Value *CmpRHS = IC->getOperand(1);
  if (!CmpRHS->getType()->isIntOrIntVectorTy())
    return nullptr;

  Value *X, *Y;
  unsigned Bitwidth = CmpRHS->getType()->getScalarSizeInBits();
  if ((Pred != ICmpInst::ICMP_SGT ||
       !match(CmpRHS,
              m_SpecificInt_ICMP(ICmpInst::ICMP_SGE, APInt(Bitwidth, -1)))) &&
      (Pred != ICmpInst::ICMP_SLT ||
       !match(CmpRHS,
              m_SpecificInt_ICMP(ICmpInst::ICMP_SGE, APInt(Bitwidth, 0)))))
    return nullptr;

  // Canonicalize so that ashr is in FalseVal.
  if (Pred == ICmpInst::ICMP_SLT)
    std::swap(TrueVal, FalseVal);

  if (match(TrueVal, m_LShr(m_Value(X), m_Value(Y))) &&
      match(FalseVal, m_AShr(m_Specific(X), m_Specific(Y))) &&
      match(CmpLHS, m_Specific(X))) {
    const auto *Ashr = cast<Instruction>(FalseVal);
    // if lshr is not exact and ashr is, this new ashr must not be exact.
    bool IsExact = Ashr->isExact() && cast<Instruction>(TrueVal)->isExact();
    return Builder.CreateAShr(X, Y, IC->getName(), IsExact);
  }

  return nullptr;
}

/// We want to turn:
///   (select (icmp eq (and X, C1), 0), Y, (or Y, C2))
/// into:
///   (or (shl (and X, C1), C3), Y)
/// iff:
///   C1 and C2 are both powers of 2
/// where:
///   C3 = Log(C2) - Log(C1)
///
/// This transform handles cases where:
/// 1. The icmp predicate is inverted
/// 2. The select operands are reversed
/// 3. The magnitude of C2 and C1 are flipped
static Value *foldSelectICmpAndOr(const ICmpInst *IC, Value *TrueVal,
                                  Value *FalseVal,
                                  InstCombiner::BuilderTy &Builder) {
  // Only handle integer compares. Also, if this is a vector select, we need a
  // vector compare.
  if (!TrueVal->getType()->isIntOrIntVectorTy() ||
      TrueVal->getType()->isVectorTy() != IC->getType()->isVectorTy())
    return nullptr;

  Value *CmpLHS = IC->getOperand(0);
  Value *CmpRHS = IC->getOperand(1);

  Value *V;
  unsigned C1Log;
  bool IsEqualZero;
  bool NeedAnd = false;
  if (IC->isEquality()) {
    if (!match(CmpRHS, m_Zero()))
      return nullptr;

    const APInt *C1;
    if (!match(CmpLHS, m_And(m_Value(), m_Power2(C1))))
      return nullptr;

    V = CmpLHS;
    C1Log = C1->logBase2();
    IsEqualZero = IC->getPredicate() == ICmpInst::ICMP_EQ;
  } else if (IC->getPredicate() == ICmpInst::ICMP_SLT ||
             IC->getPredicate() == ICmpInst::ICMP_SGT) {
    // We also need to recognize (icmp slt (trunc (X)), 0) and
    // (icmp sgt (trunc (X)), -1).
    IsEqualZero = IC->getPredicate() == ICmpInst::ICMP_SGT;
    if ((IsEqualZero && !match(CmpRHS, m_AllOnes())) ||
        (!IsEqualZero && !match(CmpRHS, m_Zero())))
      return nullptr;

    if (!match(CmpLHS, m_OneUse(m_Trunc(m_Value(V)))))
      return nullptr;

    C1Log = CmpLHS->getType()->getScalarSizeInBits() - 1;
    NeedAnd = true;
  } else {
    return nullptr;
  }

  const APInt *C2;
  bool OrOnTrueVal = false;
  bool OrOnFalseVal = match(FalseVal, m_Or(m_Specific(TrueVal), m_Power2(C2)));
  if (!OrOnFalseVal)
    OrOnTrueVal = match(TrueVal, m_Or(m_Specific(FalseVal), m_Power2(C2)));

  if (!OrOnFalseVal && !OrOnTrueVal)
    return nullptr;

  Value *Y = OrOnFalseVal ? TrueVal : FalseVal;

  unsigned C2Log = C2->logBase2();

  bool NeedXor = (!IsEqualZero && OrOnFalseVal) || (IsEqualZero && OrOnTrueVal);
  bool NeedShift = C1Log != C2Log;
  bool NeedZExtTrunc = Y->getType()->getScalarSizeInBits() !=
                       V->getType()->getScalarSizeInBits();

  // Make sure we don't create more instructions than we save.
  Value *Or = OrOnFalseVal ? FalseVal : TrueVal;
  if ((NeedShift + NeedXor + NeedZExtTrunc) >
      (IC->hasOneUse() + Or->hasOneUse()))
    return nullptr;

  if (NeedAnd) {
    // Insert the AND instruction on the input to the truncate.
    APInt C1 = APInt::getOneBitSet(V->getType()->getScalarSizeInBits(), C1Log);
    V = Builder.CreateAnd(V, ConstantInt::get(V->getType(), C1));
  }

  if (C2Log > C1Log) {
    V = Builder.CreateZExtOrTrunc(V, Y->getType());
    V = Builder.CreateShl(V, C2Log - C1Log);
  } else if (C1Log > C2Log) {
    V = Builder.CreateLShr(V, C1Log - C2Log);
    V = Builder.CreateZExtOrTrunc(V, Y->getType());
  } else
    V = Builder.CreateZExtOrTrunc(V, Y->getType());

  if (NeedXor)
    V = Builder.CreateXor(V, *C2);

  return Builder.CreateOr(V, Y);
}

/// Canonicalize a set or clear of a masked set of constant bits to
/// select-of-constants form.
static Instruction *foldSetClearBits(SelectInst &Sel,
                                     InstCombiner::BuilderTy &Builder) {
  Value *Cond = Sel.getCondition();
  Value *T = Sel.getTrueValue();
  Value *F = Sel.getFalseValue();
  Type *Ty = Sel.getType();
  Value *X;
  const APInt *NotC, *C;

  // Cond ? (X & ~C) : (X | C) --> (X & ~C) | (Cond ? 0 : C)
  if (match(T, m_And(m_Value(X), m_APInt(NotC))) &&
      match(F, m_OneUse(m_Or(m_Specific(X), m_APInt(C)))) && *NotC == ~(*C)) {
    Constant *Zero = ConstantInt::getNullValue(Ty);
    Constant *OrC = ConstantInt::get(Ty, *C);
    Value *NewSel = Builder.CreateSelect(Cond, Zero, OrC, "masksel", &Sel);
    return BinaryOperator::CreateOr(T, NewSel);
  }

  // Cond ? (X | C) : (X & ~C) --> (X & ~C) | (Cond ? C : 0)
  if (match(F, m_And(m_Value(X), m_APInt(NotC))) &&
      match(T, m_OneUse(m_Or(m_Specific(X), m_APInt(C)))) && *NotC == ~(*C)) {
    Constant *Zero = ConstantInt::getNullValue(Ty);
    Constant *OrC = ConstantInt::get(Ty, *C);
    Value *NewSel = Builder.CreateSelect(Cond, OrC, Zero, "masksel", &Sel);
    return BinaryOperator::CreateOr(F, NewSel);
  }

  return nullptr;
}

/// Transform patterns such as (a > b) ? a - b : 0 into usub.sat(a, b).
/// There are 8 commuted/swapped variants of this pattern.
/// TODO: Also support a - UMIN(a,b) patterns.
static Value *canonicalizeSaturatedSubtract(const ICmpInst *ICI,
                                            const Value *TrueVal,
                                            const Value *FalseVal,
                                            InstCombiner::BuilderTy &Builder) {
  ICmpInst::Predicate Pred = ICI->getPredicate();
  if (!ICmpInst::isUnsigned(Pred))
    return nullptr;

  // (b > a) ? 0 : a - b -> (b <= a) ? a - b : 0
  if (match(TrueVal, m_Zero())) {
    Pred = ICmpInst::getInversePredicate(Pred);
    std::swap(TrueVal, FalseVal);
  }
  if (!match(FalseVal, m_Zero()))
    return nullptr;

  Value *A = ICI->getOperand(0);
  Value *B = ICI->getOperand(1);
  if (Pred == ICmpInst::ICMP_ULE || Pred == ICmpInst::ICMP_ULT) {
    // (b < a) ? a - b : 0 -> (a > b) ? a - b : 0
    std::swap(A, B);
    Pred = ICmpInst::getSwappedPredicate(Pred);
  }

  assert((Pred == ICmpInst::ICMP_UGE || Pred == ICmpInst::ICMP_UGT) &&
         "Unexpected isUnsigned predicate!");

  // Ensure the sub is of the form:
  //  (a > b) ? a - b : 0 -> usub.sat(a, b)
  //  (a > b) ? b - a : 0 -> -usub.sat(a, b)
  // Checking for both a-b and a+(-b) as a constant.
  bool IsNegative = false;
  const APInt *C;
  if (match(TrueVal, m_Sub(m_Specific(B), m_Specific(A))) ||
      (match(A, m_APInt(C)) &&
       match(TrueVal, m_Add(m_Specific(B), m_SpecificInt(-*C)))))
    IsNegative = true;
  else if (!match(TrueVal, m_Sub(m_Specific(A), m_Specific(B))) &&
           !(match(B, m_APInt(C)) &&
             match(TrueVal, m_Add(m_Specific(A), m_SpecificInt(-*C)))))
    return nullptr;

  // If we are adding a negate and the sub and icmp are used anywhere else, we
  // would end up with more instructions.
  if (IsNegative && !TrueVal->hasOneUse() && !ICI->hasOneUse())
    return nullptr;

  // (a > b) ? a - b : 0 -> usub.sat(a, b)
  // (a > b) ? b - a : 0 -> -usub.sat(a, b)
  Value *Result = Builder.CreateBinaryIntrinsic(Intrinsic::usub_sat, A, B);
  if (IsNegative)
    Result = Builder.CreateNeg(Result);
  return Result;
}

static Value *canonicalizeSaturatedAdd(ICmpInst *Cmp, Value *TVal, Value *FVal,
                                       InstCombiner::BuilderTy &Builder) {
  if (!Cmp->hasOneUse())
    return nullptr;

  // Match unsigned saturated add with constant.
  Value *Cmp0 = Cmp->getOperand(0);
  Value *Cmp1 = Cmp->getOperand(1);
  ICmpInst::Predicate Pred = Cmp->getPredicate();
  Value *X;
  const APInt *C, *CmpC;
  if (Pred == ICmpInst::ICMP_ULT &&
      match(TVal, m_Add(m_Value(X), m_APInt(C))) && X == Cmp0 &&
      match(FVal, m_AllOnes()) && match(Cmp1, m_APInt(CmpC)) && *CmpC == ~*C) {
    // (X u< ~C) ? (X + C) : -1 --> uadd.sat(X, C)
    return Builder.CreateBinaryIntrinsic(
        Intrinsic::uadd_sat, X, ConstantInt::get(X->getType(), *C));
  }

  // Match unsigned saturated add of 2 variables with an unnecessary 'not'.
  // There are 8 commuted variants.
  // Canonicalize -1 (saturated result) to true value of the select.
  if (match(FVal, m_AllOnes())) {
    std::swap(TVal, FVal);
    Pred = CmpInst::getInversePredicate(Pred);
  }
  if (!match(TVal, m_AllOnes()))
    return nullptr;

  // Canonicalize predicate to less-than or less-or-equal-than.
  if (Pred == ICmpInst::ICMP_UGT || Pred == ICmpInst::ICMP_UGE) {
    std::swap(Cmp0, Cmp1);
    Pred = CmpInst::getSwappedPredicate(Pred);
  }
  if (Pred != ICmpInst::ICMP_ULT && Pred != ICmpInst::ICMP_ULE)
    return nullptr;

  // Match unsigned saturated add of 2 variables with an unnecessary 'not'.
  // Strictness of the comparison is irrelevant.
  Value *Y;
  if (match(Cmp0, m_Not(m_Value(X))) &&
      match(FVal, m_c_Add(m_Specific(X), m_Value(Y))) && Y == Cmp1) {
    // (~X u< Y) ? -1 : (X + Y) --> uadd.sat(X, Y)
    // (~X u< Y) ? -1 : (Y + X) --> uadd.sat(X, Y)
    return Builder.CreateBinaryIntrinsic(Intrinsic::uadd_sat, X, Y);
  }
  // The 'not' op may be included in the sum but not the compare.
  // Strictness of the comparison is irrelevant.
  X = Cmp0;
  Y = Cmp1;
  if (match(FVal, m_c_Add(m_Not(m_Specific(X)), m_Specific(Y)))) {
    // (X u< Y) ? -1 : (~X + Y) --> uadd.sat(~X, Y)
    // (X u< Y) ? -1 : (Y + ~X) --> uadd.sat(Y, ~X)
    BinaryOperator *BO = cast<BinaryOperator>(FVal);
    return Builder.CreateBinaryIntrinsic(
        Intrinsic::uadd_sat, BO->getOperand(0), BO->getOperand(1));
  }
  // The overflow may be detected via the add wrapping round.
  // This is only valid for strict comparison!
  if (Pred == ICmpInst::ICMP_ULT &&
      match(Cmp0, m_c_Add(m_Specific(Cmp1), m_Value(Y))) &&
      match(FVal, m_c_Add(m_Specific(Cmp1), m_Specific(Y)))) {
    // ((X + Y) u< X) ? -1 : (X + Y) --> uadd.sat(X, Y)
    // ((X + Y) u< Y) ? -1 : (X + Y) --> uadd.sat(X, Y)
    return Builder.CreateBinaryIntrinsic(Intrinsic::uadd_sat, Cmp1, Y);
  }

  return nullptr;
}

/// Fold the following code sequence:
/// \code
///   int a = ctlz(x & -x);
//    x ? 31 - a : a;
/// \code
///
/// into:
///   cttz(x)
static Instruction *foldSelectCtlzToCttz(ICmpInst *ICI, Value *TrueVal,
                                         Value *FalseVal,
                                         InstCombiner::BuilderTy &Builder) {
  unsigned BitWidth = TrueVal->getType()->getScalarSizeInBits();
  if (!ICI->isEquality() || !match(ICI->getOperand(1), m_Zero()))
    return nullptr;

  if (ICI->getPredicate() == ICmpInst::ICMP_NE)
    std::swap(TrueVal, FalseVal);

  if (!match(FalseVal,
             m_Xor(m_Deferred(TrueVal), m_SpecificInt(BitWidth - 1))))
    return nullptr;

  if (!match(TrueVal, m_Intrinsic<Intrinsic::ctlz>()))
    return nullptr;

  Value *X = ICI->getOperand(0);
  auto *II = cast<IntrinsicInst>(TrueVal);
  if (!match(II->getOperand(0), m_c_And(m_Specific(X), m_Neg(m_Specific(X)))))
    return nullptr;

  Function *F = Intrinsic::getDeclaration(II->getModule(), Intrinsic::cttz,
                                          II->getType());
  return CallInst::Create(F, {X, II->getArgOperand(1)});
}

/// Attempt to fold a cttz/ctlz followed by a icmp plus select into a single
/// call to cttz/ctlz with flag 'is_zero_undef' cleared.
///
/// For example, we can fold the following code sequence:
/// \code
///   %0 = tail call i32 @llvm.cttz.i32(i32 %x, i1 true)
///   %1 = icmp ne i32 %x, 0
///   %2 = select i1 %1, i32 %0, i32 32
/// \code
///
/// into:
///   %0 = tail call i32 @llvm.cttz.i32(i32 %x, i1 false)
static Value *foldSelectCttzCtlz(ICmpInst *ICI, Value *TrueVal, Value *FalseVal,
                                 InstCombiner::BuilderTy &Builder) {
  ICmpInst::Predicate Pred = ICI->getPredicate();
  Value *CmpLHS = ICI->getOperand(0);
  Value *CmpRHS = ICI->getOperand(1);

  // Check if the condition value compares a value for equality against zero.
  if (!ICI->isEquality() || !match(CmpRHS, m_Zero()))
    return nullptr;

  Value *SelectArg = FalseVal;
  Value *ValueOnZero = TrueVal;
  if (Pred == ICmpInst::ICMP_NE)
    std::swap(SelectArg, ValueOnZero);

  // Skip zero extend/truncate.
  Value *Count = nullptr;
  if (!match(SelectArg, m_ZExt(m_Value(Count))) &&
      !match(SelectArg, m_Trunc(m_Value(Count))))
    Count = SelectArg;

  // Check that 'Count' is a call to intrinsic cttz/ctlz. Also check that the
  // input to the cttz/ctlz is used as LHS for the compare instruction.
  if (!match(Count, m_Intrinsic<Intrinsic::cttz>(m_Specific(CmpLHS))) &&
      !match(Count, m_Intrinsic<Intrinsic::ctlz>(m_Specific(CmpLHS))))
    return nullptr;

  IntrinsicInst *II = cast<IntrinsicInst>(Count);

  // Check if the value propagated on zero is a constant number equal to the
  // sizeof in bits of 'Count'.
  unsigned SizeOfInBits = Count->getType()->getScalarSizeInBits();
  if (match(ValueOnZero, m_SpecificInt(SizeOfInBits))) {
    // Explicitly clear the 'undef_on_zero' flag. It's always valid to go from
    // true to false on this flag, so we can replace it for all users.
    II->setArgOperand(1, ConstantInt::getFalse(II->getContext()));
    return SelectArg;
  }

  // The ValueOnZero is not the bitwidth. But if the cttz/ctlz (and optional
  // zext/trunc) have one use (ending at the select), the cttz/ctlz result will
  // not be used if the input is zero. Relax to 'undef_on_zero' for that case.
  if (II->hasOneUse() && SelectArg->hasOneUse() &&
      !match(II->getArgOperand(1), m_One()))
    II->setArgOperand(1, ConstantInt::getTrue(II->getContext()));

  return nullptr;
}

/// Return true if we find and adjust an icmp+select pattern where the compare
/// is with a constant that can be incremented or decremented to match the
/// minimum or maximum idiom.
static bool adjustMinMax(SelectInst &Sel, ICmpInst &Cmp) {
  ICmpInst::Predicate Pred = Cmp.getPredicate();
  Value *CmpLHS = Cmp.getOperand(0);
  Value *CmpRHS = Cmp.getOperand(1);
  Value *TrueVal = Sel.getTrueValue();
  Value *FalseVal = Sel.getFalseValue();

  // We may move or edit the compare, so make sure the select is the only user.
  const APInt *CmpC;
  if (!Cmp.hasOneUse() || !match(CmpRHS, m_APInt(CmpC)))
    return false;

  // These transforms only work for selects of integers or vector selects of
  // integer vectors.
  Type *SelTy = Sel.getType();
  auto *SelEltTy = dyn_cast<IntegerType>(SelTy->getScalarType());
  if (!SelEltTy || SelTy->isVectorTy() != Cmp.getType()->isVectorTy())
    return false;

  Constant *AdjustedRHS;
  if (Pred == ICmpInst::ICMP_UGT || Pred == ICmpInst::ICMP_SGT)
    AdjustedRHS = ConstantInt::get(CmpRHS->getType(), *CmpC + 1);
  else if (Pred == ICmpInst::ICMP_ULT || Pred == ICmpInst::ICMP_SLT)
    AdjustedRHS = ConstantInt::get(CmpRHS->getType(), *CmpC - 1);
  else
    return false;

  // X > C ? X : C+1  -->  X < C+1 ? C+1 : X
  // X < C ? X : C-1  -->  X > C-1 ? C-1 : X
  if ((CmpLHS == TrueVal && AdjustedRHS == FalseVal) ||
      (CmpLHS == FalseVal && AdjustedRHS == TrueVal)) {
    ; // Nothing to do here. Values match without any sign/zero extension.
  }
  // Types do not match. Instead of calculating this with mixed types, promote
  // all to the larger type. This enables scalar evolution to analyze this
  // expression.
  else if (CmpRHS->getType()->getScalarSizeInBits() < SelEltTy->getBitWidth()) {
    Constant *SextRHS = ConstantExpr::getSExt(AdjustedRHS, SelTy);

    // X = sext x; x >s c ? X : C+1 --> X = sext x; X <s C+1 ? C+1 : X
    // X = sext x; x <s c ? X : C-1 --> X = sext x; X >s C-1 ? C-1 : X
    // X = sext x; x >u c ? X : C+1 --> X = sext x; X <u C+1 ? C+1 : X
    // X = sext x; x <u c ? X : C-1 --> X = sext x; X >u C-1 ? C-1 : X
    if (match(TrueVal, m_SExt(m_Specific(CmpLHS))) && SextRHS == FalseVal) {
      CmpLHS = TrueVal;
      AdjustedRHS = SextRHS;
    } else if (match(FalseVal, m_SExt(m_Specific(CmpLHS))) &&
               SextRHS == TrueVal) {
      CmpLHS = FalseVal;
      AdjustedRHS = SextRHS;
    } else if (Cmp.isUnsigned()) {
      Constant *ZextRHS = ConstantExpr::getZExt(AdjustedRHS, SelTy);
      // X = zext x; x >u c ? X : C+1 --> X = zext x; X <u C+1 ? C+1 : X
      // X = zext x; x <u c ? X : C-1 --> X = zext x; X >u C-1 ? C-1 : X
      // zext + signed compare cannot be changed:
      //    0xff <s 0x00, but 0x00ff >s 0x0000
      if (match(TrueVal, m_ZExt(m_Specific(CmpLHS))) && ZextRHS == FalseVal) {
        CmpLHS = TrueVal;
        AdjustedRHS = ZextRHS;
      } else if (match(FalseVal, m_ZExt(m_Specific(CmpLHS))) &&
                 ZextRHS == TrueVal) {
        CmpLHS = FalseVal;
        AdjustedRHS = ZextRHS;
      } else {
        return false;
      }
    } else {
      return false;
    }
  } else {
    return false;
  }

  Pred = ICmpInst::getSwappedPredicate(Pred);
  CmpRHS = AdjustedRHS;
  std::swap(FalseVal, TrueVal);
  Cmp.setPredicate(Pred);
  Cmp.setOperand(0, CmpLHS);
  Cmp.setOperand(1, CmpRHS);
  Sel.setOperand(1, TrueVal);
  Sel.setOperand(2, FalseVal);
  Sel.swapProfMetadata();

  // Move the compare instruction right before the select instruction. Otherwise
  // the sext/zext value may be defined after the compare instruction uses it.
  Cmp.moveBefore(&Sel);

  return true;
}

/// If this is an integer min/max (icmp + select) with a constant operand,
/// create the canonical icmp for the min/max operation and canonicalize the
/// constant to the 'false' operand of the select:
/// select (icmp Pred X, C1), C2, X --> select (icmp Pred' X, C2), X, C2
/// Note: if C1 != C2, this will change the icmp constant to the existing
/// constant operand of the select.
static Instruction *canonicalizeMinMaxWithConstant(SelectInst &Sel,
                                                   ICmpInst &Cmp,
                                                   SeaInstCombinerImpl &IC) {
  if (!Cmp.hasOneUse() || !isa<Constant>(Cmp.getOperand(1)))
    return nullptr;

  // Canonicalize the compare predicate based on whether we have min or max.
  Value *LHS, *RHS;
  SelectPatternResult SPR = matchSelectPattern(&Sel, LHS, RHS);
  if (!SelectPatternResult::isMinOrMax(SPR.Flavor))
    return nullptr;

  // Is this already canonical?
  ICmpInst::Predicate CanonicalPred = getMinMaxPred(SPR.Flavor);
  if (Cmp.getOperand(0) == LHS && Cmp.getOperand(1) == RHS &&
      Cmp.getPredicate() == CanonicalPred)
    return nullptr;

  // Bail out on unsimplified X-0 operand (due to some worklist management bug),
  // as this may cause an infinite combine loop. Let the sub be folded first.
  if (match(LHS, m_Sub(m_Value(), m_Zero())) ||
      match(RHS, m_Sub(m_Value(), m_Zero())))
    return nullptr;

  // Create the canonical compare and plug it into the select.
  IC.replaceOperand(Sel, 0, IC.Builder.CreateICmp(CanonicalPred, LHS, RHS));

  // If the select operands did not change, we're done.
  if (Sel.getTrueValue() == LHS && Sel.getFalseValue() == RHS)
    return &Sel;

  // If we are swapping the select operands, swap the metadata too.
  assert(Sel.getTrueValue() == RHS && Sel.getFalseValue() == LHS &&
         "Unexpected results from matchSelectPattern");
  Sel.swapValues();
  Sel.swapProfMetadata();
  return &Sel;
}

static Instruction *canonicalizeAbsNabs(SelectInst &Sel, ICmpInst &Cmp,
                                        SeaInstCombinerImpl &IC) {
  if (!Cmp.hasOneUse() || !isa<Constant>(Cmp.getOperand(1)))
    return nullptr;

  Value *LHS, *RHS;
  SelectPatternFlavor SPF = matchSelectPattern(&Sel, LHS, RHS).Flavor;
  if (SPF != SelectPatternFlavor::SPF_ABS &&
      SPF != SelectPatternFlavor::SPF_NABS)
    return nullptr;

  // Note that NSW flag can only be propagated for normal, non-negated abs!
  bool IntMinIsPoison = SPF == SelectPatternFlavor::SPF_ABS &&
                        match(RHS, m_NSWNeg(m_Specific(LHS)));
  Constant *IntMinIsPoisonC =
      ConstantInt::get(Type::getInt1Ty(Sel.getContext()), IntMinIsPoison);
  Instruction *Abs =
      IC.Builder.CreateBinaryIntrinsic(Intrinsic::abs, LHS, IntMinIsPoisonC);

  if (SPF == SelectPatternFlavor::SPF_NABS)
    return BinaryOperator::CreateNeg(Abs); // Always without NSW flag!

  return IC.replaceInstUsesWith(Sel, Abs);
}

/// If we have a select with an equality comparison, then we know the value in
/// one of the arms of the select. See if substituting this value into an arm
/// and simplifying the result yields the same value as the other arm.
///
/// To make this transform safe, we must drop poison-generating flags
/// (nsw, etc) if we simplified to a binop because the select may be guarding
/// that poison from propagating. If the existing binop already had no
/// poison-generating flags, then this transform can be done by instsimplify.
///
/// Consider:
///   %cmp = icmp eq i32 %x, 2147483647
///   %add = add nsw i32 %x, 1
///   %sel = select i1 %cmp, i32 -2147483648, i32 %add
///
/// We can't replace %sel with %add unless we strip away the flags.
/// TODO: Wrapping flags could be preserved in some cases with better analysis.
Instruction *SeaInstCombinerImpl::foldSelectValueEquivalence(SelectInst &Sel,
                                                          ICmpInst &Cmp) {
  // Value equivalence substitution requires an all-or-nothing replacement.
  // It does not make sense for a vector compare where each lane is chosen
  // independently.
  if (!Cmp.isEquality() || Cmp.getType()->isVectorTy())
    return nullptr;

  // Canonicalize the pattern to ICMP_EQ by swapping the select operands.
  Value *TrueVal = Sel.getTrueValue(), *FalseVal = Sel.getFalseValue();
  bool Swapped = false;
  if (Cmp.getPredicate() == ICmpInst::ICMP_NE) {
    std::swap(TrueVal, FalseVal);
    Swapped = true;
  }

  // In X == Y ? f(X) : Z, try to evaluate f(Y) and replace the operand.
  // Make sure Y cannot be undef though, as we might pick different values for
  // undef in the icmp and in f(Y). Additionally, take care to avoid replacing
  // X == Y ? X : Z with X == Y ? Y : Z, as that would lead to an infinite
  // replacement cycle.
  Value *CmpLHS = Cmp.getOperand(0), *CmpRHS = Cmp.getOperand(1);
  if (TrueVal != CmpLHS &&
      isGuaranteedNotToBeUndefOrPoison(CmpRHS, SQ.AC, &Sel, &DT)) {
    if (Value *V = simplifyWithOpReplaced(TrueVal, CmpLHS, CmpRHS, SQ,
                                          /* AllowRefinement */ true))
      return replaceOperand(Sel, Swapped ? 2 : 1, V);

    // Even if TrueVal does not simplify, we can directly replace a use of
    // CmpLHS with CmpRHS, as long as the instruction is not used anywhere
    // else and is safe to speculatively execute (we may end up executing it
    // with different operands, which should not cause side-effects or trigger
    // undefined behavior). Only do this if CmpRHS is a constant, as
    // profitability is not clear for other cases.
    // FIXME: The replacement could be performed recursively.
    if (match(CmpRHS, m_ImmConstant()) && !match(CmpLHS, m_ImmConstant()))
      if (auto *I = dyn_cast<Instruction>(TrueVal))
        if (I->hasOneUse() && isSafeToSpeculativelyExecute(I))
          for (Use &U : I->operands())
            if (U == CmpLHS) {
              replaceUse(U, CmpRHS);
              return &Sel;
            }
  }
  if (TrueVal != CmpRHS &&
      isGuaranteedNotToBeUndefOrPoison(CmpLHS, SQ.AC, &Sel, &DT))
    if (Value *V = simplifyWithOpReplaced(TrueVal, CmpRHS, CmpLHS, SQ,
                                          /* AllowRefinement */ true))
      return replaceOperand(Sel, Swapped ? 2 : 1, V);

  auto *FalseInst = dyn_cast<Instruction>(FalseVal);
  if (!FalseInst)
    return nullptr;

  // InstSimplify already performed this fold if it was possible subject to
  // current poison-generating flags. Try the transform again with
  // poison-generating flags temporarily dropped.
  bool WasNUW = false, WasNSW = false, WasExact = false, WasInBounds = false;
  if (auto *OBO = dyn_cast<OverflowingBinaryOperator>(FalseVal)) {
    WasNUW = OBO->hasNoUnsignedWrap();
    WasNSW = OBO->hasNoSignedWrap();
    FalseInst->setHasNoUnsignedWrap(false);
    FalseInst->setHasNoSignedWrap(false);
  }
  if (auto *PEO = dyn_cast<PossiblyExactOperator>(FalseVal)) {
    WasExact = PEO->isExact();
    FalseInst->setIsExact(false);
  }
  if (auto *GEP = dyn_cast<GetElementPtrInst>(FalseVal)) {
    WasInBounds = GEP->isInBounds();
    GEP->setIsInBounds(false);
  }

  // Try each equivalence substitution possibility.
  // We have an 'EQ' comparison, so the select's false value will propagate.
  // Example:
  // (X == 42) ? 43 : (X + 1) --> (X == 42) ? (X + 1) : (X + 1) --> X + 1
  if (simplifyWithOpReplaced(FalseVal, CmpLHS, CmpRHS, SQ,
                             /* AllowRefinement */ false) == TrueVal ||
      simplifyWithOpReplaced(FalseVal, CmpRHS, CmpLHS, SQ,
                             /* AllowRefinement */ false) == TrueVal) {
    return replaceInstUsesWith(Sel, FalseVal);
  }

  // Restore poison-generating flags if the transform did not apply.
  if (WasNUW)
    FalseInst->setHasNoUnsignedWrap();
  if (WasNSW)
    FalseInst->setHasNoSignedWrap();
  if (WasExact)
    FalseInst->setIsExact();
  if (WasInBounds)
    cast<GetElementPtrInst>(FalseInst)->setIsInBounds();

  return nullptr;
}

// See if this is a pattern like:
//   %old_cmp1 = icmp slt i32 %x, C2
//   %old_replacement = select i1 %old_cmp1, i32 %target_low, i32 %target_high
//   %old_x_offseted = add i32 %x, C1
//   %old_cmp0 = icmp ult i32 %old_x_offseted, C0
//   %r = select i1 %old_cmp0, i32 %x, i32 %old_replacement
// This can be rewritten as more canonical pattern:
//   %new_cmp1 = icmp slt i32 %x, -C1
//   %new_cmp2 = icmp sge i32 %x, C0-C1
//   %new_clamped_low = select i1 %new_cmp1, i32 %target_low, i32 %x
//   %r = select i1 %new_cmp2, i32 %target_high, i32 %new_clamped_low
// Iff -C1 s<= C2 s<= C0-C1
// Also ULT predicate can also be UGT iff C0 != -1 (+invert result)
//      SLT predicate can also be SGT iff C2 != INT_MAX (+invert res.)
static Instruction *canonicalizeClampLike(SelectInst &Sel0, ICmpInst &Cmp0,
                                          InstCombiner::BuilderTy &Builder) {
  Value *X = Sel0.getTrueValue();
  Value *Sel1 = Sel0.getFalseValue();

  // First match the condition of the outermost select.
  // Said condition must be one-use.
  if (!Cmp0.hasOneUse())
    return nullptr;
  Value *Cmp00 = Cmp0.getOperand(0);
  Constant *C0;
  if (!match(Cmp0.getOperand(1),
             m_CombineAnd(m_AnyIntegralConstant(), m_Constant(C0))))
    return nullptr;
  // Canonicalize Cmp0 into the form we expect.
  // FIXME: we shouldn't care about lanes that are 'undef' in the end?
  switch (Cmp0.getPredicate()) {
  case ICmpInst::Predicate::ICMP_ULT:
    break; // Great!
  case ICmpInst::Predicate::ICMP_ULE:
    // We'd have to increment C0 by one, and for that it must not have all-ones
    // element, but then it would have been canonicalized to 'ult' before
    // we get here. So we can't do anything useful with 'ule'.
    return nullptr;
  case ICmpInst::Predicate::ICMP_UGT:
    // We want to canonicalize it to 'ult', so we'll need to increment C0,
    // which again means it must not have any all-ones elements.
    if (!match(C0,
               m_SpecificInt_ICMP(ICmpInst::Predicate::ICMP_NE,
                                  APInt::getAllOnesValue(
                                      C0->getType()->getScalarSizeInBits()))))
      return nullptr; // Can't do, have all-ones element[s].
    C0 = InstCombiner::AddOne(C0);
    std::swap(X, Sel1);
    break;
  case ICmpInst::Predicate::ICMP_UGE:
    // The only way we'd get this predicate if this `icmp` has extra uses,
    // but then we won't be able to do this fold.
    return nullptr;
  default:
    return nullptr; // Unknown predicate.
  }

  // Now that we've canonicalized the ICmp, we know the X we expect;
  // the select in other hand should be one-use.
  if (!Sel1->hasOneUse())
    return nullptr;

  // We now can finish matching the condition of the outermost select:
  // it should either be the X itself, or an addition of some constant to X.
  Constant *C1;
  if (Cmp00 == X)
    C1 = ConstantInt::getNullValue(Sel0.getType());
  else if (!match(Cmp00,
                  m_Add(m_Specific(X),
                        m_CombineAnd(m_AnyIntegralConstant(), m_Constant(C1)))))
    return nullptr;

  Value *Cmp1;
  ICmpInst::Predicate Pred1;
  Constant *C2;
  Value *ReplacementLow, *ReplacementHigh;
  if (!match(Sel1, m_Select(m_Value(Cmp1), m_Value(ReplacementLow),
                            m_Value(ReplacementHigh))) ||
      !match(Cmp1,
             m_ICmp(Pred1, m_Specific(X),
                    m_CombineAnd(m_AnyIntegralConstant(), m_Constant(C2)))))
    return nullptr;

  if (!Cmp1->hasOneUse() && (Cmp00 == X || !Cmp00->hasOneUse()))
    return nullptr; // Not enough one-use instructions for the fold.
  // FIXME: this restriction could be relaxed if Cmp1 can be reused as one of
  //        two comparisons we'll need to build.

  // Canonicalize Cmp1 into the form we expect.
  // FIXME: we shouldn't care about lanes that are 'undef' in the end?
  switch (Pred1) {
  case ICmpInst::Predicate::ICMP_SLT:
    break;
  case ICmpInst::Predicate::ICMP_SLE:
    // We'd have to increment C2 by one, and for that it must not have signed
    // max element, but then it would have been canonicalized to 'slt' before
    // we get here. So we can't do anything useful with 'sle'.
    return nullptr;
  case ICmpInst::Predicate::ICMP_SGT:
    // We want to canonicalize it to 'slt', so we'll need to increment C2,
    // which again means it must not have any signed max elements.
    if (!match(C2,
               m_SpecificInt_ICMP(ICmpInst::Predicate::ICMP_NE,
                                  APInt::getSignedMaxValue(
                                      C2->getType()->getScalarSizeInBits()))))
      return nullptr; // Can't do, have signed max element[s].
    C2 = InstCombiner::AddOne(C2);
    LLVM_FALLTHROUGH;
  case ICmpInst::Predicate::ICMP_SGE:
    // Also non-canonical, but here we don't need to change C2,
    // so we don't have any restrictions on C2, so we can just handle it.
    std::swap(ReplacementLow, ReplacementHigh);
    break;
  default:
    return nullptr; // Unknown predicate.
  }

  // The thresholds of this clamp-like pattern.
  auto *ThresholdLowIncl = ConstantExpr::getNeg(C1);
  auto *ThresholdHighExcl = ConstantExpr::getSub(C0, C1);

  // The fold has a precondition 1: C2 s>= ThresholdLow
  auto *Precond1 = ConstantExpr::getICmp(ICmpInst::Predicate::ICMP_SGE, C2,
                                         ThresholdLowIncl);
  if (!match(Precond1, m_One()))
    return nullptr;
  // The fold has a precondition 2: C2 s<= ThresholdHigh
  auto *Precond2 = ConstantExpr::getICmp(ICmpInst::Predicate::ICMP_SLE, C2,
                                         ThresholdHighExcl);
  if (!match(Precond2, m_One()))
    return nullptr;

  // All good, finally emit the new pattern.
  Value *ShouldReplaceLow = Builder.CreateICmpSLT(X, ThresholdLowIncl);
  Value *ShouldReplaceHigh = Builder.CreateICmpSGE(X, ThresholdHighExcl);
  Value *MaybeReplacedLow =
      Builder.CreateSelect(ShouldReplaceLow, ReplacementLow, X);
  Instruction *MaybeReplacedHigh =
      SelectInst::Create(ShouldReplaceHigh, ReplacementHigh, MaybeReplacedLow);

  return MaybeReplacedHigh;
}

// If we have
//  %cmp = icmp [canonical predicate] i32 %x, C0
//  %r = select i1 %cmp, i32 %y, i32 C1
// Where C0 != C1 and %x may be different from %y, see if the constant that we
// will have if we flip the strictness of the predicate (i.e. without changing
// the result) is identical to the C1 in select. If it matches we can change
// original comparison to one with swapped predicate, reuse the constant,
// and swap the hands of select.
static Instruction *
tryToReuseConstantFromSelectInComparison(SelectInst &Sel, ICmpInst &Cmp,
                                         SeaInstCombinerImpl &IC) {
  ICmpInst::Predicate Pred;
  Value *X;
  Constant *C0;
  if (!match(&Cmp, m_OneUse(m_ICmp(
                       Pred, m_Value(X),
                       m_CombineAnd(m_AnyIntegralConstant(), m_Constant(C0))))))
    return nullptr;

  // If comparison predicate is non-relational, we won't be able to do anything.
  if (ICmpInst::isEquality(Pred))
    return nullptr;

  // If comparison predicate is non-canonical, then we certainly won't be able
  // to make it canonical; canonicalizeCmpWithConstant() already tried.
  if (!InstCombiner::isCanonicalPredicate(Pred))
    return nullptr;

  // If the [input] type of comparison and select type are different, lets abort
  // for now. We could try to compare constants with trunc/[zs]ext though.
  if (C0->getType() != Sel.getType())
    return nullptr;

  // FIXME: are there any magic icmp predicate+constant pairs we must not touch?

  Value *SelVal0, *SelVal1; // We do not care which one is from where.
  match(&Sel, m_Select(m_Value(), m_Value(SelVal0), m_Value(SelVal1)));
  // At least one of these values we are selecting between must be a constant
  // else we'll never succeed.
  if (!match(SelVal0, m_AnyIntegralConstant()) &&
      !match(SelVal1, m_AnyIntegralConstant()))
    return nullptr;

  // Does this constant C match any of the `select` values?
  auto MatchesSelectValue = [SelVal0, SelVal1](Constant *C) {
    return C->isElementWiseEqual(SelVal0) || C->isElementWiseEqual(SelVal1);
  };

  // If C0 *already* matches true/false value of select, we are done.
  if (MatchesSelectValue(C0))
    return nullptr;

  // Check the constant we'd have with flipped-strictness predicate.
  auto FlippedStrictness =
      InstCombiner::getFlippedStrictnessPredicateAndConstant(Pred, C0);
  if (!FlippedStrictness)
    return nullptr;

  // If said constant doesn't match either, then there is no hope,
  if (!MatchesSelectValue(FlippedStrictness->second))
    return nullptr;

  // It matched! Lets insert the new comparison just before select.
  InstCombiner::BuilderTy::InsertPointGuard Guard(IC.Builder);
  IC.Builder.SetInsertPoint(&Sel);

  Pred = ICmpInst::getSwappedPredicate(Pred); // Yes, swapped.
  Value *NewCmp = IC.Builder.CreateICmp(Pred, X, FlippedStrictness->second,
                                        Cmp.getName() + ".inv");
  IC.replaceOperand(Sel, 0, NewCmp);
  Sel.swapValues();
  Sel.swapProfMetadata();

  return &Sel;
}

/// Visit a SelectInst that has an ICmpInst as its first operand.
Instruction *SeaInstCombinerImpl::foldSelectInstWithICmp(SelectInst &SI,
                                                      ICmpInst *ICI) {
  if (Instruction *NewSel = foldSelectValueEquivalence(SI, *ICI))
    return NewSel;

  if (Instruction *NewSel = canonicalizeMinMaxWithConstant(SI, *ICI, *this))
    return NewSel;

  if (Instruction *NewAbs = canonicalizeAbsNabs(SI, *ICI, *this))
    return NewAbs;

  if (Instruction *NewAbs = canonicalizeClampLike(SI, *ICI, Builder))
    return NewAbs;

  if (Instruction *NewSel =
          tryToReuseConstantFromSelectInComparison(SI, *ICI, *this))
    return NewSel;

  bool Changed = adjustMinMax(SI, *ICI);

  if (Value *V = foldSelectICmpAnd(SI, ICI, Builder))
    return replaceInstUsesWith(SI, V);

  // NOTE: if we wanted to, this is where to detect integer MIN/MAX
  Value *TrueVal = SI.getTrueValue();
  Value *FalseVal = SI.getFalseValue();
  ICmpInst::Predicate Pred = ICI->getPredicate();
  Value *CmpLHS = ICI->getOperand(0);
  Value *CmpRHS = ICI->getOperand(1);
  if (CmpRHS != CmpLHS && isa<Constant>(CmpRHS)) {
    if (CmpLHS == TrueVal && Pred == ICmpInst::ICMP_EQ) {
      // Transform (X == C) ? X : Y -> (X == C) ? C : Y
      SI.setOperand(1, CmpRHS);
      Changed = true;
    } else if (CmpLHS == FalseVal && Pred == ICmpInst::ICMP_NE) {
      // Transform (X != C) ? Y : X -> (X != C) ? Y : C
      SI.setOperand(2, CmpRHS);
      Changed = true;
    }
  }

  // FIXME: This code is nearly duplicated in InstSimplify. Using/refactoring
  // decomposeBitTestICmp() might help.
  {
    unsigned BitWidth =
        DL.getTypeSizeInBits(TrueVal->getType()->getScalarType());
    APInt MinSignedValue = APInt::getSignedMinValue(BitWidth);
    Value *X;
    const APInt *Y, *C;
    bool TrueWhenUnset;
    bool IsBitTest = false;
    if (ICmpInst::isEquality(Pred) &&
        match(CmpLHS, m_And(m_Value(X), m_Power2(Y))) &&
        match(CmpRHS, m_Zero())) {
      IsBitTest = true;
      TrueWhenUnset = Pred == ICmpInst::ICMP_EQ;
    } else if (Pred == ICmpInst::ICMP_SLT && match(CmpRHS, m_Zero())) {
      X = CmpLHS;
      Y = &MinSignedValue;
      IsBitTest = true;
      TrueWhenUnset = false;
    } else if (Pred == ICmpInst::ICMP_SGT && match(CmpRHS, m_AllOnes())) {
      X = CmpLHS;
      Y = &MinSignedValue;
      IsBitTest = true;
      TrueWhenUnset = true;
    }
    if (IsBitTest) {
      Value *V = nullptr;
      // (X & Y) == 0 ? X : X ^ Y  --> X & ~Y
      if (TrueWhenUnset && TrueVal == X &&
          match(FalseVal, m_Xor(m_Specific(X), m_APInt(C))) && *Y == *C)
        V = Builder.CreateAnd(X, ~(*Y));
      // (X & Y) != 0 ? X ^ Y : X  --> X & ~Y
      else if (!TrueWhenUnset && FalseVal == X &&
               match(TrueVal, m_Xor(m_Specific(X), m_APInt(C))) && *Y == *C)
        V = Builder.CreateAnd(X, ~(*Y));
      // (X & Y) == 0 ? X ^ Y : X  --> X | Y
      else if (TrueWhenUnset && FalseVal == X &&
               match(TrueVal, m_Xor(m_Specific(X), m_APInt(C))) && *Y == *C)
        V = Builder.CreateOr(X, *Y);
      // (X & Y) != 0 ? X : X ^ Y  --> X | Y
      else if (!TrueWhenUnset && TrueVal == X &&
               match(FalseVal, m_Xor(m_Specific(X), m_APInt(C))) && *Y == *C)
        V = Builder.CreateOr(X, *Y);

      if (V)
        return replaceInstUsesWith(SI, V);
    }
  }

  if (Instruction *V =
          foldSelectICmpAndAnd(SI.getType(), ICI, TrueVal, FalseVal, Builder))
    return V;

  if (Instruction *V = foldSelectCtlzToCttz(ICI, TrueVal, FalseVal, Builder))
    return V;

  if (Value *V = foldSelectICmpAndOr(ICI, TrueVal, FalseVal, Builder))
    return replaceInstUsesWith(SI, V);

  if (Value *V = foldSelectICmpLshrAshr(ICI, TrueVal, FalseVal, Builder))
    return replaceInstUsesWith(SI, V);

  if (Value *V = foldSelectCttzCtlz(ICI, TrueVal, FalseVal, Builder))
    return replaceInstUsesWith(SI, V);

  if (Value *V = canonicalizeSaturatedSubtract(ICI, TrueVal, FalseVal, Builder))
    return replaceInstUsesWith(SI, V);

  if (Value *V = canonicalizeSaturatedAdd(ICI, TrueVal, FalseVal, Builder))
    return replaceInstUsesWith(SI, V);

  return Changed ? &SI : nullptr;
}

/// SI is a select whose condition is a PHI node (but the two may be in
/// different blocks). See if the true/false values (V) are live in all of the
/// predecessor blocks of the PHI. For example, cases like this can't be mapped:
///
///   X = phi [ C1, BB1], [C2, BB2]
///   Y = add
///   Z = select X, Y, 0
///
/// because Y is not live in BB1/BB2.
static bool canSelectOperandBeMappingIntoPredBlock(const Value *V,
                                                   const SelectInst &SI) {
  // If the value is a non-instruction value like a constant or argument, it
  // can always be mapped.
  const Instruction *I = dyn_cast<Instruction>(V);
  if (!I) return true;

  // If V is a PHI node defined in the same block as the condition PHI, we can
  // map the arguments.
  const PHINode *CondPHI = cast<PHINode>(SI.getCondition());

  if (const PHINode *VP = dyn_cast<PHINode>(I))
    if (VP->getParent() == CondPHI->getParent())
      return true;

  // Otherwise, if the PHI and select are defined in the same block and if V is
  // defined in a different block, then we can transform it.
  if (SI.getParent() == CondPHI->getParent() &&
      I->getParent() != CondPHI->getParent())
    return true;

  // Otherwise we have a 'hard' case and we can't tell without doing more
  // detailed dominator based analysis, punt.
  return false;
}

/// We have an SPF (e.g. a min or max) of an SPF of the form:
///   SPF2(SPF1(A, B), C)
Instruction *SeaInstCombinerImpl::foldSPFofSPF(Instruction *Inner,
                                            SelectPatternFlavor SPF1, Value *A,
                                            Value *B, Instruction &Outer,
                                            SelectPatternFlavor SPF2,
                                            Value *C) {
  if (Outer.getType() != Inner->getType())
    return nullptr;

  if (C == A || C == B) {
    // MAX(MAX(A, B), B) -> MAX(A, B)
    // MIN(MIN(a, b), a) -> MIN(a, b)
    // TODO: This could be done in instsimplify.
    if (SPF1 == SPF2 && SelectPatternResult::isMinOrMax(SPF1))
      return replaceInstUsesWith(Outer, Inner);

    // MAX(MIN(a, b), a) -> a
    // MIN(MAX(a, b), a) -> a
    // TODO: This could be done in instsimplify.
    if ((SPF1 == SPF_SMIN && SPF2 == SPF_SMAX) ||
        (SPF1 == SPF_SMAX && SPF2 == SPF_SMIN) ||
        (SPF1 == SPF_UMIN && SPF2 == SPF_UMAX) ||
        (SPF1 == SPF_UMAX && SPF2 == SPF_UMIN))
      return replaceInstUsesWith(Outer, C);
  }

  if (SPF1 == SPF2) {
    const APInt *CB, *CC;
    if (match(B, m_APInt(CB)) && match(C, m_APInt(CC))) {
      // MIN(MIN(A, 23), 97) -> MIN(A, 23)
      // MAX(MAX(A, 97), 23) -> MAX(A, 97)
      // TODO: This could be done in instsimplify.
      if ((SPF1 == SPF_UMIN && CB->ule(*CC)) ||
          (SPF1 == SPF_SMIN && CB->sle(*CC)) ||
          (SPF1 == SPF_UMAX && CB->uge(*CC)) ||
          (SPF1 == SPF_SMAX && CB->sge(*CC)))
        return replaceInstUsesWith(Outer, Inner);

      // MIN(MIN(A, 97), 23) -> MIN(A, 23)
      // MAX(MAX(A, 23), 97) -> MAX(A, 97)
      if ((SPF1 == SPF_UMIN && CB->ugt(*CC)) ||
          (SPF1 == SPF_SMIN && CB->sgt(*CC)) ||
          (SPF1 == SPF_UMAX && CB->ult(*CC)) ||
          (SPF1 == SPF_SMAX && CB->slt(*CC))) {
        Outer.replaceUsesOfWith(Inner, A);
        return &Outer;
      }
    }
  }

  // max(max(A, B), min(A, B)) --> max(A, B)
  // min(min(A, B), max(A, B)) --> min(A, B)
  // TODO: This could be done in instsimplify.
  if (SPF1 == SPF2 &&
      ((SPF1 == SPF_UMIN && match(C, m_c_UMax(m_Specific(A), m_Specific(B)))) ||
       (SPF1 == SPF_SMIN && match(C, m_c_SMax(m_Specific(A), m_Specific(B)))) ||
       (SPF1 == SPF_UMAX && match(C, m_c_UMin(m_Specific(A), m_Specific(B)))) ||
       (SPF1 == SPF_SMAX && match(C, m_c_SMin(m_Specific(A), m_Specific(B))))))
    return replaceInstUsesWith(Outer, Inner);

  // ABS(ABS(X)) -> ABS(X)
  // NABS(NABS(X)) -> NABS(X)
  // TODO: This could be done in instsimplify.
  if (SPF1 == SPF2 && (SPF1 == SPF_ABS || SPF1 == SPF_NABS)) {
    return replaceInstUsesWith(Outer, Inner);
  }

  // ABS(NABS(X)) -> ABS(X)
  // NABS(ABS(X)) -> NABS(X)
  if ((SPF1 == SPF_ABS && SPF2 == SPF_NABS) ||
      (SPF1 == SPF_NABS && SPF2 == SPF_ABS)) {
    SelectInst *SI = cast<SelectInst>(Inner);
    Value *NewSI =
        Builder.CreateSelect(SI->getCondition(), SI->getFalseValue(),
                             SI->getTrueValue(), SI->getName(), SI);
    return replaceInstUsesWith(Outer, NewSI);
  }

  auto IsFreeOrProfitableToInvert =
      [&](Value *V, Value *&NotV, bool &ElidesXor) {
    if (match(V, m_Not(m_Value(NotV)))) {
      // If V has at most 2 uses then we can get rid of the xor operation
      // entirely.
      ElidesXor |= !V->hasNUsesOrMore(3);
      return true;
    }

    if (isFreeToInvert(V, !V->hasNUsesOrMore(3))) {
      NotV = nullptr;
      return true;
    }

    return false;
  };

  Value *NotA, *NotB, *NotC;
  bool ElidesXor = false;

  // MIN(MIN(~A, ~B), ~C) == ~MAX(MAX(A, B), C)
  // MIN(MAX(~A, ~B), ~C) == ~MAX(MIN(A, B), C)
  // MAX(MIN(~A, ~B), ~C) == ~MIN(MAX(A, B), C)
  // MAX(MAX(~A, ~B), ~C) == ~MIN(MIN(A, B), C)
  //
  // This transform is performance neutral if we can elide at least one xor from
  // the set of three operands, since we'll be tacking on an xor at the very
  // end.
  if (SelectPatternResult::isMinOrMax(SPF1) &&
      SelectPatternResult::isMinOrMax(SPF2) &&
      IsFreeOrProfitableToInvert(A, NotA, ElidesXor) &&
      IsFreeOrProfitableToInvert(B, NotB, ElidesXor) &&
      IsFreeOrProfitableToInvert(C, NotC, ElidesXor) && ElidesXor) {
    if (!NotA)
      NotA = Builder.CreateNot(A);
    if (!NotB)
      NotB = Builder.CreateNot(B);
    if (!NotC)
      NotC = Builder.CreateNot(C);

    Value *NewInner = createMinMax(Builder, getInverseMinMaxFlavor(SPF1), NotA,
                                   NotB);
    Value *NewOuter = Builder.CreateNot(
        createMinMax(Builder, getInverseMinMaxFlavor(SPF2), NewInner, NotC));
    return replaceInstUsesWith(Outer, NewOuter);
  }

  return nullptr;
}

/// Turn select C, (X + Y), (X - Y) --> (X + (select C, Y, (-Y))).
/// This is even legal for FP.
static Instruction *foldAddSubSelect(SelectInst &SI,
                                     InstCombiner::BuilderTy &Builder) {
  Value *CondVal = SI.getCondition();
  Value *TrueVal = SI.getTrueValue();
  Value *FalseVal = SI.getFalseValue();
  auto *TI = dyn_cast<Instruction>(TrueVal);
  auto *FI = dyn_cast<Instruction>(FalseVal);
  if (!TI || !FI || !TI->hasOneUse() || !FI->hasOneUse())
    return nullptr;

  Instruction *AddOp = nullptr, *SubOp = nullptr;
  if ((TI->getOpcode() == Instruction::Sub &&
       FI->getOpcode() == Instruction::Add) ||
      (TI->getOpcode() == Instruction::FSub &&
       FI->getOpcode() == Instruction::FAdd)) {
    AddOp = FI;
    SubOp = TI;
  } else if ((FI->getOpcode() == Instruction::Sub &&
              TI->getOpcode() == Instruction::Add) ||
             (FI->getOpcode() == Instruction::FSub &&
              TI->getOpcode() == Instruction::FAdd)) {
    AddOp = TI;
    SubOp = FI;
  }

  if (AddOp) {
    Value *OtherAddOp = nullptr;
    if (SubOp->getOperand(0) == AddOp->getOperand(0)) {
      OtherAddOp = AddOp->getOperand(1);
    } else if (SubOp->getOperand(0) == AddOp->getOperand(1)) {
      OtherAddOp = AddOp->getOperand(0);
    }

    if (OtherAddOp) {
      // So at this point we know we have (Y -> OtherAddOp):
      //        select C, (add X, Y), (sub X, Z)
      Value *NegVal; // Compute -Z
      if (SI.getType()->isFPOrFPVectorTy()) {
        NegVal = Builder.CreateFNeg(SubOp->getOperand(1));
        if (Instruction *NegInst = dyn_cast<Instruction>(NegVal)) {
          FastMathFlags Flags = AddOp->getFastMathFlags();
          Flags &= SubOp->getFastMathFlags();
          NegInst->setFastMathFlags(Flags);
        }
      } else {
        NegVal = Builder.CreateNeg(SubOp->getOperand(1));
      }

      Value *NewTrueOp = OtherAddOp;
      Value *NewFalseOp = NegVal;
      if (AddOp != TI)
        std::swap(NewTrueOp, NewFalseOp);
      Value *NewSel = Builder.CreateSelect(CondVal, NewTrueOp, NewFalseOp,
                                           SI.getName() + ".p", &SI);

      if (SI.getType()->isFPOrFPVectorTy()) {
        Instruction *RI =
            BinaryOperator::CreateFAdd(SubOp->getOperand(0), NewSel);

        FastMathFlags Flags = AddOp->getFastMathFlags();
        Flags &= SubOp->getFastMathFlags();
        RI->setFastMathFlags(Flags);
        return RI;
      } else
        return BinaryOperator::CreateAdd(SubOp->getOperand(0), NewSel);
    }
  }
  return nullptr;
}

/// Turn X + Y overflows ? -1 : X + Y -> uadd_sat X, Y
/// And X - Y overflows ? 0 : X - Y -> usub_sat X, Y
/// Along with a number of patterns similar to:
/// X + Y overflows ? (X < 0 ? INTMIN : INTMAX) : X + Y --> sadd_sat X, Y
/// X - Y overflows ? (X > 0 ? INTMAX : INTMIN) : X - Y --> ssub_sat X, Y
static Instruction *
foldOverflowingAddSubSelect(SelectInst &SI, InstCombiner::BuilderTy &Builder) {
  Value *CondVal = SI.getCondition();
  Value *TrueVal = SI.getTrueValue();
  Value *FalseVal = SI.getFalseValue();

  WithOverflowInst *II;
  if (!match(CondVal, m_ExtractValue<1>(m_WithOverflowInst(II))) ||
      !match(FalseVal, m_ExtractValue<0>(m_Specific(II))))
    return nullptr;

  Value *X = II->getLHS();
  Value *Y = II->getRHS();

  auto IsSignedSaturateLimit = [&](Value *Limit, bool IsAdd) {
    Type *Ty = Limit->getType();

    ICmpInst::Predicate Pred;
    Value *TrueVal, *FalseVal, *Op;
    const APInt *C;
    if (!match(Limit, m_Select(m_ICmp(Pred, m_Value(Op), m_APInt(C)),
                               m_Value(TrueVal), m_Value(FalseVal))))
      return false;

    auto IsZeroOrOne = [](const APInt &C) {
      return C.isNullValue() || C.isOneValue();
    };
    auto IsMinMax = [&](Value *Min, Value *Max) {
      APInt MinVal = APInt::getSignedMinValue(Ty->getScalarSizeInBits());
      APInt MaxVal = APInt::getSignedMaxValue(Ty->getScalarSizeInBits());
      return match(Min, m_SpecificInt(MinVal)) &&
             match(Max, m_SpecificInt(MaxVal));
    };

    if (Op != X && Op != Y)
      return false;

    if (IsAdd) {
      // X + Y overflows ? (X <s 0 ? INTMIN : INTMAX) : X + Y --> sadd_sat X, Y
      // X + Y overflows ? (X <s 1 ? INTMIN : INTMAX) : X + Y --> sadd_sat X, Y
      // X + Y overflows ? (Y <s 0 ? INTMIN : INTMAX) : X + Y --> sadd_sat X, Y
      // X + Y overflows ? (Y <s 1 ? INTMIN : INTMAX) : X + Y --> sadd_sat X, Y
      if (Pred == ICmpInst::ICMP_SLT && IsZeroOrOne(*C) &&
          IsMinMax(TrueVal, FalseVal))
        return true;
      // X + Y overflows ? (X >s 0 ? INTMAX : INTMIN) : X + Y --> sadd_sat X, Y
      // X + Y overflows ? (X >s -1 ? INTMAX : INTMIN) : X + Y --> sadd_sat X, Y
      // X + Y overflows ? (Y >s 0 ? INTMAX : INTMIN) : X + Y --> sadd_sat X, Y
      // X + Y overflows ? (Y >s -1 ? INTMAX : INTMIN) : X + Y --> sadd_sat X, Y
      if (Pred == ICmpInst::ICMP_SGT && IsZeroOrOne(*C + 1) &&
          IsMinMax(FalseVal, TrueVal))
        return true;
    } else {
      // X - Y overflows ? (X <s 0 ? INTMIN : INTMAX) : X - Y --> ssub_sat X, Y
      // X - Y overflows ? (X <s -1 ? INTMIN : INTMAX) : X - Y --> ssub_sat X, Y
      if (Op == X && Pred == ICmpInst::ICMP_SLT && IsZeroOrOne(*C + 1) &&
          IsMinMax(TrueVal, FalseVal))
        return true;
      // X - Y overflows ? (X >s -1 ? INTMAX : INTMIN) : X - Y --> ssub_sat X, Y
      // X - Y overflows ? (X >s -2 ? INTMAX : INTMIN) : X - Y --> ssub_sat X, Y
      if (Op == X && Pred == ICmpInst::ICMP_SGT && IsZeroOrOne(*C + 2) &&
          IsMinMax(FalseVal, TrueVal))
        return true;
      // X - Y overflows ? (Y <s 0 ? INTMAX : INTMIN) : X - Y --> ssub_sat X, Y
      // X - Y overflows ? (Y <s 1 ? INTMAX : INTMIN) : X - Y --> ssub_sat X, Y
      if (Op == Y && Pred == ICmpInst::ICMP_SLT && IsZeroOrOne(*C) &&
          IsMinMax(FalseVal, TrueVal))
        return true;
      // X - Y overflows ? (Y >s 0 ? INTMIN : INTMAX) : X - Y --> ssub_sat X, Y
      // X - Y overflows ? (Y >s -1 ? INTMIN : INTMAX) : X - Y --> ssub_sat X, Y
      if (Op == Y && Pred == ICmpInst::ICMP_SGT && IsZeroOrOne(*C + 1) &&
          IsMinMax(TrueVal, FalseVal))
        return true;
    }

    return false;
  };

  Intrinsic::ID NewIntrinsicID;
  if (II->getIntrinsicID() == Intrinsic::uadd_with_overflow &&
      match(TrueVal, m_AllOnes()))
    // X + Y overflows ? -1 : X + Y -> uadd_sat X, Y
    NewIntrinsicID = Intrinsic::uadd_sat;
  else if (II->getIntrinsicID() == Intrinsic::usub_with_overflow &&
           match(TrueVal, m_Zero()))
    // X - Y overflows ? 0 : X - Y -> usub_sat X, Y
    NewIntrinsicID = Intrinsic::usub_sat;
  else if (II->getIntrinsicID() == Intrinsic::sadd_with_overflow &&
           IsSignedSaturateLimit(TrueVal, /*IsAdd=*/true))
    // X + Y overflows ? (X <s 0 ? INTMIN : INTMAX) : X + Y --> sadd_sat X, Y
    // X + Y overflows ? (X <s 1 ? INTMIN : INTMAX) : X + Y --> sadd_sat X, Y
    // X + Y overflows ? (X >s 0 ? INTMAX : INTMIN) : X + Y --> sadd_sat X, Y
    // X + Y overflows ? (X >s -1 ? INTMAX : INTMIN) : X + Y --> sadd_sat X, Y
    // X + Y overflows ? (Y <s 0 ? INTMIN : INTMAX) : X + Y --> sadd_sat X, Y
    // X + Y overflows ? (Y <s 1 ? INTMIN : INTMAX) : X + Y --> sadd_sat X, Y
    // X + Y overflows ? (Y >s 0 ? INTMAX : INTMIN) : X + Y --> sadd_sat X, Y
    // X + Y overflows ? (Y >s -1 ? INTMAX : INTMIN) : X + Y --> sadd_sat X, Y
    NewIntrinsicID = Intrinsic::sadd_sat;
  else if (II->getIntrinsicID() == Intrinsic::ssub_with_overflow &&
           IsSignedSaturateLimit(TrueVal, /*IsAdd=*/false))
    // X - Y overflows ? (X <s 0 ? INTMIN : INTMAX) : X - Y --> ssub_sat X, Y
    // X - Y overflows ? (X <s -1 ? INTMIN : INTMAX) : X - Y --> ssub_sat X, Y
    // X - Y overflows ? (X >s -1 ? INTMAX : INTMIN) : X - Y --> ssub_sat X, Y
    // X - Y overflows ? (X >s -2 ? INTMAX : INTMIN) : X - Y --> ssub_sat X, Y
    // X - Y overflows ? (Y <s 0 ? INTMAX : INTMIN) : X - Y --> ssub_sat X, Y
    // X - Y overflows ? (Y <s 1 ? INTMAX : INTMIN) : X - Y --> ssub_sat X, Y
    // X - Y overflows ? (Y >s 0 ? INTMIN : INTMAX) : X - Y --> ssub_sat X, Y
    // X - Y overflows ? (Y >s -1 ? INTMIN : INTMAX) : X - Y --> ssub_sat X, Y
    NewIntrinsicID = Intrinsic::ssub_sat;
  else
    return nullptr;

  Function *F =
      Intrinsic::getDeclaration(SI.getModule(), NewIntrinsicID, SI.getType());
  return CallInst::Create(F, {X, Y});
}

Instruction *SeaInstCombinerImpl::foldSelectExtConst(SelectInst &Sel) {
  Constant *C;
  if (!match(Sel.getTrueValue(), m_Constant(C)) &&
      !match(Sel.getFalseValue(), m_Constant(C)))
    return nullptr;

  Instruction *ExtInst;
  if (!match(Sel.getTrueValue(), m_Instruction(ExtInst)) &&
      !match(Sel.getFalseValue(), m_Instruction(ExtInst)))
    return nullptr;

  auto ExtOpcode = ExtInst->getOpcode();
  if (ExtOpcode != Instruction::ZExt && ExtOpcode != Instruction::SExt)
    return nullptr;

  // If we are extending from a boolean type or if we can create a select that
  // has the same size operands as its condition, try to narrow the select.
  Value *X = ExtInst->getOperand(0);
  Type *SmallType = X->getType();
  Value *Cond = Sel.getCondition();
  auto *Cmp = dyn_cast<CmpInst>(Cond);
  if (!SmallType->isIntOrIntVectorTy(1) &&
      (!Cmp || Cmp->getOperand(0)->getType() != SmallType))
    return nullptr;

  // If the constant is the same after truncation to the smaller type and
  // extension to the original type, we can narrow the select.
  Type *SelType = Sel.getType();
  Constant *TruncC = ConstantExpr::getTrunc(C, SmallType);
  Constant *ExtC = ConstantExpr::getCast(ExtOpcode, TruncC, SelType);
  if (ExtC == C && ExtInst->hasOneUse()) {
    Value *TruncCVal = cast<Value>(TruncC);
    if (ExtInst == Sel.getFalseValue())
      std::swap(X, TruncCVal);

    // select Cond, (ext X), C --> ext(select Cond, X, C')
    // select Cond, C, (ext X) --> ext(select Cond, C', X)
    Value *NewSel = Builder.CreateSelect(Cond, X, TruncCVal, "narrow", &Sel);
    return CastInst::Create(Instruction::CastOps(ExtOpcode), NewSel, SelType);
  }

  // If one arm of the select is the extend of the condition, replace that arm
  // with the extension of the appropriate known bool value.
  if (Cond == X) {
    if (ExtInst == Sel.getTrueValue()) {
      // select X, (sext X), C --> select X, -1, C
      // select X, (zext X), C --> select X,  1, C
      Constant *One = ConstantInt::getTrue(SmallType);
      Constant *AllOnesOrOne = ConstantExpr::getCast(ExtOpcode, One, SelType);
      return SelectInst::Create(Cond, AllOnesOrOne, C, "", nullptr, &Sel);
    } else {
      // select X, C, (sext X) --> select X, C, 0
      // select X, C, (zext X) --> select X, C, 0
      Constant *Zero = ConstantInt::getNullValue(SelType);
      return SelectInst::Create(Cond, C, Zero, "", nullptr, &Sel);
    }
  }

  return nullptr;
}

/// Try to transform a vector select with a constant condition vector into a
/// shuffle for easier combining with other shuffles and insert/extract.
static Instruction *canonicalizeSelectToShuffle(SelectInst &SI) {
  Value *CondVal = SI.getCondition();
  Constant *CondC;
  auto *CondValTy = dyn_cast<FixedVectorType>(CondVal->getType());
  if (!CondValTy || !match(CondVal, m_Constant(CondC)))
    return nullptr;

  unsigned NumElts = CondValTy->getNumElements();
  SmallVector<int, 16> Mask;
  Mask.reserve(NumElts);
  for (unsigned i = 0; i != NumElts; ++i) {
    Constant *Elt = CondC->getAggregateElement(i);
    if (!Elt)
      return nullptr;

    if (Elt->isOneValue()) {
      // If the select condition element is true, choose from the 1st vector.
      Mask.push_back(i);
    } else if (Elt->isNullValue()) {
      // If the select condition element is false, choose from the 2nd vector.
      Mask.push_back(i + NumElts);
    } else if (isa<UndefValue>(Elt)) {
      // Undef in a select condition (choose one of the operands) does not mean
      // the same thing as undef in a shuffle mask (any value is acceptable), so
      // give up.
      return nullptr;
    } else {
      // Bail out on a constant expression.
      return nullptr;
    }
  }

  return new ShuffleVectorInst(SI.getTrueValue(), SI.getFalseValue(), Mask);
}

/// If we have a select of vectors with a scalar condition, try to convert that
/// to a vector select by splatting the condition. A splat may get folded with
/// other operations in IR and having all operands of a select be vector types
/// is likely better for vector codegen.
static Instruction *canonicalizeScalarSelectOfVecs(SelectInst &Sel,
                                                   SeaInstCombinerImpl &IC) {
  auto *Ty = dyn_cast<VectorType>(Sel.getType());
  if (!Ty)
    return nullptr;

  // We can replace a single-use extract with constant index.
  Value *Cond = Sel.getCondition();
  if (!match(Cond, m_OneUse(m_ExtractElt(m_Value(), m_ConstantInt()))))
    return nullptr;

  // select (extelt V, Index), T, F --> select (splat V, Index), T, F
  // Splatting the extracted condition reduces code (we could directly create a
  // splat shuffle of the source vector to eliminate the intermediate step).
  return IC.replaceOperand(
      Sel, 0, IC.Builder.CreateVectorSplat(Ty->getElementCount(), Cond));
}

/// Reuse bitcasted operands between a compare and select:
/// select (cmp (bitcast C), (bitcast D)), (bitcast' C), (bitcast' D) -->
/// bitcast (select (cmp (bitcast C), (bitcast D)), (bitcast C), (bitcast D))
static Instruction *foldSelectCmpBitcasts(SelectInst &Sel,
                                          InstCombiner::BuilderTy &Builder) {
  Value *Cond = Sel.getCondition();
  Value *TVal = Sel.getTrueValue();
  Value *FVal = Sel.getFalseValue();

  CmpInst::Predicate Pred;
  Value *A, *B;
  if (!match(Cond, m_Cmp(Pred, m_Value(A), m_Value(B))))
    return nullptr;

  // The select condition is a compare instruction. If the select's true/false
  // values are already the same as the compare operands, there's nothing to do.
  if (TVal == A || TVal == B || FVal == A || FVal == B)
    return nullptr;

  Value *C, *D;
  if (!match(A, m_BitCast(m_Value(C))) || !match(B, m_BitCast(m_Value(D))))
    return nullptr;

  // select (cmp (bitcast C), (bitcast D)), (bitcast TSrc), (bitcast FSrc)
  Value *TSrc, *FSrc;
  if (!match(TVal, m_BitCast(m_Value(TSrc))) ||
      !match(FVal, m_BitCast(m_Value(FSrc))))
    return nullptr;

  // If the select true/false values are *different bitcasts* of the same source
  // operands, make the select operands the same as the compare operands and
  // cast the result. This is the canonical select form for min/max.
  Value *NewSel;
  if (TSrc == C && FSrc == D) {
    // select (cmp (bitcast C), (bitcast D)), (bitcast' C), (bitcast' D) -->
    // bitcast (select (cmp A, B), A, B)
    NewSel = Builder.CreateSelect(Cond, A, B, "", &Sel);
  } else if (TSrc == D && FSrc == C) {
    // select (cmp (bitcast C), (bitcast D)), (bitcast' D), (bitcast' C) -->
    // bitcast (select (cmp A, B), B, A)
    NewSel = Builder.CreateSelect(Cond, B, A, "", &Sel);
  } else {
    return nullptr;
  }
  return CastInst::CreateBitOrPointerCast(NewSel, Sel.getType());
}

/// Try to eliminate select instructions that test the returned flag of cmpxchg
/// instructions.
///
/// If a select instruction tests the returned flag of a cmpxchg instruction and
/// selects between the returned value of the cmpxchg instruction its compare
/// operand, the result of the select will always be equal to its false value.
/// For example:
///
///   %0 = cmpxchg i64* %ptr, i64 %compare, i64 %new_value seq_cst seq_cst
///   %1 = extractvalue { i64, i1 } %0, 1
///   %2 = extractvalue { i64, i1 } %0, 0
///   %3 = select i1 %1, i64 %compare, i64 %2
///   ret i64 %3
///
/// The returned value of the cmpxchg instruction (%2) is the original value
/// located at %ptr prior to any update. If the cmpxchg operation succeeds, %2
/// must have been equal to %compare. Thus, the result of the select is always
/// equal to %2, and the code can be simplified to:
///
///   %0 = cmpxchg i64* %ptr, i64 %compare, i64 %new_value seq_cst seq_cst
///   %1 = extractvalue { i64, i1 } %0, 0
///   ret i64 %1
///
static Value *foldSelectCmpXchg(SelectInst &SI) {
  // A helper that determines if V is an extractvalue instruction whose
  // aggregate operand is a cmpxchg instruction and whose single index is equal
  // to I. If such conditions are true, the helper returns the cmpxchg
  // instruction; otherwise, a nullptr is returned.
  auto isExtractFromCmpXchg = [](Value *V, unsigned I) -> AtomicCmpXchgInst * {
    auto *Extract = dyn_cast<ExtractValueInst>(V);
    if (!Extract)
      return nullptr;
    if (Extract->getIndices()[0] != I)
      return nullptr;
    return dyn_cast<AtomicCmpXchgInst>(Extract->getAggregateOperand());
  };

  // If the select has a single user, and this user is a select instruction that
  // we can simplify, skip the cmpxchg simplification for now.
  if (SI.hasOneUse())
    if (auto *Select = dyn_cast<SelectInst>(SI.user_back()))
      if (Select->getCondition() == SI.getCondition())
        if (Select->getFalseValue() == SI.getTrueValue() ||
            Select->getTrueValue() == SI.getFalseValue())
          return nullptr;

  // Ensure the select condition is the returned flag of a cmpxchg instruction.
  auto *CmpXchg = isExtractFromCmpXchg(SI.getCondition(), 1);
  if (!CmpXchg)
    return nullptr;

  // Check the true value case: The true value of the select is the returned
  // value of the same cmpxchg used by the condition, and the false value is the
  // cmpxchg instruction's compare operand.
  if (auto *X = isExtractFromCmpXchg(SI.getTrueValue(), 0))
    if (X == CmpXchg && X->getCompareOperand() == SI.getFalseValue())
      return SI.getFalseValue();

  // Check the false value case: The false value of the select is the returned
  // value of the same cmpxchg used by the condition, and the true value is the
  // cmpxchg instruction's compare operand.
  if (auto *X = isExtractFromCmpXchg(SI.getFalseValue(), 0))
    if (X == CmpXchg && X->getCompareOperand() == SI.getTrueValue())
      return SI.getFalseValue();

  return nullptr;
}

static Instruction *moveAddAfterMinMax(SelectPatternFlavor SPF, Value *X,
                                       Value *Y,
                                       InstCombiner::BuilderTy &Builder) {
  assert(SelectPatternResult::isMinOrMax(SPF) && "Expected min/max pattern");
  bool IsUnsigned = SPF == SelectPatternFlavor::SPF_UMIN ||
                    SPF == SelectPatternFlavor::SPF_UMAX;
  // TODO: If InstSimplify could fold all cases where C2 <= C1, we could change
  // the constant value check to an assert.
  Value *A;
  const APInt *C1, *C2;
  if (IsUnsigned && match(X, m_NUWAdd(m_Value(A), m_APInt(C1))) &&
      match(Y, m_APInt(C2)) && C2->uge(*C1) && X->hasNUses(2)) {
    // umin (add nuw A, C1), C2 --> add nuw (umin A, C2 - C1), C1
    // umax (add nuw A, C1), C2 --> add nuw (umax A, C2 - C1), C1
    Value *NewMinMax = createMinMax(Builder, SPF, A,
                                    ConstantInt::get(X->getType(), *C2 - *C1));
    return BinaryOperator::CreateNUW(BinaryOperator::Add, NewMinMax,
                                     ConstantInt::get(X->getType(), *C1));
  }

  if (!IsUnsigned && match(X, m_NSWAdd(m_Value(A), m_APInt(C1))) &&
      match(Y, m_APInt(C2)) && X->hasNUses(2)) {
    bool Overflow;
    APInt Diff = C2->ssub_ov(*C1, Overflow);
    if (!Overflow) {
      // smin (add nsw A, C1), C2 --> add nsw (smin A, C2 - C1), C1
      // smax (add nsw A, C1), C2 --> add nsw (smax A, C2 - C1), C1
      Value *NewMinMax = createMinMax(Builder, SPF, A,
                                      ConstantInt::get(X->getType(), Diff));
      return BinaryOperator::CreateNSW(BinaryOperator::Add, NewMinMax,
                                       ConstantInt::get(X->getType(), *C1));
    }
  }

  return nullptr;
}

/// Match a sadd_sat or ssub_sat which is using min/max to clamp the value.
Instruction *SeaInstCombinerImpl::matchSAddSubSat(SelectInst &MinMax1) {
  Type *Ty = MinMax1.getType();

  // We are looking for a tree of:
  // max(INT_MIN, min(INT_MAX, add(sext(A), sext(B))))
  // Where the min and max could be reversed
  Instruction *MinMax2;
  BinaryOperator *AddSub;
  const APInt *MinValue, *MaxValue;
  if (match(&MinMax1, m_SMin(m_Instruction(MinMax2), m_APInt(MaxValue)))) {
    if (!match(MinMax2, m_SMax(m_BinOp(AddSub), m_APInt(MinValue))))
      return nullptr;
  } else if (match(&MinMax1,
                   m_SMax(m_Instruction(MinMax2), m_APInt(MinValue)))) {
    if (!match(MinMax2, m_SMin(m_BinOp(AddSub), m_APInt(MaxValue))))
      return nullptr;
  } else
    return nullptr;

  // Check that the constants clamp a saturate, and that the new type would be
  // sensible to convert to.
  if (!(*MaxValue + 1).isPowerOf2() || -*MinValue != *MaxValue + 1)
    return nullptr;
  // In what bitwidth can this be treated as saturating arithmetics?
  unsigned NewBitWidth = (*MaxValue + 1).logBase2() + 1;
  // FIXME: This isn't quite right for vectors, but using the scalar type is a
  // good first approximation for what should be done there.
  if (!shouldChangeType(Ty->getScalarType()->getIntegerBitWidth(), NewBitWidth))
    return nullptr;

  // Also make sure that the number of uses is as expected. The "3"s are for the
  // the two items of min/max (the compare and the select).
  if (MinMax2->hasNUsesOrMore(3) || AddSub->hasNUsesOrMore(3))
    return nullptr;

  // Create the new type (which can be a vector type)
  Type *NewTy = Ty->getWithNewBitWidth(NewBitWidth);
  // Match the two extends from the add/sub
  Value *A, *B;
  if(!match(AddSub, m_BinOp(m_SExt(m_Value(A)), m_SExt(m_Value(B)))))
    return nullptr;
  // And check the incoming values are of a type smaller than or equal to the
  // size of the saturation. Otherwise the higher bits can cause different
  // results.
  if (A->getType()->getScalarSizeInBits() > NewBitWidth ||
      B->getType()->getScalarSizeInBits() > NewBitWidth)
    return nullptr;

  Intrinsic::ID IntrinsicID;
  if (AddSub->getOpcode() == Instruction::Add)
    IntrinsicID = Intrinsic::sadd_sat;
  else if (AddSub->getOpcode() == Instruction::Sub)
    IntrinsicID = Intrinsic::ssub_sat;
  else
    return nullptr;

  // Finally create and return the sat intrinsic, truncated to the new type
  Function *F = Intrinsic::getDeclaration(MinMax1.getModule(), IntrinsicID, NewTy);
  Value *AT = Builder.CreateSExt(A, NewTy);
  Value *BT = Builder.CreateSExt(B, NewTy);
  Value *Sat = Builder.CreateCall(F, {AT, BT});
  return CastInst::Create(Instruction::SExt, Sat, Ty);
}

/// Reduce a sequence of min/max with a common operand.
static Instruction *factorizeMinMaxTree(SelectPatternFlavor SPF, Value *LHS,
                                        Value *RHS,
                                        InstCombiner::BuilderTy &Builder) {
  assert(SelectPatternResult::isMinOrMax(SPF) && "Expected a min/max");
  // TODO: Allow FP min/max with nnan/nsz.
  if (!LHS->getType()->isIntOrIntVectorTy())
    return nullptr;

  // Match 3 of the same min/max ops. Example: umin(umin(), umin()).
  Value *A, *B, *C, *D;
  SelectPatternResult L = matchSelectPattern(LHS, A, B);
  SelectPatternResult R = matchSelectPattern(RHS, C, D);
  if (SPF != L.Flavor || L.Flavor != R.Flavor)
    return nullptr;

  // Look for a common operand. The use checks are different than usual because
  // a min/max pattern typically has 2 uses of each op: 1 by the cmp and 1 by
  // the select.
  Value *MinMaxOp = nullptr;
  Value *ThirdOp = nullptr;
  if (!LHS->hasNUsesOrMore(3) && RHS->hasNUsesOrMore(3)) {
    // If the LHS is only used in this chain and the RHS is used outside of it,
    // reuse the RHS min/max because that will eliminate the LHS.
    if (D == A || C == A) {
      // min(min(a, b), min(c, a)) --> min(min(c, a), b)
      // min(min(a, b), min(a, d)) --> min(min(a, d), b)
      MinMaxOp = RHS;
      ThirdOp = B;
    } else if (D == B || C == B) {
      // min(min(a, b), min(c, b)) --> min(min(c, b), a)
      // min(min(a, b), min(b, d)) --> min(min(b, d), a)
      MinMaxOp = RHS;
      ThirdOp = A;
    }
  } else if (!RHS->hasNUsesOrMore(3)) {
    // Reuse the LHS. This will eliminate the RHS.
    if (D == A || D == B) {
      // min(min(a, b), min(c, a)) --> min(min(a, b), c)
      // min(min(a, b), min(c, b)) --> min(min(a, b), c)
      MinMaxOp = LHS;
      ThirdOp = C;
    } else if (C == A || C == B) {
      // min(min(a, b), min(b, d)) --> min(min(a, b), d)
      // min(min(a, b), min(c, b)) --> min(min(a, b), d)
      MinMaxOp = LHS;
      ThirdOp = D;
    }
  }
  if (!MinMaxOp || !ThirdOp)
    return nullptr;

  CmpInst::Predicate P = getMinMaxPred(SPF);
  Value *CmpABC = Builder.CreateICmp(P, MinMaxOp, ThirdOp);
  return SelectInst::Create(CmpABC, MinMaxOp, ThirdOp);
}

/// Try to reduce a funnel/rotate pattern that includes a compare and select
/// into a funnel shift intrinsic. Example:
/// rotl32(a, b) --> (b == 0 ? a : ((a >> (32 - b)) | (a << b)))
///              --> call llvm.fshl.i32(a, a, b)
/// fshl32(a, b, c) --> (c == 0 ? a : ((b >> (32 - c)) | (a << c)))
///                 --> call llvm.fshl.i32(a, b, c)
/// fshr32(a, b, c) --> (c == 0 ? b : ((a >> (32 - c)) | (b << c)))
///                 --> call llvm.fshr.i32(a, b, c)
static Instruction *foldSelectFunnelShift(SelectInst &Sel,
                                          InstCombiner::BuilderTy &Builder) {
  // This must be a power-of-2 type for a bitmasking transform to be valid.
  unsigned Width = Sel.getType()->getScalarSizeInBits();
  if (!isPowerOf2_32(Width))
    return nullptr;

  BinaryOperator *Or0, *Or1;
  if (!match(Sel.getFalseValue(), m_OneUse(m_Or(m_BinOp(Or0), m_BinOp(Or1)))))
    return nullptr;

  Value *SV0, *SV1, *SA0, *SA1;
  if (!match(Or0, m_OneUse(m_LogicalShift(m_Value(SV0),
                                          m_ZExtOrSelf(m_Value(SA0))))) ||
      !match(Or1, m_OneUse(m_LogicalShift(m_Value(SV1),
                                          m_ZExtOrSelf(m_Value(SA1))))) ||
      Or0->getOpcode() == Or1->getOpcode())
    return nullptr;

  // Canonicalize to or(shl(SV0, SA0), lshr(SV1, SA1)).
  if (Or0->getOpcode() == BinaryOperator::LShr) {
    std::swap(Or0, Or1);
    std::swap(SV0, SV1);
    std::swap(SA0, SA1);
  }
  assert(Or0->getOpcode() == BinaryOperator::Shl &&
         Or1->getOpcode() == BinaryOperator::LShr &&
         "Illegal or(shift,shift) pair");

  // Check the shift amounts to see if they are an opposite pair.
  Value *ShAmt;
  if (match(SA1, m_OneUse(m_Sub(m_SpecificInt(Width), m_Specific(SA0)))))
    ShAmt = SA0;
  else if (match(SA0, m_OneUse(m_Sub(m_SpecificInt(Width), m_Specific(SA1)))))
    ShAmt = SA1;
  else
    return nullptr;

  // We should now have this pattern:
  // select ?, TVal, (or (shl SV0, SA0), (lshr SV1, SA1))
  // The false value of the select must be a funnel-shift of the true value:
  // IsFShl -> TVal must be SV0 else TVal must be SV1.
  bool IsFshl = (ShAmt == SA0);
  Value *TVal = Sel.getTrueValue();
  if ((IsFshl && TVal != SV0) || (!IsFshl && TVal != SV1))
    return nullptr;

  // Finally, see if the select is filtering out a shift-by-zero.
  Value *Cond = Sel.getCondition();
  ICmpInst::Predicate Pred;
  if (!match(Cond, m_OneUse(m_ICmp(Pred, m_Specific(ShAmt), m_ZeroInt()))) ||
      Pred != ICmpInst::ICMP_EQ)
    return nullptr;

  // If this is not a rotate then the select was blocking poison from the
  // 'shift-by-zero' non-TVal, but a funnel shift won't - so freeze it.
  if (SV0 != SV1) {
    if (IsFshl && !llvm::isGuaranteedNotToBePoison(SV1))
      SV1 = Builder.CreateFreeze(SV1);
    else if (!IsFshl && !llvm::isGuaranteedNotToBePoison(SV0))
      SV0 = Builder.CreateFreeze(SV0);
  }

  // This is a funnel/rotate that avoids shift-by-bitwidth UB in a suboptimal way.
  // Convert to funnel shift intrinsic.
  Intrinsic::ID IID = IsFshl ? Intrinsic::fshl : Intrinsic::fshr;
  Function *F = Intrinsic::getDeclaration(Sel.getModule(), IID, Sel.getType());
  ShAmt = Builder.CreateZExt(ShAmt, Sel.getType());
  return CallInst::Create(F, { SV0, SV1, ShAmt });
}

static Instruction *foldSelectToCopysign(SelectInst &Sel,
                                         InstCombiner::BuilderTy &Builder) {
  Value *Cond = Sel.getCondition();
  Value *TVal = Sel.getTrueValue();
  Value *FVal = Sel.getFalseValue();
  Type *SelType = Sel.getType();

  // Match select ?, TC, FC where the constants are equal but negated.
  // TODO: Generalize to handle a negated variable operand?
  const APFloat *TC, *FC;
  if (!match(TVal, m_APFloat(TC)) || !match(FVal, m_APFloat(FC)) ||
      !abs(*TC).bitwiseIsEqual(abs(*FC)))
    return nullptr;

  assert(TC != FC && "Expected equal select arms to simplify");

  Value *X;
  const APInt *C;
  bool IsTrueIfSignSet;
  ICmpInst::Predicate Pred;
  if (!match(Cond, m_OneUse(m_ICmp(Pred, m_BitCast(m_Value(X)), m_APInt(C)))) ||
      !InstCombiner::isSignBitCheck(Pred, *C, IsTrueIfSignSet) ||
      X->getType() != SelType)
    return nullptr;

  // If needed, negate the value that will be the sign argument of the copysign:
  // (bitcast X) <  0 ? -TC :  TC --> copysign(TC,  X)
  // (bitcast X) <  0 ?  TC : -TC --> copysign(TC, -X)
  // (bitcast X) >= 0 ? -TC :  TC --> copysign(TC, -X)
  // (bitcast X) >= 0 ?  TC : -TC --> copysign(TC,  X)
  if (IsTrueIfSignSet ^ TC->isNegative())
    X = Builder.CreateFNegFMF(X, &Sel);

  // Canonicalize the magnitude argument as the positive constant since we do
  // not care about its sign.
  Value *MagArg = TC->isNegative() ? FVal : TVal;
  Function *F = Intrinsic::getDeclaration(Sel.getModule(), Intrinsic::copysign,
                                          Sel.getType());
  Instruction *CopySign = CallInst::Create(F, { MagArg, X });
  CopySign->setFastMathFlags(Sel.getFastMathFlags());
  return CopySign;
}

Instruction *SeaInstCombinerImpl::foldVectorSelect(SelectInst &Sel) {
  auto *VecTy = dyn_cast<FixedVectorType>(Sel.getType());
  if (!VecTy)
    return nullptr;

  unsigned NumElts = VecTy->getNumElements();
  APInt UndefElts(NumElts, 0);
  APInt AllOnesEltMask(APInt::getAllOnesValue(NumElts));
  if (Value *V = SimplifyDemandedVectorElts(&Sel, AllOnesEltMask, UndefElts)) {
    if (V != &Sel)
      return replaceInstUsesWith(Sel, V);
    return &Sel;
  }

  // A select of a "select shuffle" with a common operand can be rearranged
  // to select followed by "select shuffle". Because of poison, this only works
  // in the case of a shuffle with no undefined mask elements.
  Value *Cond = Sel.getCondition();
  Value *TVal = Sel.getTrueValue();
  Value *FVal = Sel.getFalseValue();
  Value *X, *Y;
  ArrayRef<int> Mask;
  if (match(TVal, m_OneUse(m_Shuffle(m_Value(X), m_Value(Y), m_Mask(Mask)))) &&
      !is_contained(Mask, UndefMaskElem) &&
      cast<ShuffleVectorInst>(TVal)->isSelect()) {
    if (X == FVal) {
      // select Cond, (shuf_sel X, Y), X --> shuf_sel X, (select Cond, Y, X)
      Value *NewSel = Builder.CreateSelect(Cond, Y, X, "sel", &Sel);
      return new ShuffleVectorInst(X, NewSel, Mask);
    }
    if (Y == FVal) {
      // select Cond, (shuf_sel X, Y), Y --> shuf_sel (select Cond, X, Y), Y
      Value *NewSel = Builder.CreateSelect(Cond, X, Y, "sel", &Sel);
      return new ShuffleVectorInst(NewSel, Y, Mask);
    }
  }
  if (match(FVal, m_OneUse(m_Shuffle(m_Value(X), m_Value(Y), m_Mask(Mask)))) &&
      !is_contained(Mask, UndefMaskElem) &&
      cast<ShuffleVectorInst>(FVal)->isSelect()) {
    if (X == TVal) {
      // select Cond, X, (shuf_sel X, Y) --> shuf_sel X, (select Cond, X, Y)
      Value *NewSel = Builder.CreateSelect(Cond, X, Y, "sel", &Sel);
      return new ShuffleVectorInst(X, NewSel, Mask);
    }
    if (Y == TVal) {
      // select Cond, Y, (shuf_sel X, Y) --> shuf_sel (select Cond, Y, X), Y
      Value *NewSel = Builder.CreateSelect(Cond, Y, X, "sel", &Sel);
      return new ShuffleVectorInst(NewSel, Y, Mask);
    }
  }

  return nullptr;
}

static Instruction *foldSelectToPhiImpl(SelectInst &Sel, BasicBlock *BB,
                                        const DominatorTree &DT,
                                        InstCombiner::BuilderTy &Builder) {
  // Find the block's immediate dominator that ends with a conditional branch
  // that matches select's condition (maybe inverted).
  auto *IDomNode = DT[BB]->getIDom();
  if (!IDomNode)
    return nullptr;
  BasicBlock *IDom = IDomNode->getBlock();

  Value *Cond = Sel.getCondition();
  Value *IfTrue, *IfFalse;
  BasicBlock *TrueSucc, *FalseSucc;
  if (match(IDom->getTerminator(),
            m_Br(m_Specific(Cond), m_BasicBlock(TrueSucc),
                 m_BasicBlock(FalseSucc)))) {
    IfTrue = Sel.getTrueValue();
    IfFalse = Sel.getFalseValue();
  } else if (match(IDom->getTerminator(),
                   m_Br(m_Not(m_Specific(Cond)), m_BasicBlock(TrueSucc),
                        m_BasicBlock(FalseSucc)))) {
    IfTrue = Sel.getFalseValue();
    IfFalse = Sel.getTrueValue();
  } else
    return nullptr;

  // Make sure the branches are actually different.
  if (TrueSucc == FalseSucc)
    return nullptr;

  // We want to replace select %cond, %a, %b with a phi that takes value %a
  // for all incoming edges that are dominated by condition `%cond == true`,
  // and value %b for edges dominated by condition `%cond == false`. If %a
  // or %b are also phis from the same basic block, we can go further and take
  // their incoming values from the corresponding blocks.
  BasicBlockEdge TrueEdge(IDom, TrueSucc);
  BasicBlockEdge FalseEdge(IDom, FalseSucc);
  DenseMap<BasicBlock *, Value *> Inputs;
  for (auto *Pred : predecessors(BB)) {
    // Check implication.
    BasicBlockEdge Incoming(Pred, BB);
    if (DT.dominates(TrueEdge, Incoming))
      Inputs[Pred] = IfTrue->DoPHITranslation(BB, Pred);
    else if (DT.dominates(FalseEdge, Incoming))
      Inputs[Pred] = IfFalse->DoPHITranslation(BB, Pred);
    else
      return nullptr;
    // Check availability.
    if (auto *Insn = dyn_cast<Instruction>(Inputs[Pred]))
      if (!DT.dominates(Insn, Pred->getTerminator()))
        return nullptr;
  }

  Builder.SetInsertPoint(&*BB->begin());
  auto *PN = Builder.CreatePHI(Sel.getType(), Inputs.size());
  for (auto *Pred : predecessors(BB))
    PN->addIncoming(Inputs[Pred], Pred);
  PN->takeName(&Sel);
  return PN;
}

static Instruction *foldSelectToPhi(SelectInst &Sel, const DominatorTree &DT,
                                    InstCombiner::BuilderTy &Builder) {
  // Try to replace this select with Phi in one of these blocks.
  SmallSetVector<BasicBlock *, 4> CandidateBlocks;
  CandidateBlocks.insert(Sel.getParent());
  for (Value *V : Sel.operands())
    if (auto *I = dyn_cast<Instruction>(V))
      CandidateBlocks.insert(I->getParent());

  for (BasicBlock *BB : CandidateBlocks)
    if (auto *PN = foldSelectToPhiImpl(Sel, BB, DT, Builder))
      return PN;
  return nullptr;
}

static Value *foldSelectWithFrozenICmp(SelectInst &Sel, InstCombiner::BuilderTy &Builder) {
  FreezeInst *FI = dyn_cast<FreezeInst>(Sel.getCondition());
  if (!FI)
    return nullptr;

  Value *Cond = FI->getOperand(0);
  Value *TrueVal = Sel.getTrueValue(), *FalseVal = Sel.getFalseValue();

  //   select (freeze(x == y)), x, y --> y
  //   select (freeze(x != y)), x, y --> x
  // The freeze should be only used by this select. Otherwise, remaining uses of
  // the freeze can observe a contradictory value.
  //   c = freeze(x == y)   ; Let's assume that y = poison & x = 42; c is 0 or 1
  //   a = select c, x, y   ;
  //   f(a, c)              ; f(poison, 1) cannot happen, but if a is folded
  //                        ; to y, this can happen.
  CmpInst::Predicate Pred;
  if (FI->hasOneUse() &&
      match(Cond, m_c_ICmp(Pred, m_Specific(TrueVal), m_Specific(FalseVal))) &&
      (Pred == ICmpInst::ICMP_EQ || Pred == ICmpInst::ICMP_NE)) {
    return Pred == ICmpInst::ICMP_EQ ? FalseVal : TrueVal;
  }

  return nullptr;
}

<<<<<<< HEAD
Instruction *SeaInstCombinerImpl::visitSelectInst(SelectInst &SI) {
=======
Instruction *InstCombinerImpl::foldAndOrOfSelectUsingImpliedCond(Value *Op,
                                                                 SelectInst &SI,
                                                                 bool IsAnd) {
  Value *CondVal = SI.getCondition();
  Value *A = SI.getTrueValue();
  Value *B = SI.getFalseValue();

  assert(Op->getType()->isIntOrIntVectorTy(1) &&
         "Op must be either i1 or vector of i1.");

  Optional<bool> Res = isImpliedCondition(Op, CondVal, DL, IsAnd);
  if (!Res)
    return nullptr;

  Value *Zero = Constant::getNullValue(A->getType());
  Value *One = Constant::getAllOnesValue(A->getType());

  if (*Res == true) {
    if (IsAnd)
      // select op, (select cond, A, B), false => select op, A, false
      // and    op, (select cond, A, B)        => select op, A, false
      //   if op = true implies condval = true.
      return SelectInst::Create(Op, A, Zero);
    else
      // select op, true, (select cond, A, B) => select op, true, A
      // or     op, (select cond, A, B)       => select op, true, A
      //   if op = false implies condval = true.
      return SelectInst::Create(Op, One, A);
  } else {
    if (IsAnd)
      // select op, (select cond, A, B), false => select op, B, false
      // and    op, (select cond, A, B)        => select op, B, false
      //   if op = true implies condval = false.
      return SelectInst::Create(Op, B, Zero);
    else
      // select op, true, (select cond, A, B) => select op, true, B
      // or     op, (select cond, A, B)       => select op, true, B
      //   if op = false implies condval = false.
      return SelectInst::Create(Op, One, B);
  }
}

Instruction *InstCombinerImpl::visitSelectInst(SelectInst &SI) {
>>>>>>> 499b13dd
  Value *CondVal = SI.getCondition();
  Value *TrueVal = SI.getTrueValue();
  Value *FalseVal = SI.getFalseValue();
  Type *SelType = SI.getType();

  // FIXME: Remove this workaround when freeze related patches are done.
  // For select with undef operand which feeds into an equality comparison,
  // don't simplify it so loop unswitch can know the equality comparison
  // may have an undef operand. This is a workaround for PR31652 caused by
  // descrepancy about branch on undef between LoopUnswitch and GVN.
  if (match(TrueVal, m_Undef()) || match(FalseVal, m_Undef())) {
    if (llvm::any_of(SI.users(), [&](User *U) {
          ICmpInst *CI = dyn_cast<ICmpInst>(U);
          if (CI && CI->isEquality())
            return true;
          return false;
        })) {
      return nullptr;
    }
  }

  if (Value *V = SimplifySelectInst(CondVal, TrueVal, FalseVal,
                                    SQ.getWithInstruction(&SI)))
    return replaceInstUsesWith(SI, V);

  if (Instruction *I = canonicalizeSelectToShuffle(SI))
    return I;

  if (Instruction *I = canonicalizeScalarSelectOfVecs(SI, *this))
    return I;

  CmpInst::Predicate Pred;

  // Avoid potential infinite loops by checking for non-constant condition.
  // TODO: Can we assert instead by improving canonicalizeSelectToShuffle()?
  //       Scalar select must have simplified?
  if (SelType->isIntOrIntVectorTy(1) && !isa<Constant>(CondVal) &&
      TrueVal->getType() == CondVal->getType()) {
    // Folding select to and/or i1 isn't poison safe in general. impliesPoison
    // checks whether folding it does not convert a well-defined value into
    // poison.
    if (match(TrueVal, m_One()) && impliesPoison(FalseVal, CondVal)) {
      // Change: A = select B, true, C --> A = or B, C
      return BinaryOperator::CreateOr(CondVal, FalseVal);
    }
    if (match(FalseVal, m_Zero()) && impliesPoison(TrueVal, CondVal)) {
      // Change: A = select B, C, false --> A = and B, C
      return BinaryOperator::CreateAnd(CondVal, TrueVal);
    }

    auto *One = ConstantInt::getTrue(SelType);
    auto *Zero = ConstantInt::getFalse(SelType);

    // We match the "full" 0 or 1 constant here to avoid a potential infinite
    // loop with vectors that may have undefined/poison elements.
    // select a, false, b -> select !a, b, false
    if (match(TrueVal, m_Specific(Zero))) {
      Value *NotCond = Builder.CreateNot(CondVal, "not." + CondVal->getName());
      return SelectInst::Create(NotCond, FalseVal, Zero);
    }
    // select a, b, true -> select !a, true, b
    if (match(FalseVal, m_Specific(One))) {
      Value *NotCond = Builder.CreateNot(CondVal, "not." + CondVal->getName());
      return SelectInst::Create(NotCond, One, TrueVal);
    }

    // select a, a, b -> select a, true, b
    if (CondVal == TrueVal)
      return replaceOperand(SI, 1, One);
    // select a, b, a -> select a, b, false
    if (CondVal == FalseVal)
      return replaceOperand(SI, 2, Zero);

    // select a, !a, b -> select !a, b, false
    if (match(TrueVal, m_Not(m_Specific(CondVal))))
      return SelectInst::Create(TrueVal, FalseVal, Zero);
    // select a, b, !a -> select !a, true, b
    if (match(FalseVal, m_Not(m_Specific(CondVal))))
      return SelectInst::Create(FalseVal, One, TrueVal);

    Value *A, *B;

    // DeMorgan in select form: !a && !b --> !(a || b)
    // select !a, !b, false --> not (select a, true, b)
    if (match(&SI, m_LogicalAnd(m_Not(m_Value(A)), m_Not(m_Value(B)))) &&
        (CondVal->hasOneUse() || TrueVal->hasOneUse()) &&
        !match(A, m_ConstantExpr()) && !match(B, m_ConstantExpr()))
      return BinaryOperator::CreateNot(Builder.CreateSelect(A, One, B));

    // DeMorgan in select form: !a || !b --> !(a && b)
    // select !a, true, !b --> not (select a, b, false)
    if (match(&SI, m_LogicalOr(m_Not(m_Value(A)), m_Not(m_Value(B)))) &&
        (CondVal->hasOneUse() || FalseVal->hasOneUse()) &&
        !match(A, m_ConstantExpr()) && !match(B, m_ConstantExpr()))
      return BinaryOperator::CreateNot(Builder.CreateSelect(A, B, Zero));

    // select (select a, true, b), true, b -> select a, true, b
    if (match(CondVal, m_Select(m_Value(A), m_One(), m_Value(B))) &&
        match(TrueVal, m_One()) && match(FalseVal, m_Specific(B)))
      return replaceOperand(SI, 0, A);
    // select (select a, b, false), b, false -> select a, b, false
    if (match(CondVal, m_Select(m_Value(A), m_Value(B), m_Zero())) &&
        match(TrueVal, m_Specific(B)) && match(FalseVal, m_Zero()))
      return replaceOperand(SI, 0, A);

    if (!SelType->isVectorTy()) {
      if (Value *S = simplifyWithOpReplaced(TrueVal, CondVal, One, SQ,
                                            /* AllowRefinement */ true))
        return replaceOperand(SI, 1, S);
      if (Value *S = simplifyWithOpReplaced(FalseVal, CondVal, Zero, SQ,
                                            /* AllowRefinement */ true))
        return replaceOperand(SI, 2, S);
    }

    if (match(FalseVal, m_Zero()) || match(TrueVal, m_One())) {
      Use *Y = nullptr;
      bool IsAnd = match(FalseVal, m_Zero()) ? true : false;
      Value *Op1 = IsAnd ? TrueVal : FalseVal;
      if (isCheckForZeroAndMulWithOverflow(CondVal, Op1, IsAnd, Y)) {
        auto *FI = new FreezeInst(*Y, (*Y)->getName() + ".fr");
        InsertNewInstBefore(FI, *cast<Instruction>(Y->getUser()));
        replaceUse(*Y, FI);
        return replaceInstUsesWith(SI, Op1);
      }

      if (auto *Op1SI = dyn_cast<SelectInst>(Op1))
        if (auto *I = foldAndOrOfSelectUsingImpliedCond(CondVal, *Op1SI,
                                                        /* IsAnd */ IsAnd))
          return I;

      if (auto *ICmp0 = dyn_cast<ICmpInst>(CondVal))
        if (auto *ICmp1 = dyn_cast<ICmpInst>(Op1))
          if (auto *V = foldAndOrOfICmpsOfAndWithPow2(ICmp0, ICmp1, &SI, IsAnd,
                                                      /* IsLogical */ true))
            return replaceInstUsesWith(SI, V);
    }

    // select (select a, true, b), c, false -> select a, c, false
    // select c, (select a, true, b), false -> select c, a, false
    //   if c implies that b is false.
    if (match(CondVal, m_Select(m_Value(A), m_One(), m_Value(B))) &&
        match(FalseVal, m_Zero())) {
      Optional<bool> Res = isImpliedCondition(TrueVal, B, DL);
      if (Res && *Res == false)
        return replaceOperand(SI, 0, A);
    }
    if (match(TrueVal, m_Select(m_Value(A), m_One(), m_Value(B))) &&
        match(FalseVal, m_Zero())) {
      Optional<bool> Res = isImpliedCondition(CondVal, B, DL);
      if (Res && *Res == false)
        return replaceOperand(SI, 1, A);
    }
    // select c, true, (select a, b, false)  -> select c, true, a
    // select (select a, b, false), true, c  -> select a, true, c
    //   if c = false implies that b = true
    if (match(TrueVal, m_One()) &&
        match(FalseVal, m_Select(m_Value(A), m_Value(B), m_Zero()))) {
      Optional<bool> Res = isImpliedCondition(CondVal, B, DL, false);
      if (Res && *Res == true)
        return replaceOperand(SI, 2, A);
    }
    if (match(CondVal, m_Select(m_Value(A), m_Value(B), m_Zero())) &&
        match(TrueVal, m_One())) {
      Optional<bool> Res = isImpliedCondition(FalseVal, B, DL, false);
      if (Res && *Res == true)
        return replaceOperand(SI, 0, A);
    }

    // sel (sel c, a, false), true, (sel !c, b, false) -> sel c, a, b
    // sel (sel !c, a, false), true, (sel c, b, false) -> sel c, b, a
    Value *C1, *C2;
    if (match(CondVal, m_Select(m_Value(C1), m_Value(A), m_Zero())) &&
        match(TrueVal, m_One()) &&
        match(FalseVal, m_Select(m_Value(C2), m_Value(B), m_Zero()))) {
      if (match(C2, m_Not(m_Specific(C1)))) // first case
        return SelectInst::Create(C1, A, B);
      else if (match(C1, m_Not(m_Specific(C2)))) // second case
        return SelectInst::Create(C2, B, A);
    }
  }

  // Selecting between two integer or vector splat integer constants?
  //
  // Note that we don't handle a scalar select of vectors:
  // select i1 %c, <2 x i8> <1, 1>, <2 x i8> <0, 0>
  // because that may need 3 instructions to splat the condition value:
  // extend, insertelement, shufflevector.
  //
  // Do not handle i1 TrueVal and FalseVal otherwise would result in
  // zext/sext i1 to i1.
  if (SelType->isIntOrIntVectorTy() && !SelType->isIntOrIntVectorTy(1) &&
      CondVal->getType()->isVectorTy() == SelType->isVectorTy()) {
    // select C, 1, 0 -> zext C to int
    if (match(TrueVal, m_One()) && match(FalseVal, m_Zero()))
      return new ZExtInst(CondVal, SelType);

    // select C, -1, 0 -> sext C to int
    if (match(TrueVal, m_AllOnes()) && match(FalseVal, m_Zero()))
      return new SExtInst(CondVal, SelType);

    // select C, 0, 1 -> zext !C to int
    if (match(TrueVal, m_Zero()) && match(FalseVal, m_One())) {
      Value *NotCond = Builder.CreateNot(CondVal, "not." + CondVal->getName());
      return new ZExtInst(NotCond, SelType);
    }

    // select C, 0, -1 -> sext !C to int
    if (match(TrueVal, m_Zero()) && match(FalseVal, m_AllOnes())) {
      Value *NotCond = Builder.CreateNot(CondVal, "not." + CondVal->getName());
      return new SExtInst(NotCond, SelType);
    }
  }

  if (auto *FCmp = dyn_cast<FCmpInst>(CondVal)) {
    Value *Cmp0 = FCmp->getOperand(0), *Cmp1 = FCmp->getOperand(1);
    // Are we selecting a value based on a comparison of the two values?
    if ((Cmp0 == TrueVal && Cmp1 == FalseVal) ||
        (Cmp0 == FalseVal && Cmp1 == TrueVal)) {
      // Canonicalize to use ordered comparisons by swapping the select
      // operands.
      //
      // e.g.
      // (X ugt Y) ? X : Y -> (X ole Y) ? Y : X
      if (FCmp->hasOneUse() && FCmpInst::isUnordered(FCmp->getPredicate())) {
        FCmpInst::Predicate InvPred = FCmp->getInversePredicate();
        IRBuilder<>::FastMathFlagGuard FMFG(Builder);
        // FIXME: The FMF should propagate from the select, not the fcmp.
        Builder.setFastMathFlags(FCmp->getFastMathFlags());
        Value *NewCond = Builder.CreateFCmp(InvPred, Cmp0, Cmp1,
                                            FCmp->getName() + ".inv");
        Value *NewSel = Builder.CreateSelect(NewCond, FalseVal, TrueVal);
        return replaceInstUsesWith(SI, NewSel);
      }

      // NOTE: if we wanted to, this is where to detect MIN/MAX
    }
  }

  // Canonicalize select with fcmp to fabs(). -0.0 makes this tricky. We need
  // fast-math-flags (nsz) or fsub with +0.0 (not fneg) for this to work. We
  // also require nnan because we do not want to unintentionally change the
  // sign of a NaN value.
  // (X <= +/-0.0) ? (0.0 - X) : X --> fabs(X)
  Instruction *FSub;
  if (match(CondVal, m_FCmp(Pred, m_Specific(FalseVal), m_AnyZeroFP())) &&
      match(TrueVal, m_FSub(m_PosZeroFP(), m_Specific(FalseVal))) &&
      match(TrueVal, m_Instruction(FSub)) && FSub->hasNoNaNs() &&
      (Pred == FCmpInst::FCMP_OLE || Pred == FCmpInst::FCMP_ULE)) {
    Value *Fabs = Builder.CreateUnaryIntrinsic(Intrinsic::fabs, FalseVal, &SI);
    return replaceInstUsesWith(SI, Fabs);
  }
  // (X >  +/-0.0) ? X : (0.0 - X) --> fabs(X)
  if (match(CondVal, m_FCmp(Pred, m_Specific(TrueVal), m_AnyZeroFP())) &&
      match(FalseVal, m_FSub(m_PosZeroFP(), m_Specific(TrueVal))) &&
      match(FalseVal, m_Instruction(FSub)) && FSub->hasNoNaNs() &&
      (Pred == FCmpInst::FCMP_OGT || Pred == FCmpInst::FCMP_UGT)) {
    Value *Fabs = Builder.CreateUnaryIntrinsic(Intrinsic::fabs, TrueVal, &SI);
    return replaceInstUsesWith(SI, Fabs);
  }
  // With nnan and nsz:
  // (X <  +/-0.0) ? -X : X --> fabs(X)
  // (X <= +/-0.0) ? -X : X --> fabs(X)
  Instruction *FNeg;
  if (match(CondVal, m_FCmp(Pred, m_Specific(FalseVal), m_AnyZeroFP())) &&
      match(TrueVal, m_FNeg(m_Specific(FalseVal))) &&
      match(TrueVal, m_Instruction(FNeg)) && FNeg->hasNoNaNs() &&
      FNeg->hasNoSignedZeros() && SI.hasNoSignedZeros() &&
      (Pred == FCmpInst::FCMP_OLT || Pred == FCmpInst::FCMP_OLE ||
       Pred == FCmpInst::FCMP_ULT || Pred == FCmpInst::FCMP_ULE)) {
    Value *Fabs = Builder.CreateUnaryIntrinsic(Intrinsic::fabs, FalseVal, &SI);
    return replaceInstUsesWith(SI, Fabs);
  }
  // With nnan and nsz:
  // (X >  +/-0.0) ? X : -X --> fabs(X)
  // (X >= +/-0.0) ? X : -X --> fabs(X)
  if (match(CondVal, m_FCmp(Pred, m_Specific(TrueVal), m_AnyZeroFP())) &&
      match(FalseVal, m_FNeg(m_Specific(TrueVal))) &&
      match(FalseVal, m_Instruction(FNeg)) && FNeg->hasNoNaNs() &&
      FNeg->hasNoSignedZeros() && SI.hasNoSignedZeros() &&
      (Pred == FCmpInst::FCMP_OGT || Pred == FCmpInst::FCMP_OGE ||
       Pred == FCmpInst::FCMP_UGT || Pred == FCmpInst::FCMP_UGE)) {
    Value *Fabs = Builder.CreateUnaryIntrinsic(Intrinsic::fabs, TrueVal, &SI);
    return replaceInstUsesWith(SI, Fabs);
  }

  // See if we are selecting two values based on a comparison of the two values.
  if (ICmpInst *ICI = dyn_cast<ICmpInst>(CondVal))
    if (Instruction *Result = foldSelectInstWithICmp(SI, ICI))
      return Result;

  if (Instruction *Add = foldAddSubSelect(SI, Builder))
    return Add;
  if (Instruction *Add = foldOverflowingAddSubSelect(SI, Builder))
    return Add;
  if (Instruction *Or = foldSetClearBits(SI, Builder))
    return Or;

  // Turn (select C, (op X, Y), (op X, Z)) -> (op X, (select C, Y, Z))
  auto *TI = dyn_cast<Instruction>(TrueVal);
  auto *FI = dyn_cast<Instruction>(FalseVal);
  if (TI && FI && TI->getOpcode() == FI->getOpcode())
    if (Instruction *IV = foldSelectOpOp(SI, TI, FI))
      return IV;

  if (Instruction *I = foldSelectExtConst(SI))
    return I;

  // Fold (select C, (gep Ptr, Idx), Ptr) -> (gep Ptr, (select C, Idx, 0))
  // Fold (select C, Ptr, (gep Ptr, Idx)) -> (gep Ptr, (select C, 0, Idx))
  auto SelectGepWithBase = [&](GetElementPtrInst *Gep, Value *Base,
                               bool Swap) -> GetElementPtrInst * {
    Value *Ptr = Gep->getPointerOperand();
    if (Gep->getNumOperands() != 2 || Gep->getPointerOperand() != Base ||
        !Gep->hasOneUse())
      return nullptr;
    Type *ElementType = Gep->getResultElementType();
    Value *Idx = Gep->getOperand(1);
    Value *NewT = Idx;
    Value *NewF = Constant::getNullValue(Idx->getType());
    if (Swap)
      std::swap(NewT, NewF);
    Value *NewSI =
        Builder.CreateSelect(CondVal, NewT, NewF, SI.getName() + ".idx", &SI);
    return GetElementPtrInst::Create(ElementType, Ptr, {NewSI});
  };
  if (auto *TrueGep = dyn_cast<GetElementPtrInst>(TrueVal))
    if (auto *NewGep = SelectGepWithBase(TrueGep, FalseVal, false))
      return NewGep;
  if (auto *FalseGep = dyn_cast<GetElementPtrInst>(FalseVal))
    if (auto *NewGep = SelectGepWithBase(FalseGep, TrueVal, true))
      return NewGep;

  // See if we can fold the select into one of our operands.
  if (SelType->isIntOrIntVectorTy() || SelType->isFPOrFPVectorTy()) {
    if (Instruction *FoldI = foldSelectIntoOp(SI, TrueVal, FalseVal))
      return FoldI;

    Value *LHS, *RHS;
    Instruction::CastOps CastOp;
    SelectPatternResult SPR = matchSelectPattern(&SI, LHS, RHS, &CastOp);
    auto SPF = SPR.Flavor;
    if (SPF) {
      Value *LHS2, *RHS2;
      if (SelectPatternFlavor SPF2 = matchSelectPattern(LHS, LHS2, RHS2).Flavor)
        if (Instruction *R = foldSPFofSPF(cast<Instruction>(LHS), SPF2, LHS2,
                                          RHS2, SI, SPF, RHS))
          return R;
      if (SelectPatternFlavor SPF2 = matchSelectPattern(RHS, LHS2, RHS2).Flavor)
        if (Instruction *R = foldSPFofSPF(cast<Instruction>(RHS), SPF2, LHS2,
                                          RHS2, SI, SPF, LHS))
          return R;
      // TODO.
      // ABS(-X) -> ABS(X)
    }

    if (SelectPatternResult::isMinOrMax(SPF)) {
      // Canonicalize so that
      // - type casts are outside select patterns.
      // - float clamp is transformed to min/max pattern

      bool IsCastNeeded = LHS->getType() != SelType;
      Value *CmpLHS = cast<CmpInst>(CondVal)->getOperand(0);
      Value *CmpRHS = cast<CmpInst>(CondVal)->getOperand(1);
      if (IsCastNeeded ||
          (LHS->getType()->isFPOrFPVectorTy() &&
           ((CmpLHS != LHS && CmpLHS != RHS) ||
            (CmpRHS != LHS && CmpRHS != RHS)))) {
        CmpInst::Predicate MinMaxPred = getMinMaxPred(SPF, SPR.Ordered);

        Value *Cmp;
        if (CmpInst::isIntPredicate(MinMaxPred)) {
          Cmp = Builder.CreateICmp(MinMaxPred, LHS, RHS);
        } else {
          IRBuilder<>::FastMathFlagGuard FMFG(Builder);
          auto FMF =
              cast<FPMathOperator>(SI.getCondition())->getFastMathFlags();
          Builder.setFastMathFlags(FMF);
          Cmp = Builder.CreateFCmp(MinMaxPred, LHS, RHS);
        }

        Value *NewSI = Builder.CreateSelect(Cmp, LHS, RHS, SI.getName(), &SI);
        if (!IsCastNeeded)
          return replaceInstUsesWith(SI, NewSI);

        Value *NewCast = Builder.CreateCast(CastOp, NewSI, SelType);
        return replaceInstUsesWith(SI, NewCast);
      }

      // MAX(~a, ~b) -> ~MIN(a, b)
      // MAX(~a, C)  -> ~MIN(a, ~C)
      // MIN(~a, ~b) -> ~MAX(a, b)
      // MIN(~a, C)  -> ~MAX(a, ~C)
      auto moveNotAfterMinMax = [&](Value *X, Value *Y) -> Instruction * {
        Value *A;
        if (match(X, m_Not(m_Value(A))) && !X->hasNUsesOrMore(3) &&
            !isFreeToInvert(A, A->hasOneUse()) &&
            // Passing false to only consider m_Not and constants.
            isFreeToInvert(Y, false)) {
          Value *B = Builder.CreateNot(Y);
          Value *NewMinMax = createMinMax(Builder, getInverseMinMaxFlavor(SPF),
                                          A, B);
          // Copy the profile metadata.
          if (MDNode *MD = SI.getMetadata(LLVMContext::MD_prof)) {
            cast<SelectInst>(NewMinMax)->setMetadata(LLVMContext::MD_prof, MD);
            // Swap the metadata if the operands are swapped.
            if (X == SI.getFalseValue() && Y == SI.getTrueValue())
              cast<SelectInst>(NewMinMax)->swapProfMetadata();
          }

          return BinaryOperator::CreateNot(NewMinMax);
        }

        return nullptr;
      };

      if (Instruction *I = moveNotAfterMinMax(LHS, RHS))
        return I;
      if (Instruction *I = moveNotAfterMinMax(RHS, LHS))
        return I;

      if (Instruction *I = moveAddAfterMinMax(SPF, LHS, RHS, Builder))
        return I;

      if (Instruction *I = factorizeMinMaxTree(SPF, LHS, RHS, Builder))
        return I;
      if (Instruction *I = matchSAddSubSat(SI))
        return I;
    }
  }

  // Canonicalize select of FP values where NaN and -0.0 are not valid as
  // minnum/maxnum intrinsics.
  if (isa<FPMathOperator>(SI) && SI.hasNoNaNs() && SI.hasNoSignedZeros()) {
    Value *X, *Y;
    if (match(&SI, m_OrdFMax(m_Value(X), m_Value(Y))))
      return replaceInstUsesWith(
          SI, Builder.CreateBinaryIntrinsic(Intrinsic::maxnum, X, Y, &SI));

    if (match(&SI, m_OrdFMin(m_Value(X), m_Value(Y))))
      return replaceInstUsesWith(
          SI, Builder.CreateBinaryIntrinsic(Intrinsic::minnum, X, Y, &SI));
  }

  // See if we can fold the select into a phi node if the condition is a select.
  if (auto *PN = dyn_cast<PHINode>(SI.getCondition()))
    // The true/false values have to be live in the PHI predecessor's blocks.
    if (canSelectOperandBeMappingIntoPredBlock(TrueVal, SI) &&
        canSelectOperandBeMappingIntoPredBlock(FalseVal, SI))
      if (Instruction *NV = foldOpIntoPhi(SI, PN))
        return NV;

  if (SelectInst *TrueSI = dyn_cast<SelectInst>(TrueVal)) {
    if (TrueSI->getCondition()->getType() == CondVal->getType()) {
      // select(C, select(C, a, b), c) -> select(C, a, c)
      if (TrueSI->getCondition() == CondVal) {
        if (SI.getTrueValue() == TrueSI->getTrueValue())
          return nullptr;
        return replaceOperand(SI, 1, TrueSI->getTrueValue());
      }
      // select(C0, select(C1, a, b), b) -> select(C0&C1, a, b)
      // We choose this as normal form to enable folding on the And and
      // shortening paths for the values (this helps getUnderlyingObjects() for
      // example).
      if (TrueSI->getFalseValue() == FalseVal && TrueSI->hasOneUse()) {
        Value *And = Builder.CreateLogicalAnd(CondVal, TrueSI->getCondition());
        replaceOperand(SI, 0, And);
        replaceOperand(SI, 1, TrueSI->getTrueValue());
        return &SI;
      }
    }
  }
  if (SelectInst *FalseSI = dyn_cast<SelectInst>(FalseVal)) {
    if (FalseSI->getCondition()->getType() == CondVal->getType()) {
      // select(C, a, select(C, b, c)) -> select(C, a, c)
      if (FalseSI->getCondition() == CondVal) {
        if (SI.getFalseValue() == FalseSI->getFalseValue())
          return nullptr;
        return replaceOperand(SI, 2, FalseSI->getFalseValue());
      }
      // select(C0, a, select(C1, a, b)) -> select(C0|C1, a, b)
      if (FalseSI->getTrueValue() == TrueVal && FalseSI->hasOneUse()) {
        Value *Or = Builder.CreateLogicalOr(CondVal, FalseSI->getCondition());
        replaceOperand(SI, 0, Or);
        replaceOperand(SI, 2, FalseSI->getFalseValue());
        return &SI;
      }
    }
  }

  auto canMergeSelectThroughBinop = [](BinaryOperator *BO) {
    // The select might be preventing a division by 0.
    switch (BO->getOpcode()) {
    default:
      return true;
    case Instruction::SRem:
    case Instruction::URem:
    case Instruction::SDiv:
    case Instruction::UDiv:
      return false;
    }
  };

  // Try to simplify a binop sandwiched between 2 selects with the same
  // condition.
  // select(C, binop(select(C, X, Y), W), Z) -> select(C, binop(X, W), Z)
  BinaryOperator *TrueBO;
  if (match(TrueVal, m_OneUse(m_BinOp(TrueBO))) &&
      canMergeSelectThroughBinop(TrueBO)) {
    if (auto *TrueBOSI = dyn_cast<SelectInst>(TrueBO->getOperand(0))) {
      if (TrueBOSI->getCondition() == CondVal) {
        replaceOperand(*TrueBO, 0, TrueBOSI->getTrueValue());
        Worklist.push(TrueBO);
        return &SI;
      }
    }
    if (auto *TrueBOSI = dyn_cast<SelectInst>(TrueBO->getOperand(1))) {
      if (TrueBOSI->getCondition() == CondVal) {
        replaceOperand(*TrueBO, 1, TrueBOSI->getTrueValue());
        Worklist.push(TrueBO);
        return &SI;
      }
    }
  }

  // select(C, Z, binop(select(C, X, Y), W)) -> select(C, Z, binop(Y, W))
  BinaryOperator *FalseBO;
  if (match(FalseVal, m_OneUse(m_BinOp(FalseBO))) &&
      canMergeSelectThroughBinop(FalseBO)) {
    if (auto *FalseBOSI = dyn_cast<SelectInst>(FalseBO->getOperand(0))) {
      if (FalseBOSI->getCondition() == CondVal) {
        replaceOperand(*FalseBO, 0, FalseBOSI->getFalseValue());
        Worklist.push(FalseBO);
        return &SI;
      }
    }
    if (auto *FalseBOSI = dyn_cast<SelectInst>(FalseBO->getOperand(1))) {
      if (FalseBOSI->getCondition() == CondVal) {
        replaceOperand(*FalseBO, 1, FalseBOSI->getFalseValue());
        Worklist.push(FalseBO);
        return &SI;
      }
    }
  }

  Value *NotCond;
  if (match(CondVal, m_Not(m_Value(NotCond))) &&
      !InstCombiner::shouldAvoidAbsorbingNotIntoSelect(SI)) {
    replaceOperand(SI, 0, NotCond);
    SI.swapValues();
    SI.swapProfMetadata();
    return &SI;
  }

  if (Instruction *I = foldVectorSelect(SI))
    return I;

  // If we can compute the condition, there's no need for a select.
  // Like the above fold, we are attempting to reduce compile-time cost by
  // putting this fold here with limitations rather than in InstSimplify.
  // The motivation for this call into value tracking is to take advantage of
  // the assumption cache, so make sure that is populated.
  if (!CondVal->getType()->isVectorTy() && !AC.assumptions().empty()) {
    KnownBits Known(1);
    computeKnownBits(CondVal, Known, 0, &SI);
    if (Known.One.isOneValue())
      return replaceInstUsesWith(SI, TrueVal);
    if (Known.Zero.isOneValue())
      return replaceInstUsesWith(SI, FalseVal);
  }

  if (Instruction *BitCastSel = foldSelectCmpBitcasts(SI, Builder))
    return BitCastSel;

  // Simplify selects that test the returned flag of cmpxchg instructions.
  if (Value *V = foldSelectCmpXchg(SI))
    return replaceInstUsesWith(SI, V);

  if (Instruction *Select = foldSelectBinOpIdentity(SI, TLI, *this))
    return Select;

  if (Instruction *Funnel = foldSelectFunnelShift(SI, Builder))
    return Funnel;

  if (Instruction *Copysign = foldSelectToCopysign(SI, Builder))
    return Copysign;

  if (Instruction *PN = foldSelectToPhi(SI, DT, Builder))
    return replaceInstUsesWith(SI, PN);

  if (Value *Fr = foldSelectWithFrozenICmp(SI, Builder))
    return replaceInstUsesWith(SI, Fr);

  // select(mask, mload(,,mask,0), 0) -> mload(,,mask,0)
  // Load inst is intentionally not checked for hasOneUse()
  if (match(FalseVal, m_Zero()) &&
      match(TrueVal, m_MaskedLoad(m_Value(), m_Value(), m_Specific(CondVal),
                                  m_CombineOr(m_Undef(), m_Zero())))) {
    auto *MaskedLoad = cast<IntrinsicInst>(TrueVal);
    if (isa<UndefValue>(MaskedLoad->getArgOperand(3)))
      MaskedLoad->setArgOperand(3, FalseVal /* Zero */);
    return replaceInstUsesWith(SI, MaskedLoad);
  }

  Value *Mask;
  if (match(TrueVal, m_Zero()) &&
      match(FalseVal, m_MaskedLoad(m_Value(), m_Value(), m_Value(Mask),
                                   m_CombineOr(m_Undef(), m_Zero()))) &&
      (CondVal->getType() == Mask->getType())) {
    // We can remove the select by ensuring the load zeros all lanes the
    // select would have.  We determine this by proving there is no overlap
    // between the load and select masks.
    // (i.e (load_mask & select_mask) == 0 == no overlap)
    bool CanMergeSelectIntoLoad = false;
    if (Value *V = SimplifyAndInst(CondVal, Mask, SQ.getWithInstruction(&SI)))
      CanMergeSelectIntoLoad = match(V, m_Zero());

    if (CanMergeSelectIntoLoad) {
      auto *MaskedLoad = cast<IntrinsicInst>(FalseVal);
      if (isa<UndefValue>(MaskedLoad->getArgOperand(3)))
        MaskedLoad->setArgOperand(3, TrueVal /* Zero */);
      return replaceInstUsesWith(SI, MaskedLoad);
    }
  }

  return nullptr;
}<|MERGE_RESOLUTION|>--- conflicted
+++ resolved
@@ -49,14 +49,6 @@
 
 #define DEBUG_TYPE "sea-instcombine"
 
-<<<<<<< HEAD
-/// FIXME: Enabled by default until the pattern is supported well.
-static cl::opt<bool> EnableUnsafeSelectTransform(
-    "seaopt-instcombine-unsafe-select-transform", cl::init(true),
-    cl::desc("Enable poison-unsafe select to and/or transform"));
-
-=======
->>>>>>> 499b13dd
 static Value *createMinMax(InstCombiner::BuilderTy &Builder,
                            SelectPatternFlavor SPF, Value *A, Value *B) {
   CmpInst::Predicate Pred = getMinMaxPred(SPF);
@@ -2590,9 +2582,6 @@
   return nullptr;
 }
 
-<<<<<<< HEAD
-Instruction *SeaInstCombinerImpl::visitSelectInst(SelectInst &SI) {
-=======
 Instruction *InstCombinerImpl::foldAndOrOfSelectUsingImpliedCond(Value *Op,
                                                                  SelectInst &SI,
                                                                  bool IsAnd) {
@@ -2635,8 +2624,7 @@
   }
 }
 
-Instruction *InstCombinerImpl::visitSelectInst(SelectInst &SI) {
->>>>>>> 499b13dd
+Instruction *SeaInstCombinerImpl::visitSelectInst(SelectInst &SI) {
   Value *CondVal = SI.getCondition();
   Value *TrueVal = SI.getTrueValue();
   Value *FalseVal = SI.getFalseValue();
