//===- InstCombineSelect.cpp ----------------------------------------------===//
//
// Part of the LLVM Project, under the Apache License v2.0 with LLVM Exceptions.
// See https://llvm.org/LICENSE.txt for license information.
// SPDX-License-Identifier: Apache-2.0 WITH LLVM-exception
//
//===----------------------------------------------------------------------===//
//
// This file implements the visitSelect function.
//
//===----------------------------------------------------------------------===//

#include "InstCombineInternal.h"
#include "llvm/ADT/APInt.h"
#include "llvm/ADT/Optional.h"
#include "llvm/ADT/STLExtras.h"
#include "llvm/ADT/SmallVector.h"
#include "llvm/Analysis/AssumptionCache.h"
#include "llvm/Analysis/CmpInstAnalysis.h"
#include "llvm/Analysis/InstructionSimplify.h"
#include "llvm/Analysis/OverflowInstAnalysis.h"
#include "llvm/Analysis/ValueTracking.h"
#include "llvm/IR/BasicBlock.h"
#include "llvm/IR/Constant.h"
#include "llvm/IR/Constants.h"
#include "llvm/IR/DerivedTypes.h"
#include "llvm/IR/IRBuilder.h"
#include "llvm/IR/InstrTypes.h"
#include "llvm/IR/Instruction.h"
#include "llvm/IR/Instructions.h"
#include "llvm/IR/IntrinsicInst.h"
#include "llvm/IR/Intrinsics.h"
#include "llvm/IR/Operator.h"
#include "llvm/IR/PatternMatch.h"
#include "llvm/IR/Type.h"
#include "llvm/IR/User.h"
#include "llvm/IR/Value.h"
#include "llvm/Support/Casting.h"
#include "llvm/Support/ErrorHandling.h"
#include "llvm/Support/KnownBits.h"
#include "llvm/Transforms/InstCombine/InstCombiner.h"
#include <cassert>
#include <utility>

#define DEBUG_TYPE "instcombine"
#include "llvm/Transforms/Utils/InstructionWorklist.h"

using namespace llvm;
using namespace llvm_seahorn;
using namespace PatternMatch;

<<<<<<< HEAD
#define DEBUG_TYPE "sea-instcombine"
=======
>>>>>>> 92c1c8cb

static Value *createMinMax(InstCombiner::BuilderTy &Builder,
                           SelectPatternFlavor SPF, Value *A, Value *B) {
  CmpInst::Predicate Pred = getMinMaxPred(SPF);
  assert(CmpInst::isIntPredicate(Pred) && "Expected integer predicate");
  return Builder.CreateSelect(Builder.CreateICmp(Pred, A, B), A, B);
}

/// Replace a select operand based on an equality comparison with the identity
/// constant of a binop.
static Instruction *foldSelectBinOpIdentity(SelectInst &Sel,
                                            const TargetLibraryInfo &TLI,
                                            SeaInstCombinerImpl &IC) {
  // The select condition must be an equality compare with a constant operand.
  Value *X;
  Constant *C;
  CmpInst::Predicate Pred;
  if (!match(Sel.getCondition(), m_Cmp(Pred, m_Value(X), m_Constant(C))))
    return nullptr;

  bool IsEq;
  if (ICmpInst::isEquality(Pred))
    IsEq = Pred == ICmpInst::ICMP_EQ;
  else if (Pred == FCmpInst::FCMP_OEQ)
    IsEq = true;
  else if (Pred == FCmpInst::FCMP_UNE)
    IsEq = false;
  else
    return nullptr;

  // A select operand must be a binop.
  BinaryOperator *BO;
  if (!match(Sel.getOperand(IsEq ? 1 : 2), m_BinOp(BO)))
    return nullptr;

  // The compare constant must be the identity constant for that binop.
  // If this a floating-point compare with 0.0, any zero constant will do.
  Type *Ty = BO->getType();
  Constant *IdC = ConstantExpr::getBinOpIdentity(BO->getOpcode(), Ty, true);
  if (IdC != C) {
    if (!IdC || !CmpInst::isFPPredicate(Pred))
      return nullptr;
    if (!match(IdC, m_AnyZeroFP()) || !match(C, m_AnyZeroFP()))
      return nullptr;
  }

  // Last, match the compare variable operand with a binop operand.
  Value *Y;
  if (!BO->isCommutative() && !match(BO, m_BinOp(m_Value(Y), m_Specific(X))))
    return nullptr;
  if (!match(BO, m_c_BinOp(m_Value(Y), m_Specific(X))))
    return nullptr;

  // +0.0 compares equal to -0.0, and so it does not behave as required for this
  // transform. Bail out if we can not exclude that possibility.
  if (isa<FPMathOperator>(BO))
    if (!BO->hasNoSignedZeros() && !CannotBeNegativeZero(Y, &TLI))
      return nullptr;

  // BO = binop Y, X
  // S = { select (cmp eq X, C), BO, ? } or { select (cmp ne X, C), ?, BO }
  // =>
  // S = { select (cmp eq X, C),  Y, ? } or { select (cmp ne X, C), ?,  Y }
  return IC.replaceOperand(Sel, IsEq ? 1 : 2, Y);
}

/// This folds:
///  select (icmp eq (and X, C1)), TC, FC
///    iff C1 is a power 2 and the difference between TC and FC is a power-of-2.
/// To something like:
///  (shr (and (X, C1)), (log2(C1) - log2(TC-FC))) + FC
/// Or:
///  (shl (and (X, C1)), (log2(TC-FC) - log2(C1))) + FC
/// With some variations depending if FC is larger than TC, or the shift
/// isn't needed, or the bit widths don't match.
static Value *foldSelectICmpAnd(SelectInst &Sel, ICmpInst *Cmp,
                                InstCombiner::BuilderTy &Builder) {
  const APInt *SelTC, *SelFC;
  if (!match(Sel.getTrueValue(), m_APInt(SelTC)) ||
      !match(Sel.getFalseValue(), m_APInt(SelFC)))
    return nullptr;

  // If this is a vector select, we need a vector compare.
  Type *SelType = Sel.getType();
  if (SelType->isVectorTy() != Cmp->getType()->isVectorTy())
    return nullptr;

  Value *V;
  APInt AndMask;
  bool CreateAnd = false;
  ICmpInst::Predicate Pred = Cmp->getPredicate();
  if (ICmpInst::isEquality(Pred)) {
    if (!match(Cmp->getOperand(1), m_Zero()))
      return nullptr;

    V = Cmp->getOperand(0);
    const APInt *AndRHS;
    if (!match(V, m_And(m_Value(), m_Power2(AndRHS))))
      return nullptr;

    AndMask = *AndRHS;
  } else if (decomposeBitTestICmp(Cmp->getOperand(0), Cmp->getOperand(1),
                                  Pred, V, AndMask)) {
    assert(ICmpInst::isEquality(Pred) && "Not equality test?");
    if (!AndMask.isPowerOf2())
      return nullptr;

    CreateAnd = true;
  } else {
    return nullptr;
  }

  // In general, when both constants are non-zero, we would need an offset to
  // replace the select. This would require more instructions than we started
  // with. But there's one special-case that we handle here because it can
  // simplify/reduce the instructions.
  APInt TC = *SelTC;
  APInt FC = *SelFC;
  if (!TC.isZero() && !FC.isZero()) {
    // If the select constants differ by exactly one bit and that's the same
    // bit that is masked and checked by the select condition, the select can
    // be replaced by bitwise logic to set/clear one bit of the constant result.
    if (TC.getBitWidth() != AndMask.getBitWidth() || (TC ^ FC) != AndMask)
      return nullptr;
    if (CreateAnd) {
      // If we have to create an 'and', then we must kill the cmp to not
      // increase the instruction count.
      if (!Cmp->hasOneUse())
        return nullptr;
      V = Builder.CreateAnd(V, ConstantInt::get(SelType, AndMask));
    }
    bool ExtraBitInTC = TC.ugt(FC);
    if (Pred == ICmpInst::ICMP_EQ) {
      // If the masked bit in V is clear, clear or set the bit in the result:
      // (V & AndMaskC) == 0 ? TC : FC --> (V & AndMaskC) ^ TC
      // (V & AndMaskC) == 0 ? TC : FC --> (V & AndMaskC) | TC
      Constant *C = ConstantInt::get(SelType, TC);
      return ExtraBitInTC ? Builder.CreateXor(V, C) : Builder.CreateOr(V, C);
    }
    if (Pred == ICmpInst::ICMP_NE) {
      // If the masked bit in V is set, set or clear the bit in the result:
      // (V & AndMaskC) != 0 ? TC : FC --> (V & AndMaskC) | FC
      // (V & AndMaskC) != 0 ? TC : FC --> (V & AndMaskC) ^ FC
      Constant *C = ConstantInt::get(SelType, FC);
      return ExtraBitInTC ? Builder.CreateOr(V, C) : Builder.CreateXor(V, C);
    }
    llvm_unreachable("Only expecting equality predicates");
  }

  // Make sure one of the select arms is a power-of-2.
  if (!TC.isPowerOf2() && !FC.isPowerOf2())
    return nullptr;

  // Determine which shift is needed to transform result of the 'and' into the
  // desired result.
  const APInt &ValC = !TC.isZero() ? TC : FC;
  unsigned ValZeros = ValC.logBase2();
  unsigned AndZeros = AndMask.logBase2();

  // Insert the 'and' instruction on the input to the truncate.
  if (CreateAnd)
    V = Builder.CreateAnd(V, ConstantInt::get(V->getType(), AndMask));

  // If types don't match, we can still convert the select by introducing a zext
  // or a trunc of the 'and'.
  if (ValZeros > AndZeros) {
    V = Builder.CreateZExtOrTrunc(V, SelType);
    V = Builder.CreateShl(V, ValZeros - AndZeros);
  } else if (ValZeros < AndZeros) {
    V = Builder.CreateLShr(V, AndZeros - ValZeros);
    V = Builder.CreateZExtOrTrunc(V, SelType);
  } else {
    V = Builder.CreateZExtOrTrunc(V, SelType);
  }

  // Okay, now we know that everything is set up, we just don't know whether we
  // have a icmp_ne or icmp_eq and whether the true or false val is the zero.
  bool ShouldNotVal = !TC.isZero();
  ShouldNotVal ^= Pred == ICmpInst::ICMP_NE;
  if (ShouldNotVal)
    V = Builder.CreateXor(V, ValC);

  return V;
}

/// We want to turn code that looks like this:
///   %C = or %A, %B
///   %D = select %cond, %C, %A
/// into:
///   %C = select %cond, %B, 0
///   %D = or %A, %C
///
/// Assuming that the specified instruction is an operand to the select, return
/// a bitmask indicating which operands of this instruction are foldable if they
/// equal the other incoming value of the select.
static unsigned getSelectFoldableOperands(BinaryOperator *I) {
  switch (I->getOpcode()) {
  case Instruction::Add:
  case Instruction::FAdd:
  case Instruction::Mul:
  case Instruction::FMul:
  case Instruction::And:
  case Instruction::Or:
  case Instruction::Xor:
    return 3;              // Can fold through either operand.
  case Instruction::Sub:   // Can only fold on the amount subtracted.
  case Instruction::FSub:
  case Instruction::FDiv:  // Can only fold on the divisor amount.
  case Instruction::Shl:   // Can only fold on the shift amount.
  case Instruction::LShr:
  case Instruction::AShr:
    return 1;
  default:
    return 0;              // Cannot fold
  }
}

/// We have (select c, TI, FI), and we know that TI and FI have the same opcode.
Instruction *SeaInstCombinerImpl::foldSelectOpOp(SelectInst &SI, Instruction *TI,
                                              Instruction *FI) {
  // Don't break up min/max patterns. The hasOneUse checks below prevent that
  // for most cases, but vector min/max with bitcasts can be transformed. If the
  // one-use restrictions are eased for other patterns, we still don't want to
  // obfuscate min/max.
  if ((match(&SI, m_SMin(m_Value(), m_Value())) ||
       match(&SI, m_SMax(m_Value(), m_Value())) ||
       match(&SI, m_UMin(m_Value(), m_Value())) ||
       match(&SI, m_UMax(m_Value(), m_Value()))))
    return nullptr;

  // If this is a cast from the same type, merge.
  Value *Cond = SI.getCondition();
  Type *CondTy = Cond->getType();
  if (TI->getNumOperands() == 1 && TI->isCast()) {
    Type *FIOpndTy = FI->getOperand(0)->getType();
    if (TI->getOperand(0)->getType() != FIOpndTy)
      return nullptr;

    // The select condition may be a vector. We may only change the operand
    // type if the vector width remains the same (and matches the condition).
    if (auto *CondVTy = dyn_cast<VectorType>(CondTy)) {
      if (!FIOpndTy->isVectorTy() ||
          CondVTy->getElementCount() !=
              cast<VectorType>(FIOpndTy)->getElementCount())
        return nullptr;

      // TODO: If the backend knew how to deal with casts better, we could
      // remove this limitation. For now, there's too much potential to create
      // worse codegen by promoting the select ahead of size-altering casts
      // (PR28160).
      //
      // Note that ValueTracking's matchSelectPattern() looks through casts
      // without checking 'hasOneUse' when it matches min/max patterns, so this
      // transform may end up happening anyway.
      if (TI->getOpcode() != Instruction::BitCast &&
          (!TI->hasOneUse() || !FI->hasOneUse()))
        return nullptr;
    } else if (!TI->hasOneUse() || !FI->hasOneUse()) {
      // TODO: The one-use restrictions for a scalar select could be eased if
      // the fold of a select in visitLoadInst() was enhanced to match a pattern
      // that includes a cast.
      return nullptr;
    }

    // Fold this by inserting a select from the input values.
    Value *NewSI =
        Builder.CreateSelect(Cond, TI->getOperand(0), FI->getOperand(0),
                             SI.getName() + ".v", &SI);
    return CastInst::Create(Instruction::CastOps(TI->getOpcode()), NewSI,
                            TI->getType());
  }

  // Cond ? -X : -Y --> -(Cond ? X : Y)
  Value *X, *Y;
  if (match(TI, m_FNeg(m_Value(X))) && match(FI, m_FNeg(m_Value(Y))) &&
      (TI->hasOneUse() || FI->hasOneUse())) {
    // Intersect FMF from the fneg instructions and union those with the select.
    FastMathFlags FMF = TI->getFastMathFlags();
    FMF &= FI->getFastMathFlags();
    FMF |= SI.getFastMathFlags();
    Value *NewSel = Builder.CreateSelect(Cond, X, Y, SI.getName() + ".v", &SI);
    if (auto *NewSelI = dyn_cast<Instruction>(NewSel))
      NewSelI->setFastMathFlags(FMF);
    Instruction *NewFNeg = UnaryOperator::CreateFNeg(NewSel);
    NewFNeg->setFastMathFlags(FMF);
    return NewFNeg;
  }

  // Min/max intrinsic with a common operand can have the common operand pulled
  // after the select. This is the same transform as below for binops, but
  // specialized for intrinsic matching and without the restrictive uses clause.
  auto *TII = dyn_cast<IntrinsicInst>(TI);
  auto *FII = dyn_cast<IntrinsicInst>(FI);
  if (TII && FII && TII->getIntrinsicID() == FII->getIntrinsicID() &&
      (TII->hasOneUse() || FII->hasOneUse())) {
    Value *T0, *T1, *F0, *F1;
    if (match(TII, m_MaxOrMin(m_Value(T0), m_Value(T1))) &&
        match(FII, m_MaxOrMin(m_Value(F0), m_Value(F1)))) {
      if (T0 == F0) {
        Value *NewSel = Builder.CreateSelect(Cond, T1, F1, "minmaxop", &SI);
        return CallInst::Create(TII->getCalledFunction(), {NewSel, T0});
      }
      if (T0 == F1) {
        Value *NewSel = Builder.CreateSelect(Cond, T1, F0, "minmaxop", &SI);
        return CallInst::Create(TII->getCalledFunction(), {NewSel, T0});
      }
      if (T1 == F0) {
        Value *NewSel = Builder.CreateSelect(Cond, T0, F1, "minmaxop", &SI);
        return CallInst::Create(TII->getCalledFunction(), {NewSel, T1});
      }
      if (T1 == F1) {
        Value *NewSel = Builder.CreateSelect(Cond, T0, F0, "minmaxop", &SI);
        return CallInst::Create(TII->getCalledFunction(), {NewSel, T1});
      }
    }
  }

  // Only handle binary operators (including two-operand getelementptr) with
  // one-use here. As with the cast case above, it may be possible to relax the
  // one-use constraint, but that needs be examined carefully since it may not
  // reduce the total number of instructions.
  if (TI->getNumOperands() != 2 || FI->getNumOperands() != 2 ||
      (!isa<BinaryOperator>(TI) && !isa<GetElementPtrInst>(TI)) ||
      !TI->hasOneUse() || !FI->hasOneUse())
    return nullptr;

  // Figure out if the operations have any operands in common.
  Value *MatchOp, *OtherOpT, *OtherOpF;
  bool MatchIsOpZero;
  if (TI->getOperand(0) == FI->getOperand(0)) {
    MatchOp  = TI->getOperand(0);
    OtherOpT = TI->getOperand(1);
    OtherOpF = FI->getOperand(1);
    MatchIsOpZero = true;
  } else if (TI->getOperand(1) == FI->getOperand(1)) {
    MatchOp  = TI->getOperand(1);
    OtherOpT = TI->getOperand(0);
    OtherOpF = FI->getOperand(0);
    MatchIsOpZero = false;
  } else if (!TI->isCommutative()) {
    return nullptr;
  } else if (TI->getOperand(0) == FI->getOperand(1)) {
    MatchOp  = TI->getOperand(0);
    OtherOpT = TI->getOperand(1);
    OtherOpF = FI->getOperand(0);
    MatchIsOpZero = true;
  } else if (TI->getOperand(1) == FI->getOperand(0)) {
    MatchOp  = TI->getOperand(1);
    OtherOpT = TI->getOperand(0);
    OtherOpF = FI->getOperand(1);
    MatchIsOpZero = true;
  } else {
    return nullptr;
  }

  // If the select condition is a vector, the operands of the original select's
  // operands also must be vectors. This may not be the case for getelementptr
  // for example.
  if (CondTy->isVectorTy() && (!OtherOpT->getType()->isVectorTy() ||
                               !OtherOpF->getType()->isVectorTy()))
    return nullptr;

  // If we reach here, they do have operations in common.
  Value *NewSI = Builder.CreateSelect(Cond, OtherOpT, OtherOpF,
                                      SI.getName() + ".v", &SI);
  Value *Op0 = MatchIsOpZero ? MatchOp : NewSI;
  Value *Op1 = MatchIsOpZero ? NewSI : MatchOp;
  if (auto *BO = dyn_cast<BinaryOperator>(TI)) {
    BinaryOperator *NewBO = BinaryOperator::Create(BO->getOpcode(), Op0, Op1);
    NewBO->copyIRFlags(TI);
    NewBO->andIRFlags(FI);
    return NewBO;
  }
  if (auto *TGEP = dyn_cast<GetElementPtrInst>(TI)) {
    auto *FGEP = cast<GetElementPtrInst>(FI);
    Type *ElementType = TGEP->getResultElementType();
    return TGEP->isInBounds() && FGEP->isInBounds()
               ? GetElementPtrInst::CreateInBounds(ElementType, Op0, {Op1})
               : GetElementPtrInst::Create(ElementType, Op0, {Op1});
  }
  llvm_unreachable("Expected BinaryOperator or GEP");
  return nullptr;
}

static bool isSelect01(const APInt &C1I, const APInt &C2I) {
  if (!C1I.isZero() && !C2I.isZero()) // One side must be zero.
    return false;
  return C1I.isOne() || C1I.isAllOnes() || C2I.isOne() || C2I.isAllOnes();
}

/// Try to fold the select into one of the operands to allow further
/// optimization.
Instruction *SeaInstCombinerImpl::foldSelectIntoOp(SelectInst &SI, Value *TrueVal,
                                                Value *FalseVal) {
  // See the comment above GetSelectFoldableOperands for a description of the
  // transformation we are doing here.
  if (auto *TVI = dyn_cast<BinaryOperator>(TrueVal)) {
    if (TVI->hasOneUse() && !isa<Constant>(FalseVal)) {
      if (unsigned SFO = getSelectFoldableOperands(TVI)) {
        unsigned OpToFold = 0;
        if ((SFO & 1) && FalseVal == TVI->getOperand(0)) {
          OpToFold = 1;
        } else if ((SFO & 2) && FalseVal == TVI->getOperand(1)) {
          OpToFold = 2;
        }

        if (OpToFold) {
          Constant *C = ConstantExpr::getBinOpIdentity(TVI->getOpcode(),
                                                       TVI->getType(), true);
          Value *OOp = TVI->getOperand(2-OpToFold);
          // Avoid creating select between 2 constants unless it's selecting
          // between 0, 1 and -1.
          const APInt *OOpC;
          bool OOpIsAPInt = match(OOp, m_APInt(OOpC));
          if (!isa<Constant>(OOp) ||
              (OOpIsAPInt && isSelect01(C->getUniqueInteger(), *OOpC))) {
            Value *NewSel = Builder.CreateSelect(SI.getCondition(), OOp, C);
            NewSel->takeName(TVI);
            BinaryOperator *BO = BinaryOperator::Create(TVI->getOpcode(),
                                                        FalseVal, NewSel);
            BO->copyIRFlags(TVI);
            return BO;
          }
        }
      }
    }
  }

  if (auto *FVI = dyn_cast<BinaryOperator>(FalseVal)) {
    if (FVI->hasOneUse() && !isa<Constant>(TrueVal)) {
      if (unsigned SFO = getSelectFoldableOperands(FVI)) {
        unsigned OpToFold = 0;
        if ((SFO & 1) && TrueVal == FVI->getOperand(0)) {
          OpToFold = 1;
        } else if ((SFO & 2) && TrueVal == FVI->getOperand(1)) {
          OpToFold = 2;
        }

        if (OpToFold) {
          Constant *C = ConstantExpr::getBinOpIdentity(FVI->getOpcode(),
                                                       FVI->getType(), true);
          Value *OOp = FVI->getOperand(2-OpToFold);
          // Avoid creating select between 2 constants unless it's selecting
          // between 0, 1 and -1.
          const APInt *OOpC;
          bool OOpIsAPInt = match(OOp, m_APInt(OOpC));
          if (!isa<Constant>(OOp) ||
              (OOpIsAPInt && isSelect01(C->getUniqueInteger(), *OOpC))) {
            Value *NewSel = Builder.CreateSelect(SI.getCondition(), C, OOp);
            NewSel->takeName(FVI);
            BinaryOperator *BO = BinaryOperator::Create(FVI->getOpcode(),
                                                        TrueVal, NewSel);
            BO->copyIRFlags(FVI);
            return BO;
          }
        }
      }
    }
  }

  return nullptr;
}

/// We want to turn:
///   (select (icmp eq (and X, Y), 0), (and (lshr X, Z), 1), 1)
/// into:
///   zext (icmp ne i32 (and X, (or Y, (shl 1, Z))), 0)
/// Note:
///   Z may be 0 if lshr is missing.
/// Worst-case scenario is that we will replace 5 instructions with 5 different
/// instructions, but we got rid of select.
static Instruction *foldSelectICmpAndAnd(Type *SelType, const ICmpInst *Cmp,
                                         Value *TVal, Value *FVal,
                                         InstCombiner::BuilderTy &Builder) {
  if (!(Cmp->hasOneUse() && Cmp->getOperand(0)->hasOneUse() &&
        Cmp->getPredicate() == ICmpInst::ICMP_EQ &&
        match(Cmp->getOperand(1), m_Zero()) && match(FVal, m_One())))
    return nullptr;

  // The TrueVal has general form of:  and %B, 1
  Value *B;
  if (!match(TVal, m_OneUse(m_And(m_Value(B), m_One()))))
    return nullptr;

  // Where %B may be optionally shifted:  lshr %X, %Z.
  Value *X, *Z;
  const bool HasShift = match(B, m_OneUse(m_LShr(m_Value(X), m_Value(Z))));
  if (!HasShift)
    X = B;

  Value *Y;
  if (!match(Cmp->getOperand(0), m_c_And(m_Specific(X), m_Value(Y))))
    return nullptr;

  // ((X & Y) == 0) ? ((X >> Z) & 1) : 1 --> (X & (Y | (1 << Z))) != 0
  // ((X & Y) == 0) ? (X & 1) : 1 --> (X & (Y | 1)) != 0
  Constant *One = ConstantInt::get(SelType, 1);
  Value *MaskB = HasShift ? Builder.CreateShl(One, Z) : One;
  Value *FullMask = Builder.CreateOr(Y, MaskB);
  Value *MaskedX = Builder.CreateAnd(X, FullMask);
  Value *ICmpNeZero = Builder.CreateIsNotNull(MaskedX);
  return new ZExtInst(ICmpNeZero, SelType);
}

/// We want to turn:
///   (select (icmp sgt x, C), lshr (X, Y), ashr (X, Y)); iff C s>= -1
///   (select (icmp slt x, C), ashr (X, Y), lshr (X, Y)); iff C s>= 0
/// into:
///   ashr (X, Y)
static Value *foldSelectICmpLshrAshr(const ICmpInst *IC, Value *TrueVal,
                                     Value *FalseVal,
                                     InstCombiner::BuilderTy &Builder) {
  ICmpInst::Predicate Pred = IC->getPredicate();
  Value *CmpLHS = IC->getOperand(0);
  Value *CmpRHS = IC->getOperand(1);
  if (!CmpRHS->getType()->isIntOrIntVectorTy())
    return nullptr;

  Value *X, *Y;
  unsigned Bitwidth = CmpRHS->getType()->getScalarSizeInBits();
  if ((Pred != ICmpInst::ICMP_SGT ||
       !match(CmpRHS,
              m_SpecificInt_ICMP(ICmpInst::ICMP_SGE, APInt(Bitwidth, -1)))) &&
      (Pred != ICmpInst::ICMP_SLT ||
       !match(CmpRHS,
              m_SpecificInt_ICMP(ICmpInst::ICMP_SGE, APInt(Bitwidth, 0)))))
    return nullptr;

  // Canonicalize so that ashr is in FalseVal.
  if (Pred == ICmpInst::ICMP_SLT)
    std::swap(TrueVal, FalseVal);

  if (match(TrueVal, m_LShr(m_Value(X), m_Value(Y))) &&
      match(FalseVal, m_AShr(m_Specific(X), m_Specific(Y))) &&
      match(CmpLHS, m_Specific(X))) {
    const auto *Ashr = cast<Instruction>(FalseVal);
    // if lshr is not exact and ashr is, this new ashr must not be exact.
    bool IsExact = Ashr->isExact() && cast<Instruction>(TrueVal)->isExact();
    return Builder.CreateAShr(X, Y, IC->getName(), IsExact);
  }

  return nullptr;
}

/// We want to turn:
///   (select (icmp eq (and X, C1), 0), Y, (or Y, C2))
/// into:
///   (or (shl (and X, C1), C3), Y)
/// iff:
///   C1 and C2 are both powers of 2
/// where:
///   C3 = Log(C2) - Log(C1)
///
/// This transform handles cases where:
/// 1. The icmp predicate is inverted
/// 2. The select operands are reversed
/// 3. The magnitude of C2 and C1 are flipped
static Value *foldSelectICmpAndOr(const ICmpInst *IC, Value *TrueVal,
                                  Value *FalseVal,
                                  InstCombiner::BuilderTy &Builder) {
  // Only handle integer compares. Also, if this is a vector select, we need a
  // vector compare.
  if (!TrueVal->getType()->isIntOrIntVectorTy() ||
      TrueVal->getType()->isVectorTy() != IC->getType()->isVectorTy())
    return nullptr;

  Value *CmpLHS = IC->getOperand(0);
  Value *CmpRHS = IC->getOperand(1);

  Value *V;
  unsigned C1Log;
  bool IsEqualZero;
  bool NeedAnd = false;
  if (IC->isEquality()) {
    if (!match(CmpRHS, m_Zero()))
      return nullptr;

    const APInt *C1;
    if (!match(CmpLHS, m_And(m_Value(), m_Power2(C1))))
      return nullptr;

    V = CmpLHS;
    C1Log = C1->logBase2();
    IsEqualZero = IC->getPredicate() == ICmpInst::ICMP_EQ;
  } else if (IC->getPredicate() == ICmpInst::ICMP_SLT ||
             IC->getPredicate() == ICmpInst::ICMP_SGT) {
    // We also need to recognize (icmp slt (trunc (X)), 0) and
    // (icmp sgt (trunc (X)), -1).
    IsEqualZero = IC->getPredicate() == ICmpInst::ICMP_SGT;
    if ((IsEqualZero && !match(CmpRHS, m_AllOnes())) ||
        (!IsEqualZero && !match(CmpRHS, m_Zero())))
      return nullptr;

    if (!match(CmpLHS, m_OneUse(m_Trunc(m_Value(V)))))
      return nullptr;

    C1Log = CmpLHS->getType()->getScalarSizeInBits() - 1;
    NeedAnd = true;
  } else {
    return nullptr;
  }

  const APInt *C2;
  bool OrOnTrueVal = false;
  bool OrOnFalseVal = match(FalseVal, m_Or(m_Specific(TrueVal), m_Power2(C2)));
  if (!OrOnFalseVal)
    OrOnTrueVal = match(TrueVal, m_Or(m_Specific(FalseVal), m_Power2(C2)));

  if (!OrOnFalseVal && !OrOnTrueVal)
    return nullptr;

  Value *Y = OrOnFalseVal ? TrueVal : FalseVal;

  unsigned C2Log = C2->logBase2();

  bool NeedXor = (!IsEqualZero && OrOnFalseVal) || (IsEqualZero && OrOnTrueVal);
  bool NeedShift = C1Log != C2Log;
  bool NeedZExtTrunc = Y->getType()->getScalarSizeInBits() !=
                       V->getType()->getScalarSizeInBits();

  // Make sure we don't create more instructions than we save.
  Value *Or = OrOnFalseVal ? FalseVal : TrueVal;
  if ((NeedShift + NeedXor + NeedZExtTrunc) >
      (IC->hasOneUse() + Or->hasOneUse()))
    return nullptr;

  if (NeedAnd) {
    // Insert the AND instruction on the input to the truncate.
    APInt C1 = APInt::getOneBitSet(V->getType()->getScalarSizeInBits(), C1Log);
    V = Builder.CreateAnd(V, ConstantInt::get(V->getType(), C1));
  }

  if (C2Log > C1Log) {
    V = Builder.CreateZExtOrTrunc(V, Y->getType());
    V = Builder.CreateShl(V, C2Log - C1Log);
  } else if (C1Log > C2Log) {
    V = Builder.CreateLShr(V, C1Log - C2Log);
    V = Builder.CreateZExtOrTrunc(V, Y->getType());
  } else
    V = Builder.CreateZExtOrTrunc(V, Y->getType());

  if (NeedXor)
    V = Builder.CreateXor(V, *C2);

  return Builder.CreateOr(V, Y);
}

/// Canonicalize a set or clear of a masked set of constant bits to
/// select-of-constants form.
static Instruction *foldSetClearBits(SelectInst &Sel,
                                     InstCombiner::BuilderTy &Builder) {
  Value *Cond = Sel.getCondition();
  Value *T = Sel.getTrueValue();
  Value *F = Sel.getFalseValue();
  Type *Ty = Sel.getType();
  Value *X;
  const APInt *NotC, *C;

  // Cond ? (X & ~C) : (X | C) --> (X & ~C) | (Cond ? 0 : C)
  if (match(T, m_And(m_Value(X), m_APInt(NotC))) &&
      match(F, m_OneUse(m_Or(m_Specific(X), m_APInt(C)))) && *NotC == ~(*C)) {
    Constant *Zero = ConstantInt::getNullValue(Ty);
    Constant *OrC = ConstantInt::get(Ty, *C);
    Value *NewSel = Builder.CreateSelect(Cond, Zero, OrC, "masksel", &Sel);
    return BinaryOperator::CreateOr(T, NewSel);
  }

  // Cond ? (X | C) : (X & ~C) --> (X & ~C) | (Cond ? C : 0)
  if (match(F, m_And(m_Value(X), m_APInt(NotC))) &&
      match(T, m_OneUse(m_Or(m_Specific(X), m_APInt(C)))) && *NotC == ~(*C)) {
    Constant *Zero = ConstantInt::getNullValue(Ty);
    Constant *OrC = ConstantInt::get(Ty, *C);
    Value *NewSel = Builder.CreateSelect(Cond, OrC, Zero, "masksel", &Sel);
    return BinaryOperator::CreateOr(F, NewSel);
  }

  return nullptr;
}

//   select (x == 0), 0, x * y --> freeze(y) * x
//   select (y == 0), 0, x * y --> freeze(x) * y
//   select (x == 0), undef, x * y --> freeze(y) * x
//   select (x == undef), 0, x * y --> freeze(y) * x
// Usage of mul instead of 0 will make the result more poisonous,
// so the operand that was not checked in the condition should be frozen.
// The latter folding is applied only when a constant compared with x is
// is a vector consisting of 0 and undefs. If a constant compared with x
// is a scalar undefined value or undefined vector then an expression
// should be already folded into a constant.
static Instruction *foldSelectZeroOrMul(SelectInst &SI, InstCombinerImpl &IC) {
  auto *CondVal = SI.getCondition();
  auto *TrueVal = SI.getTrueValue();
  auto *FalseVal = SI.getFalseValue();
  Value *X, *Y;
  ICmpInst::Predicate Predicate;

  // Assuming that constant compared with zero is not undef (but it may be
  // a vector with some undef elements). Otherwise (when a constant is undef)
  // the select expression should be already simplified.
  if (!match(CondVal, m_ICmp(Predicate, m_Value(X), m_Zero())) ||
      !ICmpInst::isEquality(Predicate))
    return nullptr;

  if (Predicate == ICmpInst::ICMP_NE)
    std::swap(TrueVal, FalseVal);

  // Check that TrueVal is a constant instead of matching it with m_Zero()
  // to handle the case when it is a scalar undef value or a vector containing
  // non-zero elements that are masked by undef elements in the compare
  // constant.
  auto *TrueValC = dyn_cast<Constant>(TrueVal);
  if (TrueValC == nullptr ||
      !match(FalseVal, m_c_Mul(m_Specific(X), m_Value(Y))) ||
      !isa<Instruction>(FalseVal))
    return nullptr;

  auto *ZeroC = cast<Constant>(cast<Instruction>(CondVal)->getOperand(1));
  auto *MergedC = Constant::mergeUndefsWith(TrueValC, ZeroC);
  // If X is compared with 0 then TrueVal could be either zero or undef.
  // m_Zero match vectors containing some undef elements, but for scalars
  // m_Undef should be used explicitly.
  if (!match(MergedC, m_Zero()) && !match(MergedC, m_Undef()))
    return nullptr;

  auto *FalseValI = cast<Instruction>(FalseVal);
  auto *FrY = IC.InsertNewInstBefore(new FreezeInst(Y, Y->getName() + ".fr"),
                                     *FalseValI);
  IC.replaceOperand(*FalseValI, FalseValI->getOperand(0) == Y ? 0 : 1, FrY);
  return IC.replaceInstUsesWith(SI, FalseValI);
}

/// Transform patterns such as (a > b) ? a - b : 0 into usub.sat(a, b).
/// There are 8 commuted/swapped variants of this pattern.
/// TODO: Also support a - UMIN(a,b) patterns.
static Value *canonicalizeSaturatedSubtract(const ICmpInst *ICI,
                                            const Value *TrueVal,
                                            const Value *FalseVal,
                                            InstCombiner::BuilderTy &Builder) {
  ICmpInst::Predicate Pred = ICI->getPredicate();
  if (!ICmpInst::isUnsigned(Pred))
    return nullptr;

  // (b > a) ? 0 : a - b -> (b <= a) ? a - b : 0
  if (match(TrueVal, m_Zero())) {
    Pred = ICmpInst::getInversePredicate(Pred);
    std::swap(TrueVal, FalseVal);
  }
  if (!match(FalseVal, m_Zero()))
    return nullptr;

  Value *A = ICI->getOperand(0);
  Value *B = ICI->getOperand(1);
  if (Pred == ICmpInst::ICMP_ULE || Pred == ICmpInst::ICMP_ULT) {
    // (b < a) ? a - b : 0 -> (a > b) ? a - b : 0
    std::swap(A, B);
    Pred = ICmpInst::getSwappedPredicate(Pred);
  }

  assert((Pred == ICmpInst::ICMP_UGE || Pred == ICmpInst::ICMP_UGT) &&
         "Unexpected isUnsigned predicate!");

  // Ensure the sub is of the form:
  //  (a > b) ? a - b : 0 -> usub.sat(a, b)
  //  (a > b) ? b - a : 0 -> -usub.sat(a, b)
  // Checking for both a-b and a+(-b) as a constant.
  bool IsNegative = false;
  const APInt *C;
  if (match(TrueVal, m_Sub(m_Specific(B), m_Specific(A))) ||
      (match(A, m_APInt(C)) &&
       match(TrueVal, m_Add(m_Specific(B), m_SpecificInt(-*C)))))
    IsNegative = true;
  else if (!match(TrueVal, m_Sub(m_Specific(A), m_Specific(B))) &&
           !(match(B, m_APInt(C)) &&
             match(TrueVal, m_Add(m_Specific(A), m_SpecificInt(-*C)))))
    return nullptr;

  // If we are adding a negate and the sub and icmp are used anywhere else, we
  // would end up with more instructions.
  if (IsNegative && !TrueVal->hasOneUse() && !ICI->hasOneUse())
    return nullptr;

  // (a > b) ? a - b : 0 -> usub.sat(a, b)
  // (a > b) ? b - a : 0 -> -usub.sat(a, b)
  Value *Result = Builder.CreateBinaryIntrinsic(Intrinsic::usub_sat, A, B);
  if (IsNegative)
    Result = Builder.CreateNeg(Result);
  return Result;
}

static Value *canonicalizeSaturatedAdd(ICmpInst *Cmp, Value *TVal, Value *FVal,
                                       InstCombiner::BuilderTy &Builder) {
  if (!Cmp->hasOneUse())
    return nullptr;

  // Match unsigned saturated add with constant.
  Value *Cmp0 = Cmp->getOperand(0);
  Value *Cmp1 = Cmp->getOperand(1);
  ICmpInst::Predicate Pred = Cmp->getPredicate();
  Value *X;
  const APInt *C, *CmpC;
  if (Pred == ICmpInst::ICMP_ULT &&
      match(TVal, m_Add(m_Value(X), m_APInt(C))) && X == Cmp0 &&
      match(FVal, m_AllOnes()) && match(Cmp1, m_APInt(CmpC)) && *CmpC == ~*C) {
    // (X u< ~C) ? (X + C) : -1 --> uadd.sat(X, C)
    return Builder.CreateBinaryIntrinsic(
        Intrinsic::uadd_sat, X, ConstantInt::get(X->getType(), *C));
  }

  // Match unsigned saturated add of 2 variables with an unnecessary 'not'.
  // There are 8 commuted variants.
  // Canonicalize -1 (saturated result) to true value of the select.
  if (match(FVal, m_AllOnes())) {
    std::swap(TVal, FVal);
    Pred = CmpInst::getInversePredicate(Pred);
  }
  if (!match(TVal, m_AllOnes()))
    return nullptr;

  // Canonicalize predicate to less-than or less-or-equal-than.
  if (Pred == ICmpInst::ICMP_UGT || Pred == ICmpInst::ICMP_UGE) {
    std::swap(Cmp0, Cmp1);
    Pred = CmpInst::getSwappedPredicate(Pred);
  }
  if (Pred != ICmpInst::ICMP_ULT && Pred != ICmpInst::ICMP_ULE)
    return nullptr;

  // Match unsigned saturated add of 2 variables with an unnecessary 'not'.
  // Strictness of the comparison is irrelevant.
  Value *Y;
  if (match(Cmp0, m_Not(m_Value(X))) &&
      match(FVal, m_c_Add(m_Specific(X), m_Value(Y))) && Y == Cmp1) {
    // (~X u< Y) ? -1 : (X + Y) --> uadd.sat(X, Y)
    // (~X u< Y) ? -1 : (Y + X) --> uadd.sat(X, Y)
    return Builder.CreateBinaryIntrinsic(Intrinsic::uadd_sat, X, Y);
  }
  // The 'not' op may be included in the sum but not the compare.
  // Strictness of the comparison is irrelevant.
  X = Cmp0;
  Y = Cmp1;
  if (match(FVal, m_c_Add(m_Not(m_Specific(X)), m_Specific(Y)))) {
    // (X u< Y) ? -1 : (~X + Y) --> uadd.sat(~X, Y)
    // (X u< Y) ? -1 : (Y + ~X) --> uadd.sat(Y, ~X)
    BinaryOperator *BO = cast<BinaryOperator>(FVal);
    return Builder.CreateBinaryIntrinsic(
        Intrinsic::uadd_sat, BO->getOperand(0), BO->getOperand(1));
  }
  // The overflow may be detected via the add wrapping round.
  // This is only valid for strict comparison!
  if (Pred == ICmpInst::ICMP_ULT &&
      match(Cmp0, m_c_Add(m_Specific(Cmp1), m_Value(Y))) &&
      match(FVal, m_c_Add(m_Specific(Cmp1), m_Specific(Y)))) {
    // ((X + Y) u< X) ? -1 : (X + Y) --> uadd.sat(X, Y)
    // ((X + Y) u< Y) ? -1 : (X + Y) --> uadd.sat(X, Y)
    return Builder.CreateBinaryIntrinsic(Intrinsic::uadd_sat, Cmp1, Y);
  }

  return nullptr;
}

/// Fold the following code sequence:
/// \code
///   int a = ctlz(x & -x);
//    x ? 31 - a : a;
/// \code
///
/// into:
///   cttz(x)
static Instruction *foldSelectCtlzToCttz(ICmpInst *ICI, Value *TrueVal,
                                         Value *FalseVal,
                                         InstCombiner::BuilderTy &Builder) {
  unsigned BitWidth = TrueVal->getType()->getScalarSizeInBits();
  if (!ICI->isEquality() || !match(ICI->getOperand(1), m_Zero()))
    return nullptr;

  if (ICI->getPredicate() == ICmpInst::ICMP_NE)
    std::swap(TrueVal, FalseVal);

  if (!match(FalseVal,
             m_Xor(m_Deferred(TrueVal), m_SpecificInt(BitWidth - 1))))
    return nullptr;

  if (!match(TrueVal, m_Intrinsic<Intrinsic::ctlz>()))
    return nullptr;

  Value *X = ICI->getOperand(0);
  auto *II = cast<IntrinsicInst>(TrueVal);
  if (!match(II->getOperand(0), m_c_And(m_Specific(X), m_Neg(m_Specific(X)))))
    return nullptr;

  Function *F = Intrinsic::getDeclaration(II->getModule(), Intrinsic::cttz,
                                          II->getType());
  return CallInst::Create(F, {X, II->getArgOperand(1)});
}

/// Attempt to fold a cttz/ctlz followed by a icmp plus select into a single
/// call to cttz/ctlz with flag 'is_zero_poison' cleared.
///
/// For example, we can fold the following code sequence:
/// \code
///   %0 = tail call i32 @llvm.cttz.i32(i32 %x, i1 true)
///   %1 = icmp ne i32 %x, 0
///   %2 = select i1 %1, i32 %0, i32 32
/// \code
///
/// into:
///   %0 = tail call i32 @llvm.cttz.i32(i32 %x, i1 false)
static Value *foldSelectCttzCtlz(ICmpInst *ICI, Value *TrueVal, Value *FalseVal,
                                 InstCombiner::BuilderTy &Builder) {
  ICmpInst::Predicate Pred = ICI->getPredicate();
  Value *CmpLHS = ICI->getOperand(0);
  Value *CmpRHS = ICI->getOperand(1);

  // Check if the condition value compares a value for equality against zero.
  if (!ICI->isEquality() || !match(CmpRHS, m_Zero()))
    return nullptr;

  Value *SelectArg = FalseVal;
  Value *ValueOnZero = TrueVal;
  if (Pred == ICmpInst::ICMP_NE)
    std::swap(SelectArg, ValueOnZero);

  // Skip zero extend/truncate.
  Value *Count = nullptr;
  if (!match(SelectArg, m_ZExt(m_Value(Count))) &&
      !match(SelectArg, m_Trunc(m_Value(Count))))
    Count = SelectArg;

  // Check that 'Count' is a call to intrinsic cttz/ctlz. Also check that the
  // input to the cttz/ctlz is used as LHS for the compare instruction.
  if (!match(Count, m_Intrinsic<Intrinsic::cttz>(m_Specific(CmpLHS))) &&
      !match(Count, m_Intrinsic<Intrinsic::ctlz>(m_Specific(CmpLHS))))
    return nullptr;

  IntrinsicInst *II = cast<IntrinsicInst>(Count);

  // Check if the value propagated on zero is a constant number equal to the
  // sizeof in bits of 'Count'.
  unsigned SizeOfInBits = Count->getType()->getScalarSizeInBits();
  if (match(ValueOnZero, m_SpecificInt(SizeOfInBits))) {
    // Explicitly clear the 'is_zero_poison' flag. It's always valid to go from
    // true to false on this flag, so we can replace it for all users.
    II->setArgOperand(1, ConstantInt::getFalse(II->getContext()));
    return SelectArg;
  }

  // The ValueOnZero is not the bitwidth. But if the cttz/ctlz (and optional
  // zext/trunc) have one use (ending at the select), the cttz/ctlz result will
  // not be used if the input is zero. Relax to 'zero is poison' for that case.
  if (II->hasOneUse() && SelectArg->hasOneUse() &&
      !match(II->getArgOperand(1), m_One()))
    II->setArgOperand(1, ConstantInt::getTrue(II->getContext()));

  return nullptr;
}

/// Return true if we find and adjust an icmp+select pattern where the compare
/// is with a constant that can be incremented or decremented to match the
/// minimum or maximum idiom.
static bool adjustMinMax(SelectInst &Sel, ICmpInst &Cmp) {
  ICmpInst::Predicate Pred = Cmp.getPredicate();
  Value *CmpLHS = Cmp.getOperand(0);
  Value *CmpRHS = Cmp.getOperand(1);
  Value *TrueVal = Sel.getTrueValue();
  Value *FalseVal = Sel.getFalseValue();

  // We may move or edit the compare, so make sure the select is the only user.
  const APInt *CmpC;
  if (!Cmp.hasOneUse() || !match(CmpRHS, m_APInt(CmpC)))
    return false;

  // These transforms only work for selects of integers or vector selects of
  // integer vectors.
  Type *SelTy = Sel.getType();
  auto *SelEltTy = dyn_cast<IntegerType>(SelTy->getScalarType());
  if (!SelEltTy || SelTy->isVectorTy() != Cmp.getType()->isVectorTy())
    return false;

  Constant *AdjustedRHS;
  if (Pred == ICmpInst::ICMP_UGT || Pred == ICmpInst::ICMP_SGT)
    AdjustedRHS = ConstantInt::get(CmpRHS->getType(), *CmpC + 1);
  else if (Pred == ICmpInst::ICMP_ULT || Pred == ICmpInst::ICMP_SLT)
    AdjustedRHS = ConstantInt::get(CmpRHS->getType(), *CmpC - 1);
  else
    return false;

  // X > C ? X : C+1  -->  X < C+1 ? C+1 : X
  // X < C ? X : C-1  -->  X > C-1 ? C-1 : X
  if ((CmpLHS == TrueVal && AdjustedRHS == FalseVal) ||
      (CmpLHS == FalseVal && AdjustedRHS == TrueVal)) {
    ; // Nothing to do here. Values match without any sign/zero extension.
  }
  // Types do not match. Instead of calculating this with mixed types, promote
  // all to the larger type. This enables scalar evolution to analyze this
  // expression.
  else if (CmpRHS->getType()->getScalarSizeInBits() < SelEltTy->getBitWidth()) {
    Constant *SextRHS = ConstantExpr::getSExt(AdjustedRHS, SelTy);

    // X = sext x; x >s c ? X : C+1 --> X = sext x; X <s C+1 ? C+1 : X
    // X = sext x; x <s c ? X : C-1 --> X = sext x; X >s C-1 ? C-1 : X
    // X = sext x; x >u c ? X : C+1 --> X = sext x; X <u C+1 ? C+1 : X
    // X = sext x; x <u c ? X : C-1 --> X = sext x; X >u C-1 ? C-1 : X
    if (match(TrueVal, m_SExt(m_Specific(CmpLHS))) && SextRHS == FalseVal) {
      CmpLHS = TrueVal;
      AdjustedRHS = SextRHS;
    } else if (match(FalseVal, m_SExt(m_Specific(CmpLHS))) &&
               SextRHS == TrueVal) {
      CmpLHS = FalseVal;
      AdjustedRHS = SextRHS;
    } else if (Cmp.isUnsigned()) {
      Constant *ZextRHS = ConstantExpr::getZExt(AdjustedRHS, SelTy);
      // X = zext x; x >u c ? X : C+1 --> X = zext x; X <u C+1 ? C+1 : X
      // X = zext x; x <u c ? X : C-1 --> X = zext x; X >u C-1 ? C-1 : X
      // zext + signed compare cannot be changed:
      //    0xff <s 0x00, but 0x00ff >s 0x0000
      if (match(TrueVal, m_ZExt(m_Specific(CmpLHS))) && ZextRHS == FalseVal) {
        CmpLHS = TrueVal;
        AdjustedRHS = ZextRHS;
      } else if (match(FalseVal, m_ZExt(m_Specific(CmpLHS))) &&
                 ZextRHS == TrueVal) {
        CmpLHS = FalseVal;
        AdjustedRHS = ZextRHS;
      } else {
        return false;
      }
    } else {
      return false;
    }
  } else {
    return false;
  }

  Pred = ICmpInst::getSwappedPredicate(Pred);
  CmpRHS = AdjustedRHS;
  std::swap(FalseVal, TrueVal);
  Cmp.setPredicate(Pred);
  Cmp.setOperand(0, CmpLHS);
  Cmp.setOperand(1, CmpRHS);
  Sel.setOperand(1, TrueVal);
  Sel.setOperand(2, FalseVal);
  Sel.swapProfMetadata();

  // Move the compare instruction right before the select instruction. Otherwise
  // the sext/zext value may be defined after the compare instruction uses it.
  Cmp.moveBefore(&Sel);

  return true;
}

/// If this is an integer min/max (icmp + select) with a constant operand,
/// create the canonical icmp for the min/max operation and canonicalize the
/// constant to the 'false' operand of the select:
/// select (icmp Pred X, C1), C2, X --> select (icmp Pred' X, C2), X, C2
/// Note: if C1 != C2, this will change the icmp constant to the existing
/// constant operand of the select.
static Instruction *canonicalizeMinMaxWithConstant(SelectInst &Sel,
                                                   ICmpInst &Cmp,
                                                   SeaInstCombinerImpl &IC) {
  if (!Cmp.hasOneUse() || !isa<Constant>(Cmp.getOperand(1)))
    return nullptr;

  // Canonicalize the compare predicate based on whether we have min or max.
  Value *LHS, *RHS;
  SelectPatternResult SPR = matchSelectPattern(&Sel, LHS, RHS);
  if (!SelectPatternResult::isMinOrMax(SPR.Flavor))
    return nullptr;

  // Is this already canonical?
  ICmpInst::Predicate CanonicalPred = getMinMaxPred(SPR.Flavor);
  if (Cmp.getOperand(0) == LHS && Cmp.getOperand(1) == RHS &&
      Cmp.getPredicate() == CanonicalPred)
    return nullptr;

  // Bail out on unsimplified X-0 operand (due to some worklist management bug),
  // as this may cause an infinite combine loop. Let the sub be folded first.
  if (match(LHS, m_Sub(m_Value(), m_Zero())) ||
      match(RHS, m_Sub(m_Value(), m_Zero())))
    return nullptr;

  // Create the canonical compare and plug it into the select.
  IC.replaceOperand(Sel, 0, IC.Builder.CreateICmp(CanonicalPred, LHS, RHS));

  // If the select operands did not change, we're done.
  if (Sel.getTrueValue() == LHS && Sel.getFalseValue() == RHS)
    return &Sel;

  // If we are swapping the select operands, swap the metadata too.
  assert(Sel.getTrueValue() == RHS && Sel.getFalseValue() == LHS &&
         "Unexpected results from matchSelectPattern");
  Sel.swapValues();
  Sel.swapProfMetadata();
  return &Sel;
}

static Instruction *canonicalizeAbsNabs(SelectInst &Sel, ICmpInst &Cmp,
                                        SeaInstCombinerImpl &IC) {
  if (!Cmp.hasOneUse() || !isa<Constant>(Cmp.getOperand(1)))
    return nullptr;

  Value *LHS, *RHS;
  SelectPatternFlavor SPF = matchSelectPattern(&Sel, LHS, RHS).Flavor;
  if (SPF != SelectPatternFlavor::SPF_ABS &&
      SPF != SelectPatternFlavor::SPF_NABS)
    return nullptr;

  // Note that NSW flag can only be propagated for normal, non-negated abs!
  bool IntMinIsPoison = SPF == SelectPatternFlavor::SPF_ABS &&
                        match(RHS, m_NSWNeg(m_Specific(LHS)));
  Constant *IntMinIsPoisonC =
      ConstantInt::get(Type::getInt1Ty(Sel.getContext()), IntMinIsPoison);
  Instruction *Abs =
      IC.Builder.CreateBinaryIntrinsic(Intrinsic::abs, LHS, IntMinIsPoisonC);

  if (SPF == SelectPatternFlavor::SPF_NABS)
    return BinaryOperator::CreateNeg(Abs); // Always without NSW flag!

  return IC.replaceInstUsesWith(Sel, Abs);
}

/// If we have a select with an equality comparison, then we know the value in
/// one of the arms of the select. See if substituting this value into an arm
/// and simplifying the result yields the same value as the other arm.
///
/// To make this transform safe, we must drop poison-generating flags
/// (nsw, etc) if we simplified to a binop because the select may be guarding
/// that poison from propagating. If the existing binop already had no
/// poison-generating flags, then this transform can be done by instsimplify.
///
/// Consider:
///   %cmp = icmp eq i32 %x, 2147483647
///   %add = add nsw i32 %x, 1
///   %sel = select i1 %cmp, i32 -2147483648, i32 %add
///
/// We can't replace %sel with %add unless we strip away the flags.
/// TODO: Wrapping flags could be preserved in some cases with better analysis.
Instruction *SeaInstCombinerImpl::foldSelectValueEquivalence(SelectInst &Sel,
                                                          ICmpInst &Cmp) {
  // Value equivalence substitution requires an all-or-nothing replacement.
  // It does not make sense for a vector compare where each lane is chosen
  // independently.
  if (!Cmp.isEquality() || Cmp.getType()->isVectorTy())
    return nullptr;

  // Canonicalize the pattern to ICMP_EQ by swapping the select operands.
  Value *TrueVal = Sel.getTrueValue(), *FalseVal = Sel.getFalseValue();
  bool Swapped = false;
  if (Cmp.getPredicate() == ICmpInst::ICMP_NE) {
    std::swap(TrueVal, FalseVal);
    Swapped = true;
  }

  // In X == Y ? f(X) : Z, try to evaluate f(Y) and replace the operand.
  // Make sure Y cannot be undef though, as we might pick different values for
  // undef in the icmp and in f(Y). Additionally, take care to avoid replacing
  // X == Y ? X : Z with X == Y ? Y : Z, as that would lead to an infinite
  // replacement cycle.
  Value *CmpLHS = Cmp.getOperand(0), *CmpRHS = Cmp.getOperand(1);
  if (TrueVal != CmpLHS &&
      isGuaranteedNotToBeUndefOrPoison(CmpRHS, SQ.AC, &Sel, &DT)) {
    if (Value *V = simplifyWithOpReplaced(TrueVal, CmpLHS, CmpRHS, SQ,
                                          /* AllowRefinement */ true))
      return replaceOperand(Sel, Swapped ? 2 : 1, V);

    // Even if TrueVal does not simplify, we can directly replace a use of
    // CmpLHS with CmpRHS, as long as the instruction is not used anywhere
    // else and is safe to speculatively execute (we may end up executing it
    // with different operands, which should not cause side-effects or trigger
    // undefined behavior). Only do this if CmpRHS is a constant, as
    // profitability is not clear for other cases.
    // FIXME: The replacement could be performed recursively.
    if (match(CmpRHS, m_ImmConstant()) && !match(CmpLHS, m_ImmConstant()))
      if (auto *I = dyn_cast<Instruction>(TrueVal))
        if (I->hasOneUse() && isSafeToSpeculativelyExecute(I))
          for (Use &U : I->operands())
            if (U == CmpLHS) {
              replaceUse(U, CmpRHS);
              return &Sel;
            }
  }
  if (TrueVal != CmpRHS &&
      isGuaranteedNotToBeUndefOrPoison(CmpLHS, SQ.AC, &Sel, &DT))
    if (Value *V = simplifyWithOpReplaced(TrueVal, CmpRHS, CmpLHS, SQ,
                                          /* AllowRefinement */ true))
      return replaceOperand(Sel, Swapped ? 2 : 1, V);

  auto *FalseInst = dyn_cast<Instruction>(FalseVal);
  if (!FalseInst)
    return nullptr;

  // InstSimplify already performed this fold if it was possible subject to
  // current poison-generating flags. Try the transform again with
  // poison-generating flags temporarily dropped.
  bool WasNUW = false, WasNSW = false, WasExact = false, WasInBounds = false;
  if (auto *OBO = dyn_cast<OverflowingBinaryOperator>(FalseVal)) {
    WasNUW = OBO->hasNoUnsignedWrap();
    WasNSW = OBO->hasNoSignedWrap();
    FalseInst->setHasNoUnsignedWrap(false);
    FalseInst->setHasNoSignedWrap(false);
  }
  if (auto *PEO = dyn_cast<PossiblyExactOperator>(FalseVal)) {
    WasExact = PEO->isExact();
    FalseInst->setIsExact(false);
  }
  if (auto *GEP = dyn_cast<GetElementPtrInst>(FalseVal)) {
    WasInBounds = GEP->isInBounds();
    GEP->setIsInBounds(false);
  }

  // Try each equivalence substitution possibility.
  // We have an 'EQ' comparison, so the select's false value will propagate.
  // Example:
  // (X == 42) ? 43 : (X + 1) --> (X == 42) ? (X + 1) : (X + 1) --> X + 1
  if (simplifyWithOpReplaced(FalseVal, CmpLHS, CmpRHS, SQ,
                             /* AllowRefinement */ false) == TrueVal ||
      simplifyWithOpReplaced(FalseVal, CmpRHS, CmpLHS, SQ,
                             /* AllowRefinement */ false) == TrueVal) {
    return replaceInstUsesWith(Sel, FalseVal);
  }

  // Restore poison-generating flags if the transform did not apply.
  if (WasNUW)
    FalseInst->setHasNoUnsignedWrap();
  if (WasNSW)
    FalseInst->setHasNoSignedWrap();
  if (WasExact)
    FalseInst->setIsExact();
  if (WasInBounds)
    cast<GetElementPtrInst>(FalseInst)->setIsInBounds();

  return nullptr;
}

// See if this is a pattern like:
//   %old_cmp1 = icmp slt i32 %x, C2
//   %old_replacement = select i1 %old_cmp1, i32 %target_low, i32 %target_high
//   %old_x_offseted = add i32 %x, C1
//   %old_cmp0 = icmp ult i32 %old_x_offseted, C0
//   %r = select i1 %old_cmp0, i32 %x, i32 %old_replacement
// This can be rewritten as more canonical pattern:
//   %new_cmp1 = icmp slt i32 %x, -C1
//   %new_cmp2 = icmp sge i32 %x, C0-C1
//   %new_clamped_low = select i1 %new_cmp1, i32 %target_low, i32 %x
//   %r = select i1 %new_cmp2, i32 %target_high, i32 %new_clamped_low
// Iff -C1 s<= C2 s<= C0-C1
// Also ULT predicate can also be UGT iff C0 != -1 (+invert result)
//      SLT predicate can also be SGT iff C2 != INT_MAX (+invert res.)
static Value *canonicalizeClampLike(SelectInst &Sel0, ICmpInst &Cmp0,
                                    InstCombiner::BuilderTy &Builder) {
  Value *X = Sel0.getTrueValue();
  Value *Sel1 = Sel0.getFalseValue();

  // First match the condition of the outermost select.
  // Said condition must be one-use.
  if (!Cmp0.hasOneUse())
    return nullptr;
  ICmpInst::Predicate Pred0 = Cmp0.getPredicate();
  Value *Cmp00 = Cmp0.getOperand(0);
  Constant *C0;
  if (!match(Cmp0.getOperand(1),
             m_CombineAnd(m_AnyIntegralConstant(), m_Constant(C0))))
    return nullptr;

  if (!isa<SelectInst>(Sel1)) {
    Pred0 = ICmpInst::getInversePredicate(Pred0);
    std::swap(X, Sel1);
  }

  // Canonicalize Cmp0 into ult or uge.
  // FIXME: we shouldn't care about lanes that are 'undef' in the end?
  switch (Pred0) {
  case ICmpInst::Predicate::ICMP_ULT:
  case ICmpInst::Predicate::ICMP_UGE:
    // Although icmp ult %x, 0 is an unusual thing to try and should generally
    // have been simplified, it does not verify with undef inputs so ensure we
    // are not in a strange state.
    if (!match(C0, m_SpecificInt_ICMP(
                       ICmpInst::Predicate::ICMP_NE,
                       APInt::getZero(C0->getType()->getScalarSizeInBits()))))
      return nullptr;
    break; // Great!
  case ICmpInst::Predicate::ICMP_ULE:
  case ICmpInst::Predicate::ICMP_UGT:
    // We want to canonicalize it to 'ult' or 'uge', so we'll need to increment
    // C0, which again means it must not have any all-ones elements.
    if (!match(C0,
               m_SpecificInt_ICMP(
                   ICmpInst::Predicate::ICMP_NE,
                   APInt::getAllOnes(C0->getType()->getScalarSizeInBits()))))
      return nullptr; // Can't do, have all-ones element[s].
    C0 = InstCombiner::AddOne(C0);
    break;
  default:
    return nullptr; // Unknown predicate.
  }

  // Now that we've canonicalized the ICmp, we know the X we expect;
  // the select in other hand should be one-use.
  if (!Sel1->hasOneUse())
    return nullptr;

  // If the types do not match, look through any truncs to the underlying
  // instruction.
  if (Cmp00->getType() != X->getType() && X->hasOneUse())
    match(X, m_TruncOrSelf(m_Value(X)));

  // We now can finish matching the condition of the outermost select:
  // it should either be the X itself, or an addition of some constant to X.
  Constant *C1;
  if (Cmp00 == X)
    C1 = ConstantInt::getNullValue(X->getType());
  else if (!match(Cmp00,
                  m_Add(m_Specific(X),
                        m_CombineAnd(m_AnyIntegralConstant(), m_Constant(C1)))))
    return nullptr;

  Value *Cmp1;
  ICmpInst::Predicate Pred1;
  Constant *C2;
  Value *ReplacementLow, *ReplacementHigh;
  if (!match(Sel1, m_Select(m_Value(Cmp1), m_Value(ReplacementLow),
                            m_Value(ReplacementHigh))) ||
      !match(Cmp1,
             m_ICmp(Pred1, m_Specific(X),
                    m_CombineAnd(m_AnyIntegralConstant(), m_Constant(C2)))))
    return nullptr;

  if (!Cmp1->hasOneUse() && (Cmp00 == X || !Cmp00->hasOneUse()))
    return nullptr; // Not enough one-use instructions for the fold.
  // FIXME: this restriction could be relaxed if Cmp1 can be reused as one of
  //        two comparisons we'll need to build.

  // Canonicalize Cmp1 into the form we expect.
  // FIXME: we shouldn't care about lanes that are 'undef' in the end?
  switch (Pred1) {
  case ICmpInst::Predicate::ICMP_SLT:
    break;
  case ICmpInst::Predicate::ICMP_SLE:
    // We'd have to increment C2 by one, and for that it must not have signed
    // max element, but then it would have been canonicalized to 'slt' before
    // we get here. So we can't do anything useful with 'sle'.
    return nullptr;
  case ICmpInst::Predicate::ICMP_SGT:
    // We want to canonicalize it to 'slt', so we'll need to increment C2,
    // which again means it must not have any signed max elements.
    if (!match(C2,
               m_SpecificInt_ICMP(ICmpInst::Predicate::ICMP_NE,
                                  APInt::getSignedMaxValue(
                                      C2->getType()->getScalarSizeInBits()))))
      return nullptr; // Can't do, have signed max element[s].
    C2 = InstCombiner::AddOne(C2);
    LLVM_FALLTHROUGH;
  case ICmpInst::Predicate::ICMP_SGE:
    // Also non-canonical, but here we don't need to change C2,
    // so we don't have any restrictions on C2, so we can just handle it.
    std::swap(ReplacementLow, ReplacementHigh);
    break;
  default:
    return nullptr; // Unknown predicate.
  }

  // The thresholds of this clamp-like pattern.
  auto *ThresholdLowIncl = ConstantExpr::getNeg(C1);
  auto *ThresholdHighExcl = ConstantExpr::getSub(C0, C1);
  if (Pred0 == ICmpInst::Predicate::ICMP_UGE)
    std::swap(ThresholdLowIncl, ThresholdHighExcl);

  // The fold has a precondition 1: C2 s>= ThresholdLow
  auto *Precond1 = ConstantExpr::getICmp(ICmpInst::Predicate::ICMP_SGE, C2,
                                         ThresholdLowIncl);
  if (!match(Precond1, m_One()))
    return nullptr;
  // The fold has a precondition 2: C2 s<= ThresholdHigh
  auto *Precond2 = ConstantExpr::getICmp(ICmpInst::Predicate::ICMP_SLE, C2,
                                         ThresholdHighExcl);
  if (!match(Precond2, m_One()))
    return nullptr;

  // If we are matching from a truncated input, we need to sext the
  // ReplacementLow and ReplacementHigh values. Only do the transform if they
  // are free to extend due to being constants.
  if (X->getType() != Sel0.getType()) {
    Constant *LowC, *HighC;
    if (!match(ReplacementLow, m_ImmConstant(LowC)) ||
        !match(ReplacementHigh, m_ImmConstant(HighC)))
      return nullptr;
    ReplacementLow = ConstantExpr::getSExt(LowC, X->getType());
    ReplacementHigh = ConstantExpr::getSExt(HighC, X->getType());
  }

  // All good, finally emit the new pattern.
  Value *ShouldReplaceLow = Builder.CreateICmpSLT(X, ThresholdLowIncl);
  Value *ShouldReplaceHigh = Builder.CreateICmpSGE(X, ThresholdHighExcl);
  Value *MaybeReplacedLow =
      Builder.CreateSelect(ShouldReplaceLow, ReplacementLow, X);

  // Create the final select. If we looked through a truncate above, we will
  // need to retruncate the result.
  Value *MaybeReplacedHigh = Builder.CreateSelect(
      ShouldReplaceHigh, ReplacementHigh, MaybeReplacedLow);
  return Builder.CreateTrunc(MaybeReplacedHigh, Sel0.getType());
}

// If we have
//  %cmp = icmp [canonical predicate] i32 %x, C0
//  %r = select i1 %cmp, i32 %y, i32 C1
// Where C0 != C1 and %x may be different from %y, see if the constant that we
// will have if we flip the strictness of the predicate (i.e. without changing
// the result) is identical to the C1 in select. If it matches we can change
// original comparison to one with swapped predicate, reuse the constant,
// and swap the hands of select.
static Instruction *
tryToReuseConstantFromSelectInComparison(SelectInst &Sel, ICmpInst &Cmp,
                                         SeaInstCombinerImpl &IC) {
  ICmpInst::Predicate Pred;
  Value *X;
  Constant *C0;
  if (!match(&Cmp, m_OneUse(m_ICmp(
                       Pred, m_Value(X),
                       m_CombineAnd(m_AnyIntegralConstant(), m_Constant(C0))))))
    return nullptr;

  // If comparison predicate is non-relational, we won't be able to do anything.
  if (ICmpInst::isEquality(Pred))
    return nullptr;

  // If comparison predicate is non-canonical, then we certainly won't be able
  // to make it canonical; canonicalizeCmpWithConstant() already tried.
  if (!InstCombiner::isCanonicalPredicate(Pred))
    return nullptr;

  // If the [input] type of comparison and select type are different, lets abort
  // for now. We could try to compare constants with trunc/[zs]ext though.
  if (C0->getType() != Sel.getType())
    return nullptr;

  // ULT with 'add' of a constant is canonical. See foldICmpAddConstant().
  // FIXME: Are there more magic icmp predicate+constant pairs we must avoid?
  //        Or should we just abandon this transform entirely?
  if (Pred == CmpInst::ICMP_ULT && match(X, m_Add(m_Value(), m_Constant())))
    return nullptr;


  Value *SelVal0, *SelVal1; // We do not care which one is from where.
  match(&Sel, m_Select(m_Value(), m_Value(SelVal0), m_Value(SelVal1)));
  // At least one of these values we are selecting between must be a constant
  // else we'll never succeed.
  if (!match(SelVal0, m_AnyIntegralConstant()) &&
      !match(SelVal1, m_AnyIntegralConstant()))
    return nullptr;

  // Does this constant C match any of the `select` values?
  auto MatchesSelectValue = [SelVal0, SelVal1](Constant *C) {
    return C->isElementWiseEqual(SelVal0) || C->isElementWiseEqual(SelVal1);
  };

  // If C0 *already* matches true/false value of select, we are done.
  if (MatchesSelectValue(C0))
    return nullptr;

  // Check the constant we'd have with flipped-strictness predicate.
  auto FlippedStrictness =
      InstCombiner::getFlippedStrictnessPredicateAndConstant(Pred, C0);
  if (!FlippedStrictness)
    return nullptr;

  // If said constant doesn't match either, then there is no hope,
  if (!MatchesSelectValue(FlippedStrictness->second))
    return nullptr;

  // It matched! Lets insert the new comparison just before select.
  InstCombiner::BuilderTy::InsertPointGuard Guard(IC.Builder);
  IC.Builder.SetInsertPoint(&Sel);

  Pred = ICmpInst::getSwappedPredicate(Pred); // Yes, swapped.
  Value *NewCmp = IC.Builder.CreateICmp(Pred, X, FlippedStrictness->second,
                                        Cmp.getName() + ".inv");
  IC.replaceOperand(Sel, 0, NewCmp);
  Sel.swapValues();
  Sel.swapProfMetadata();

  return &Sel;
}

/// Visit a SelectInst that has an ICmpInst as its first operand.
Instruction *SeaInstCombinerImpl::foldSelectInstWithICmp(SelectInst &SI,
                                                      ICmpInst *ICI) {
  if (Instruction *NewSel = foldSelectValueEquivalence(SI, *ICI))
    return NewSel;

  if (Instruction *NewSel = canonicalizeMinMaxWithConstant(SI, *ICI, *this))
    return NewSel;

  if (Instruction *NewAbs = canonicalizeAbsNabs(SI, *ICI, *this))
    return NewAbs;

  if (Value *V = canonicalizeClampLike(SI, *ICI, Builder))
    return replaceInstUsesWith(SI, V);

  if (Instruction *NewSel =
          tryToReuseConstantFromSelectInComparison(SI, *ICI, *this))
    return NewSel;

  bool Changed = adjustMinMax(SI, *ICI);

  if (Value *V = foldSelectICmpAnd(SI, ICI, Builder))
    return replaceInstUsesWith(SI, V);

  // NOTE: if we wanted to, this is where to detect integer MIN/MAX
  Value *TrueVal = SI.getTrueValue();
  Value *FalseVal = SI.getFalseValue();
  ICmpInst::Predicate Pred = ICI->getPredicate();
  Value *CmpLHS = ICI->getOperand(0);
  Value *CmpRHS = ICI->getOperand(1);
  if (CmpRHS != CmpLHS && isa<Constant>(CmpRHS)) {
    if (CmpLHS == TrueVal && Pred == ICmpInst::ICMP_EQ) {
      // Transform (X == C) ? X : Y -> (X == C) ? C : Y
      SI.setOperand(1, CmpRHS);
      Changed = true;
    } else if (CmpLHS == FalseVal && Pred == ICmpInst::ICMP_NE) {
      // Transform (X != C) ? Y : X -> (X != C) ? Y : C
      SI.setOperand(2, CmpRHS);
      Changed = true;
    }
  }

  // Canonicalize a signbit condition to use zero constant by swapping:
  // (CmpLHS > -1) ? TV : FV --> (CmpLHS < 0) ? FV : TV
  // To avoid conflicts (infinite loops) with other canonicalizations, this is
  // not applied with any constant select arm.
  if (Pred == ICmpInst::ICMP_SGT && match(CmpRHS, m_AllOnes()) &&
      !match(TrueVal, m_Constant()) && !match(FalseVal, m_Constant()) &&
      ICI->hasOneUse()) {
    InstCombiner::BuilderTy::InsertPointGuard Guard(Builder);
    Builder.SetInsertPoint(&SI);
    Value *IsNeg = Builder.CreateICmpSLT(
        CmpLHS, ConstantInt::getNullValue(CmpLHS->getType()), ICI->getName());
    replaceOperand(SI, 0, IsNeg);
    SI.swapValues();
    SI.swapProfMetadata();
    return &SI;
  }

  // FIXME: This code is nearly duplicated in InstSimplify. Using/refactoring
  // decomposeBitTestICmp() might help.
  {
    unsigned BitWidth =
        DL.getTypeSizeInBits(TrueVal->getType()->getScalarType());
    APInt MinSignedValue = APInt::getSignedMinValue(BitWidth);
    Value *X;
    const APInt *Y, *C;
    bool TrueWhenUnset;
    bool IsBitTest = false;
    if (ICmpInst::isEquality(Pred) &&
        match(CmpLHS, m_And(m_Value(X), m_Power2(Y))) &&
        match(CmpRHS, m_Zero())) {
      IsBitTest = true;
      TrueWhenUnset = Pred == ICmpInst::ICMP_EQ;
    } else if (Pred == ICmpInst::ICMP_SLT && match(CmpRHS, m_Zero())) {
      X = CmpLHS;
      Y = &MinSignedValue;
      IsBitTest = true;
      TrueWhenUnset = false;
    } else if (Pred == ICmpInst::ICMP_SGT && match(CmpRHS, m_AllOnes())) {
      X = CmpLHS;
      Y = &MinSignedValue;
      IsBitTest = true;
      TrueWhenUnset = true;
    }
    if (IsBitTest) {
      Value *V = nullptr;
      // (X & Y) == 0 ? X : X ^ Y  --> X & ~Y
      if (TrueWhenUnset && TrueVal == X &&
          match(FalseVal, m_Xor(m_Specific(X), m_APInt(C))) && *Y == *C)
        V = Builder.CreateAnd(X, ~(*Y));
      // (X & Y) != 0 ? X ^ Y : X  --> X & ~Y
      else if (!TrueWhenUnset && FalseVal == X &&
               match(TrueVal, m_Xor(m_Specific(X), m_APInt(C))) && *Y == *C)
        V = Builder.CreateAnd(X, ~(*Y));
      // (X & Y) == 0 ? X ^ Y : X  --> X | Y
      else if (TrueWhenUnset && FalseVal == X &&
               match(TrueVal, m_Xor(m_Specific(X), m_APInt(C))) && *Y == *C)
        V = Builder.CreateOr(X, *Y);
      // (X & Y) != 0 ? X : X ^ Y  --> X | Y
      else if (!TrueWhenUnset && TrueVal == X &&
               match(FalseVal, m_Xor(m_Specific(X), m_APInt(C))) && *Y == *C)
        V = Builder.CreateOr(X, *Y);

      if (V)
        return replaceInstUsesWith(SI, V);
    }
  }

  if (Instruction *V =
          foldSelectICmpAndAnd(SI.getType(), ICI, TrueVal, FalseVal, Builder))
    return V;

  if (Instruction *V = foldSelectCtlzToCttz(ICI, TrueVal, FalseVal, Builder))
    return V;

  if (Value *V = foldSelectICmpAndOr(ICI, TrueVal, FalseVal, Builder))
    return replaceInstUsesWith(SI, V);

  if (Value *V = foldSelectICmpLshrAshr(ICI, TrueVal, FalseVal, Builder))
    return replaceInstUsesWith(SI, V);

  if (Value *V = foldSelectCttzCtlz(ICI, TrueVal, FalseVal, Builder))
    return replaceInstUsesWith(SI, V);

  if (Value *V = canonicalizeSaturatedSubtract(ICI, TrueVal, FalseVal, Builder))
    return replaceInstUsesWith(SI, V);

  if (Value *V = canonicalizeSaturatedAdd(ICI, TrueVal, FalseVal, Builder))
    return replaceInstUsesWith(SI, V);

  return Changed ? &SI : nullptr;
}

/// SI is a select whose condition is a PHI node (but the two may be in
/// different blocks). See if the true/false values (V) are live in all of the
/// predecessor blocks of the PHI. For example, cases like this can't be mapped:
///
///   X = phi [ C1, BB1], [C2, BB2]
///   Y = add
///   Z = select X, Y, 0
///
/// because Y is not live in BB1/BB2.
static bool canSelectOperandBeMappingIntoPredBlock(const Value *V,
                                                   const SelectInst &SI) {
  // If the value is a non-instruction value like a constant or argument, it
  // can always be mapped.
  const Instruction *I = dyn_cast<Instruction>(V);
  if (!I) return true;

  // If V is a PHI node defined in the same block as the condition PHI, we can
  // map the arguments.
  const PHINode *CondPHI = cast<PHINode>(SI.getCondition());

  if (const PHINode *VP = dyn_cast<PHINode>(I))
    if (VP->getParent() == CondPHI->getParent())
      return true;

  // Otherwise, if the PHI and select are defined in the same block and if V is
  // defined in a different block, then we can transform it.
  if (SI.getParent() == CondPHI->getParent() &&
      I->getParent() != CondPHI->getParent())
    return true;

  // Otherwise we have a 'hard' case and we can't tell without doing more
  // detailed dominator based analysis, punt.
  return false;
}

/// We have an SPF (e.g. a min or max) of an SPF of the form:
///   SPF2(SPF1(A, B), C)
Instruction *SeaInstCombinerImpl::foldSPFofSPF(Instruction *Inner,
                                            SelectPatternFlavor SPF1, Value *A,
                                            Value *B, Instruction &Outer,
                                            SelectPatternFlavor SPF2,
                                            Value *C) {
  if (Outer.getType() != Inner->getType())
    return nullptr;

  if (C == A || C == B) {
    // MAX(MAX(A, B), B) -> MAX(A, B)
    // MIN(MIN(a, b), a) -> MIN(a, b)
    // TODO: This could be done in instsimplify.
    if (SPF1 == SPF2 && SelectPatternResult::isMinOrMax(SPF1))
      return replaceInstUsesWith(Outer, Inner);

    // MAX(MIN(a, b), a) -> a
    // MIN(MAX(a, b), a) -> a
    // TODO: This could be done in instsimplify.
    if ((SPF1 == SPF_SMIN && SPF2 == SPF_SMAX) ||
        (SPF1 == SPF_SMAX && SPF2 == SPF_SMIN) ||
        (SPF1 == SPF_UMIN && SPF2 == SPF_UMAX) ||
        (SPF1 == SPF_UMAX && SPF2 == SPF_UMIN))
      return replaceInstUsesWith(Outer, C);
  }

  if (SPF1 == SPF2) {
    const APInt *CB, *CC;
    if (match(B, m_APInt(CB)) && match(C, m_APInt(CC))) {
      // MIN(MIN(A, 23), 97) -> MIN(A, 23)
      // MAX(MAX(A, 97), 23) -> MAX(A, 97)
      // TODO: This could be done in instsimplify.
      if ((SPF1 == SPF_UMIN && CB->ule(*CC)) ||
          (SPF1 == SPF_SMIN && CB->sle(*CC)) ||
          (SPF1 == SPF_UMAX && CB->uge(*CC)) ||
          (SPF1 == SPF_SMAX && CB->sge(*CC)))
        return replaceInstUsesWith(Outer, Inner);

      // MIN(MIN(A, 97), 23) -> MIN(A, 23)
      // MAX(MAX(A, 23), 97) -> MAX(A, 97)
      if ((SPF1 == SPF_UMIN && CB->ugt(*CC)) ||
          (SPF1 == SPF_SMIN && CB->sgt(*CC)) ||
          (SPF1 == SPF_UMAX && CB->ult(*CC)) ||
          (SPF1 == SPF_SMAX && CB->slt(*CC))) {
        Outer.replaceUsesOfWith(Inner, A);
        return &Outer;
      }
    }
  }

  // max(max(A, B), min(A, B)) --> max(A, B)
  // min(min(A, B), max(A, B)) --> min(A, B)
  // TODO: This could be done in instsimplify.
  if (SPF1 == SPF2 &&
      ((SPF1 == SPF_UMIN && match(C, m_c_UMax(m_Specific(A), m_Specific(B)))) ||
       (SPF1 == SPF_SMIN && match(C, m_c_SMax(m_Specific(A), m_Specific(B)))) ||
       (SPF1 == SPF_UMAX && match(C, m_c_UMin(m_Specific(A), m_Specific(B)))) ||
       (SPF1 == SPF_SMAX && match(C, m_c_SMin(m_Specific(A), m_Specific(B))))))
    return replaceInstUsesWith(Outer, Inner);

  // ABS(ABS(X)) -> ABS(X)
  // NABS(NABS(X)) -> NABS(X)
  // TODO: This could be done in instsimplify.
  if (SPF1 == SPF2 && (SPF1 == SPF_ABS || SPF1 == SPF_NABS)) {
    return replaceInstUsesWith(Outer, Inner);
  }

  // ABS(NABS(X)) -> ABS(X)
  // NABS(ABS(X)) -> NABS(X)
  if ((SPF1 == SPF_ABS && SPF2 == SPF_NABS) ||
      (SPF1 == SPF_NABS && SPF2 == SPF_ABS)) {
    SelectInst *SI = cast<SelectInst>(Inner);
    Value *NewSI =
        Builder.CreateSelect(SI->getCondition(), SI->getFalseValue(),
                             SI->getTrueValue(), SI->getName(), SI);
    return replaceInstUsesWith(Outer, NewSI);
  }

  auto IsFreeOrProfitableToInvert =
      [&](Value *V, Value *&NotV, bool &ElidesXor) {
    if (match(V, m_Not(m_Value(NotV)))) {
      // If V has at most 2 uses then we can get rid of the xor operation
      // entirely.
      ElidesXor |= !V->hasNUsesOrMore(3);
      return true;
    }

    if (isFreeToInvert(V, !V->hasNUsesOrMore(3))) {
      NotV = nullptr;
      return true;
    }

    return false;
  };

  Value *NotA, *NotB, *NotC;
  bool ElidesXor = false;

  // MIN(MIN(~A, ~B), ~C) == ~MAX(MAX(A, B), C)
  // MIN(MAX(~A, ~B), ~C) == ~MAX(MIN(A, B), C)
  // MAX(MIN(~A, ~B), ~C) == ~MIN(MAX(A, B), C)
  // MAX(MAX(~A, ~B), ~C) == ~MIN(MIN(A, B), C)
  //
  // This transform is performance neutral if we can elide at least one xor from
  // the set of three operands, since we'll be tacking on an xor at the very
  // end.
  if (SelectPatternResult::isMinOrMax(SPF1) &&
      SelectPatternResult::isMinOrMax(SPF2) &&
      IsFreeOrProfitableToInvert(A, NotA, ElidesXor) &&
      IsFreeOrProfitableToInvert(B, NotB, ElidesXor) &&
      IsFreeOrProfitableToInvert(C, NotC, ElidesXor) && ElidesXor) {
    if (!NotA)
      NotA = Builder.CreateNot(A);
    if (!NotB)
      NotB = Builder.CreateNot(B);
    if (!NotC)
      NotC = Builder.CreateNot(C);

    Value *NewInner = createMinMax(Builder, getInverseMinMaxFlavor(SPF1), NotA,
                                   NotB);
    Value *NewOuter = Builder.CreateNot(
        createMinMax(Builder, getInverseMinMaxFlavor(SPF2), NewInner, NotC));
    return replaceInstUsesWith(Outer, NewOuter);
  }

  return nullptr;
}

/// Turn select C, (X + Y), (X - Y) --> (X + (select C, Y, (-Y))).
/// This is even legal for FP.
static Instruction *foldAddSubSelect(SelectInst &SI,
                                     InstCombiner::BuilderTy &Builder) {
  Value *CondVal = SI.getCondition();
  Value *TrueVal = SI.getTrueValue();
  Value *FalseVal = SI.getFalseValue();
  auto *TI = dyn_cast<Instruction>(TrueVal);
  auto *FI = dyn_cast<Instruction>(FalseVal);
  if (!TI || !FI || !TI->hasOneUse() || !FI->hasOneUse())
    return nullptr;

  Instruction *AddOp = nullptr, *SubOp = nullptr;
  if ((TI->getOpcode() == Instruction::Sub &&
       FI->getOpcode() == Instruction::Add) ||
      (TI->getOpcode() == Instruction::FSub &&
       FI->getOpcode() == Instruction::FAdd)) {
    AddOp = FI;
    SubOp = TI;
  } else if ((FI->getOpcode() == Instruction::Sub &&
              TI->getOpcode() == Instruction::Add) ||
             (FI->getOpcode() == Instruction::FSub &&
              TI->getOpcode() == Instruction::FAdd)) {
    AddOp = TI;
    SubOp = FI;
  }

  if (AddOp) {
    Value *OtherAddOp = nullptr;
    if (SubOp->getOperand(0) == AddOp->getOperand(0)) {
      OtherAddOp = AddOp->getOperand(1);
    } else if (SubOp->getOperand(0) == AddOp->getOperand(1)) {
      OtherAddOp = AddOp->getOperand(0);
    }

    if (OtherAddOp) {
      // So at this point we know we have (Y -> OtherAddOp):
      //        select C, (add X, Y), (sub X, Z)
      Value *NegVal; // Compute -Z
      if (SI.getType()->isFPOrFPVectorTy()) {
        NegVal = Builder.CreateFNeg(SubOp->getOperand(1));
        if (Instruction *NegInst = dyn_cast<Instruction>(NegVal)) {
          FastMathFlags Flags = AddOp->getFastMathFlags();
          Flags &= SubOp->getFastMathFlags();
          NegInst->setFastMathFlags(Flags);
        }
      } else {
        NegVal = Builder.CreateNeg(SubOp->getOperand(1));
      }

      Value *NewTrueOp = OtherAddOp;
      Value *NewFalseOp = NegVal;
      if (AddOp != TI)
        std::swap(NewTrueOp, NewFalseOp);
      Value *NewSel = Builder.CreateSelect(CondVal, NewTrueOp, NewFalseOp,
                                           SI.getName() + ".p", &SI);

      if (SI.getType()->isFPOrFPVectorTy()) {
        Instruction *RI =
            BinaryOperator::CreateFAdd(SubOp->getOperand(0), NewSel);

        FastMathFlags Flags = AddOp->getFastMathFlags();
        Flags &= SubOp->getFastMathFlags();
        RI->setFastMathFlags(Flags);
        return RI;
      } else
        return BinaryOperator::CreateAdd(SubOp->getOperand(0), NewSel);
    }
  }
  return nullptr;
}

/// Turn X + Y overflows ? -1 : X + Y -> uadd_sat X, Y
/// And X - Y overflows ? 0 : X - Y -> usub_sat X, Y
/// Along with a number of patterns similar to:
/// X + Y overflows ? (X < 0 ? INTMIN : INTMAX) : X + Y --> sadd_sat X, Y
/// X - Y overflows ? (X > 0 ? INTMAX : INTMIN) : X - Y --> ssub_sat X, Y
static Instruction *
foldOverflowingAddSubSelect(SelectInst &SI, InstCombiner::BuilderTy &Builder) {
  Value *CondVal = SI.getCondition();
  Value *TrueVal = SI.getTrueValue();
  Value *FalseVal = SI.getFalseValue();

  WithOverflowInst *II;
  if (!match(CondVal, m_ExtractValue<1>(m_WithOverflowInst(II))) ||
      !match(FalseVal, m_ExtractValue<0>(m_Specific(II))))
    return nullptr;

  Value *X = II->getLHS();
  Value *Y = II->getRHS();

  auto IsSignedSaturateLimit = [&](Value *Limit, bool IsAdd) {
    Type *Ty = Limit->getType();

    ICmpInst::Predicate Pred;
    Value *TrueVal, *FalseVal, *Op;
    const APInt *C;
    if (!match(Limit, m_Select(m_ICmp(Pred, m_Value(Op), m_APInt(C)),
                               m_Value(TrueVal), m_Value(FalseVal))))
      return false;

    auto IsZeroOrOne = [](const APInt &C) { return C.isZero() || C.isOne(); };
    auto IsMinMax = [&](Value *Min, Value *Max) {
      APInt MinVal = APInt::getSignedMinValue(Ty->getScalarSizeInBits());
      APInt MaxVal = APInt::getSignedMaxValue(Ty->getScalarSizeInBits());
      return match(Min, m_SpecificInt(MinVal)) &&
             match(Max, m_SpecificInt(MaxVal));
    };

    if (Op != X && Op != Y)
      return false;

    if (IsAdd) {
      // X + Y overflows ? (X <s 0 ? INTMIN : INTMAX) : X + Y --> sadd_sat X, Y
      // X + Y overflows ? (X <s 1 ? INTMIN : INTMAX) : X + Y --> sadd_sat X, Y
      // X + Y overflows ? (Y <s 0 ? INTMIN : INTMAX) : X + Y --> sadd_sat X, Y
      // X + Y overflows ? (Y <s 1 ? INTMIN : INTMAX) : X + Y --> sadd_sat X, Y
      if (Pred == ICmpInst::ICMP_SLT && IsZeroOrOne(*C) &&
          IsMinMax(TrueVal, FalseVal))
        return true;
      // X + Y overflows ? (X >s 0 ? INTMAX : INTMIN) : X + Y --> sadd_sat X, Y
      // X + Y overflows ? (X >s -1 ? INTMAX : INTMIN) : X + Y --> sadd_sat X, Y
      // X + Y overflows ? (Y >s 0 ? INTMAX : INTMIN) : X + Y --> sadd_sat X, Y
      // X + Y overflows ? (Y >s -1 ? INTMAX : INTMIN) : X + Y --> sadd_sat X, Y
      if (Pred == ICmpInst::ICMP_SGT && IsZeroOrOne(*C + 1) &&
          IsMinMax(FalseVal, TrueVal))
        return true;
    } else {
      // X - Y overflows ? (X <s 0 ? INTMIN : INTMAX) : X - Y --> ssub_sat X, Y
      // X - Y overflows ? (X <s -1 ? INTMIN : INTMAX) : X - Y --> ssub_sat X, Y
      if (Op == X && Pred == ICmpInst::ICMP_SLT && IsZeroOrOne(*C + 1) &&
          IsMinMax(TrueVal, FalseVal))
        return true;
      // X - Y overflows ? (X >s -1 ? INTMAX : INTMIN) : X - Y --> ssub_sat X, Y
      // X - Y overflows ? (X >s -2 ? INTMAX : INTMIN) : X - Y --> ssub_sat X, Y
      if (Op == X && Pred == ICmpInst::ICMP_SGT && IsZeroOrOne(*C + 2) &&
          IsMinMax(FalseVal, TrueVal))
        return true;
      // X - Y overflows ? (Y <s 0 ? INTMAX : INTMIN) : X - Y --> ssub_sat X, Y
      // X - Y overflows ? (Y <s 1 ? INTMAX : INTMIN) : X - Y --> ssub_sat X, Y
      if (Op == Y && Pred == ICmpInst::ICMP_SLT && IsZeroOrOne(*C) &&
          IsMinMax(FalseVal, TrueVal))
        return true;
      // X - Y overflows ? (Y >s 0 ? INTMIN : INTMAX) : X - Y --> ssub_sat X, Y
      // X - Y overflows ? (Y >s -1 ? INTMIN : INTMAX) : X - Y --> ssub_sat X, Y
      if (Op == Y && Pred == ICmpInst::ICMP_SGT && IsZeroOrOne(*C + 1) &&
          IsMinMax(TrueVal, FalseVal))
        return true;
    }

    return false;
  };

  Intrinsic::ID NewIntrinsicID;
  if (II->getIntrinsicID() == Intrinsic::uadd_with_overflow &&
      match(TrueVal, m_AllOnes()))
    // X + Y overflows ? -1 : X + Y -> uadd_sat X, Y
    NewIntrinsicID = Intrinsic::uadd_sat;
  else if (II->getIntrinsicID() == Intrinsic::usub_with_overflow &&
           match(TrueVal, m_Zero()))
    // X - Y overflows ? 0 : X - Y -> usub_sat X, Y
    NewIntrinsicID = Intrinsic::usub_sat;
  else if (II->getIntrinsicID() == Intrinsic::sadd_with_overflow &&
           IsSignedSaturateLimit(TrueVal, /*IsAdd=*/true))
    // X + Y overflows ? (X <s 0 ? INTMIN : INTMAX) : X + Y --> sadd_sat X, Y
    // X + Y overflows ? (X <s 1 ? INTMIN : INTMAX) : X + Y --> sadd_sat X, Y
    // X + Y overflows ? (X >s 0 ? INTMAX : INTMIN) : X + Y --> sadd_sat X, Y
    // X + Y overflows ? (X >s -1 ? INTMAX : INTMIN) : X + Y --> sadd_sat X, Y
    // X + Y overflows ? (Y <s 0 ? INTMIN : INTMAX) : X + Y --> sadd_sat X, Y
    // X + Y overflows ? (Y <s 1 ? INTMIN : INTMAX) : X + Y --> sadd_sat X, Y
    // X + Y overflows ? (Y >s 0 ? INTMAX : INTMIN) : X + Y --> sadd_sat X, Y
    // X + Y overflows ? (Y >s -1 ? INTMAX : INTMIN) : X + Y --> sadd_sat X, Y
    NewIntrinsicID = Intrinsic::sadd_sat;
  else if (II->getIntrinsicID() == Intrinsic::ssub_with_overflow &&
           IsSignedSaturateLimit(TrueVal, /*IsAdd=*/false))
    // X - Y overflows ? (X <s 0 ? INTMIN : INTMAX) : X - Y --> ssub_sat X, Y
    // X - Y overflows ? (X <s -1 ? INTMIN : INTMAX) : X - Y --> ssub_sat X, Y
    // X - Y overflows ? (X >s -1 ? INTMAX : INTMIN) : X - Y --> ssub_sat X, Y
    // X - Y overflows ? (X >s -2 ? INTMAX : INTMIN) : X - Y --> ssub_sat X, Y
    // X - Y overflows ? (Y <s 0 ? INTMAX : INTMIN) : X - Y --> ssub_sat X, Y
    // X - Y overflows ? (Y <s 1 ? INTMAX : INTMIN) : X - Y --> ssub_sat X, Y
    // X - Y overflows ? (Y >s 0 ? INTMIN : INTMAX) : X - Y --> ssub_sat X, Y
    // X - Y overflows ? (Y >s -1 ? INTMIN : INTMAX) : X - Y --> ssub_sat X, Y
    NewIntrinsicID = Intrinsic::ssub_sat;
  else
    return nullptr;

  Function *F =
      Intrinsic::getDeclaration(SI.getModule(), NewIntrinsicID, SI.getType());
  return CallInst::Create(F, {X, Y});
}

Instruction *SeaInstCombinerImpl::foldSelectExtConst(SelectInst &Sel) {
  Constant *C;
  if (!match(Sel.getTrueValue(), m_Constant(C)) &&
      !match(Sel.getFalseValue(), m_Constant(C)))
    return nullptr;

  Instruction *ExtInst;
  if (!match(Sel.getTrueValue(), m_Instruction(ExtInst)) &&
      !match(Sel.getFalseValue(), m_Instruction(ExtInst)))
    return nullptr;

  auto ExtOpcode = ExtInst->getOpcode();
  if (ExtOpcode != Instruction::ZExt && ExtOpcode != Instruction::SExt)
    return nullptr;

  // If we are extending from a boolean type or if we can create a select that
  // has the same size operands as its condition, try to narrow the select.
  Value *X = ExtInst->getOperand(0);
  Type *SmallType = X->getType();
  Value *Cond = Sel.getCondition();
  auto *Cmp = dyn_cast<CmpInst>(Cond);
  if (!SmallType->isIntOrIntVectorTy(1) &&
      (!Cmp || Cmp->getOperand(0)->getType() != SmallType))
    return nullptr;

  // If the constant is the same after truncation to the smaller type and
  // extension to the original type, we can narrow the select.
  Type *SelType = Sel.getType();
  Constant *TruncC = ConstantExpr::getTrunc(C, SmallType);
  Constant *ExtC = ConstantExpr::getCast(ExtOpcode, TruncC, SelType);
  if (ExtC == C && ExtInst->hasOneUse()) {
    Value *TruncCVal = cast<Value>(TruncC);
    if (ExtInst == Sel.getFalseValue())
      std::swap(X, TruncCVal);

    // select Cond, (ext X), C --> ext(select Cond, X, C')
    // select Cond, C, (ext X) --> ext(select Cond, C', X)
    Value *NewSel = Builder.CreateSelect(Cond, X, TruncCVal, "narrow", &Sel);
    return CastInst::Create(Instruction::CastOps(ExtOpcode), NewSel, SelType);
  }

  // If one arm of the select is the extend of the condition, replace that arm
  // with the extension of the appropriate known bool value.
  if (Cond == X) {
    if (ExtInst == Sel.getTrueValue()) {
      // select X, (sext X), C --> select X, -1, C
      // select X, (zext X), C --> select X,  1, C
      Constant *One = ConstantInt::getTrue(SmallType);
      Constant *AllOnesOrOne = ConstantExpr::getCast(ExtOpcode, One, SelType);
      return SelectInst::Create(Cond, AllOnesOrOne, C, "", nullptr, &Sel);
    } else {
      // select X, C, (sext X) --> select X, C, 0
      // select X, C, (zext X) --> select X, C, 0
      Constant *Zero = ConstantInt::getNullValue(SelType);
      return SelectInst::Create(Cond, C, Zero, "", nullptr, &Sel);
    }
  }

  return nullptr;
}

/// Try to transform a vector select with a constant condition vector into a
/// shuffle for easier combining with other shuffles and insert/extract.
static Instruction *canonicalizeSelectToShuffle(SelectInst &SI) {
  Value *CondVal = SI.getCondition();
  Constant *CondC;
  auto *CondValTy = dyn_cast<FixedVectorType>(CondVal->getType());
  if (!CondValTy || !match(CondVal, m_Constant(CondC)))
    return nullptr;

  unsigned NumElts = CondValTy->getNumElements();
  SmallVector<int, 16> Mask;
  Mask.reserve(NumElts);
  for (unsigned i = 0; i != NumElts; ++i) {
    Constant *Elt = CondC->getAggregateElement(i);
    if (!Elt)
      return nullptr;

    if (Elt->isOneValue()) {
      // If the select condition element is true, choose from the 1st vector.
      Mask.push_back(i);
    } else if (Elt->isNullValue()) {
      // If the select condition element is false, choose from the 2nd vector.
      Mask.push_back(i + NumElts);
    } else if (isa<UndefValue>(Elt)) {
      // Undef in a select condition (choose one of the operands) does not mean
      // the same thing as undef in a shuffle mask (any value is acceptable), so
      // give up.
      return nullptr;
    } else {
      // Bail out on a constant expression.
      return nullptr;
    }
  }

  return new ShuffleVectorInst(SI.getTrueValue(), SI.getFalseValue(), Mask);
}

/// If we have a select of vectors with a scalar condition, try to convert that
/// to a vector select by splatting the condition. A splat may get folded with
/// other operations in IR and having all operands of a select be vector types
/// is likely better for vector codegen.
static Instruction *canonicalizeScalarSelectOfVecs(SelectInst &Sel,
                                                   SeaInstCombinerImpl &IC) {
  auto *Ty = dyn_cast<VectorType>(Sel.getType());
  if (!Ty)
    return nullptr;

  // We can replace a single-use extract with constant index.
  Value *Cond = Sel.getCondition();
  if (!match(Cond, m_OneUse(m_ExtractElt(m_Value(), m_ConstantInt()))))
    return nullptr;

  // select (extelt V, Index), T, F --> select (splat V, Index), T, F
  // Splatting the extracted condition reduces code (we could directly create a
  // splat shuffle of the source vector to eliminate the intermediate step).
  return IC.replaceOperand(
      Sel, 0, IC.Builder.CreateVectorSplat(Ty->getElementCount(), Cond));
}

/// Reuse bitcasted operands between a compare and select:
/// select (cmp (bitcast C), (bitcast D)), (bitcast' C), (bitcast' D) -->
/// bitcast (select (cmp (bitcast C), (bitcast D)), (bitcast C), (bitcast D))
static Instruction *foldSelectCmpBitcasts(SelectInst &Sel,
                                          InstCombiner::BuilderTy &Builder) {
  Value *Cond = Sel.getCondition();
  Value *TVal = Sel.getTrueValue();
  Value *FVal = Sel.getFalseValue();

  CmpInst::Predicate Pred;
  Value *A, *B;
  if (!match(Cond, m_Cmp(Pred, m_Value(A), m_Value(B))))
    return nullptr;

  // The select condition is a compare instruction. If the select's true/false
  // values are already the same as the compare operands, there's nothing to do.
  if (TVal == A || TVal == B || FVal == A || FVal == B)
    return nullptr;

  Value *C, *D;
  if (!match(A, m_BitCast(m_Value(C))) || !match(B, m_BitCast(m_Value(D))))
    return nullptr;

  // select (cmp (bitcast C), (bitcast D)), (bitcast TSrc), (bitcast FSrc)
  Value *TSrc, *FSrc;
  if (!match(TVal, m_BitCast(m_Value(TSrc))) ||
      !match(FVal, m_BitCast(m_Value(FSrc))))
    return nullptr;

  // If the select true/false values are *different bitcasts* of the same source
  // operands, make the select operands the same as the compare operands and
  // cast the result. This is the canonical select form for min/max.
  Value *NewSel;
  if (TSrc == C && FSrc == D) {
    // select (cmp (bitcast C), (bitcast D)), (bitcast' C), (bitcast' D) -->
    // bitcast (select (cmp A, B), A, B)
    NewSel = Builder.CreateSelect(Cond, A, B, "", &Sel);
  } else if (TSrc == D && FSrc == C) {
    // select (cmp (bitcast C), (bitcast D)), (bitcast' D), (bitcast' C) -->
    // bitcast (select (cmp A, B), B, A)
    NewSel = Builder.CreateSelect(Cond, B, A, "", &Sel);
  } else {
    return nullptr;
  }
  return CastInst::CreateBitOrPointerCast(NewSel, Sel.getType());
}

/// Try to eliminate select instructions that test the returned flag of cmpxchg
/// instructions.
///
/// If a select instruction tests the returned flag of a cmpxchg instruction and
/// selects between the returned value of the cmpxchg instruction its compare
/// operand, the result of the select will always be equal to its false value.
/// For example:
///
///   %0 = cmpxchg i64* %ptr, i64 %compare, i64 %new_value seq_cst seq_cst
///   %1 = extractvalue { i64, i1 } %0, 1
///   %2 = extractvalue { i64, i1 } %0, 0
///   %3 = select i1 %1, i64 %compare, i64 %2
///   ret i64 %3
///
/// The returned value of the cmpxchg instruction (%2) is the original value
/// located at %ptr prior to any update. If the cmpxchg operation succeeds, %2
/// must have been equal to %compare. Thus, the result of the select is always
/// equal to %2, and the code can be simplified to:
///
///   %0 = cmpxchg i64* %ptr, i64 %compare, i64 %new_value seq_cst seq_cst
///   %1 = extractvalue { i64, i1 } %0, 0
///   ret i64 %1
///
static Value *foldSelectCmpXchg(SelectInst &SI) {
  // A helper that determines if V is an extractvalue instruction whose
  // aggregate operand is a cmpxchg instruction and whose single index is equal
  // to I. If such conditions are true, the helper returns the cmpxchg
  // instruction; otherwise, a nullptr is returned.
  auto isExtractFromCmpXchg = [](Value *V, unsigned I) -> AtomicCmpXchgInst * {
    auto *Extract = dyn_cast<ExtractValueInst>(V);
    if (!Extract)
      return nullptr;
    if (Extract->getIndices()[0] != I)
      return nullptr;
    return dyn_cast<AtomicCmpXchgInst>(Extract->getAggregateOperand());
  };

  // If the select has a single user, and this user is a select instruction that
  // we can simplify, skip the cmpxchg simplification for now.
  if (SI.hasOneUse())
    if (auto *Select = dyn_cast<SelectInst>(SI.user_back()))
      if (Select->getCondition() == SI.getCondition())
        if (Select->getFalseValue() == SI.getTrueValue() ||
            Select->getTrueValue() == SI.getFalseValue())
          return nullptr;

  // Ensure the select condition is the returned flag of a cmpxchg instruction.
  auto *CmpXchg = isExtractFromCmpXchg(SI.getCondition(), 1);
  if (!CmpXchg)
    return nullptr;

  // Check the true value case: The true value of the select is the returned
  // value of the same cmpxchg used by the condition, and the false value is the
  // cmpxchg instruction's compare operand.
  if (auto *X = isExtractFromCmpXchg(SI.getTrueValue(), 0))
    if (X == CmpXchg && X->getCompareOperand() == SI.getFalseValue())
      return SI.getFalseValue();

  // Check the false value case: The false value of the select is the returned
  // value of the same cmpxchg used by the condition, and the true value is the
  // cmpxchg instruction's compare operand.
  if (auto *X = isExtractFromCmpXchg(SI.getFalseValue(), 0))
    if (X == CmpXchg && X->getCompareOperand() == SI.getTrueValue())
      return SI.getFalseValue();

  return nullptr;
}

static Instruction *moveAddAfterMinMax(SelectPatternFlavor SPF, Value *X,
                                       Value *Y,
                                       InstCombiner::BuilderTy &Builder) {
  assert(SelectPatternResult::isMinOrMax(SPF) && "Expected min/max pattern");
  bool IsUnsigned = SPF == SelectPatternFlavor::SPF_UMIN ||
                    SPF == SelectPatternFlavor::SPF_UMAX;
  // TODO: If InstSimplify could fold all cases where C2 <= C1, we could change
  // the constant value check to an assert.
  Value *A;
  const APInt *C1, *C2;
  if (IsUnsigned && match(X, m_NUWAdd(m_Value(A), m_APInt(C1))) &&
      match(Y, m_APInt(C2)) && C2->uge(*C1) && X->hasNUses(2)) {
    // umin (add nuw A, C1), C2 --> add nuw (umin A, C2 - C1), C1
    // umax (add nuw A, C1), C2 --> add nuw (umax A, C2 - C1), C1
    Value *NewMinMax = createMinMax(Builder, SPF, A,
                                    ConstantInt::get(X->getType(), *C2 - *C1));
    return BinaryOperator::CreateNUW(BinaryOperator::Add, NewMinMax,
                                     ConstantInt::get(X->getType(), *C1));
  }

  if (!IsUnsigned && match(X, m_NSWAdd(m_Value(A), m_APInt(C1))) &&
      match(Y, m_APInt(C2)) && X->hasNUses(2)) {
    bool Overflow;
    APInt Diff = C2->ssub_ov(*C1, Overflow);
    if (!Overflow) {
      // smin (add nsw A, C1), C2 --> add nsw (smin A, C2 - C1), C1
      // smax (add nsw A, C1), C2 --> add nsw (smax A, C2 - C1), C1
      Value *NewMinMax = createMinMax(Builder, SPF, A,
                                      ConstantInt::get(X->getType(), Diff));
      return BinaryOperator::CreateNSW(BinaryOperator::Add, NewMinMax,
                                       ConstantInt::get(X->getType(), *C1));
    }
  }

  return nullptr;
}

/// Match a sadd_sat or ssub_sat which is using min/max to clamp the value.
<<<<<<< HEAD
Instruction *SeaInstCombinerImpl::matchSAddSubSat(SelectInst &MinMax1) {
=======
Instruction *InstCombinerImpl::matchSAddSubSat(Instruction &MinMax1) {
>>>>>>> 92c1c8cb
  Type *Ty = MinMax1.getType();

  // We are looking for a tree of:
  // max(INT_MIN, min(INT_MAX, add(sext(A), sext(B))))
  // Where the min and max could be reversed
  Instruction *MinMax2;
  BinaryOperator *AddSub;
  const APInt *MinValue, *MaxValue;
  if (match(&MinMax1, m_SMin(m_Instruction(MinMax2), m_APInt(MaxValue)))) {
    if (!match(MinMax2, m_SMax(m_BinOp(AddSub), m_APInt(MinValue))))
      return nullptr;
  } else if (match(&MinMax1,
                   m_SMax(m_Instruction(MinMax2), m_APInt(MinValue)))) {
    if (!match(MinMax2, m_SMin(m_BinOp(AddSub), m_APInt(MaxValue))))
      return nullptr;
  } else
    return nullptr;

  // Check that the constants clamp a saturate, and that the new type would be
  // sensible to convert to.
  if (!(*MaxValue + 1).isPowerOf2() || -*MinValue != *MaxValue + 1)
    return nullptr;
  // In what bitwidth can this be treated as saturating arithmetics?
  unsigned NewBitWidth = (*MaxValue + 1).logBase2() + 1;
  // FIXME: This isn't quite right for vectors, but using the scalar type is a
  // good first approximation for what should be done there.
  if (!shouldChangeType(Ty->getScalarType()->getIntegerBitWidth(), NewBitWidth))
    return nullptr;

  // Also make sure that the number of uses is as expected. The 3 is for the
  // the two items of the compare and the select, or 2 from a min/max.
  unsigned ExpUses = isa<IntrinsicInst>(MinMax1) ? 2 : 3;
  if (MinMax2->hasNUsesOrMore(ExpUses) || AddSub->hasNUsesOrMore(ExpUses))
    return nullptr;

  // Create the new type (which can be a vector type)
  Type *NewTy = Ty->getWithNewBitWidth(NewBitWidth);

  Intrinsic::ID IntrinsicID;
  if (AddSub->getOpcode() == Instruction::Add)
    IntrinsicID = Intrinsic::sadd_sat;
  else if (AddSub->getOpcode() == Instruction::Sub)
    IntrinsicID = Intrinsic::ssub_sat;
  else
    return nullptr;

  // The two operands of the add/sub must be nsw-truncatable to the NewTy. This
  // is usually achieved via a sext from a smaller type.
  if (ComputeMaxSignificantBits(AddSub->getOperand(0), 0, AddSub) >
          NewBitWidth ||
      ComputeMaxSignificantBits(AddSub->getOperand(1), 0, AddSub) > NewBitWidth)
    return nullptr;

  // Finally create and return the sat intrinsic, truncated to the new type
  Function *F = Intrinsic::getDeclaration(MinMax1.getModule(), IntrinsicID, NewTy);
  Value *AT = Builder.CreateTrunc(AddSub->getOperand(0), NewTy);
  Value *BT = Builder.CreateTrunc(AddSub->getOperand(1), NewTy);
  Value *Sat = Builder.CreateCall(F, {AT, BT});
  return CastInst::Create(Instruction::SExt, Sat, Ty);
}

/// Reduce a sequence of min/max with a common operand.
static Instruction *factorizeMinMaxTree(SelectPatternFlavor SPF, Value *LHS,
                                        Value *RHS,
                                        InstCombiner::BuilderTy &Builder) {
  assert(SelectPatternResult::isMinOrMax(SPF) && "Expected a min/max");
  // TODO: Allow FP min/max with nnan/nsz.
  if (!LHS->getType()->isIntOrIntVectorTy())
    return nullptr;

  // Match 3 of the same min/max ops. Example: umin(umin(), umin()).
  Value *A, *B, *C, *D;
  SelectPatternResult L = matchSelectPattern(LHS, A, B);
  SelectPatternResult R = matchSelectPattern(RHS, C, D);
  if (SPF != L.Flavor || L.Flavor != R.Flavor)
    return nullptr;

  // Look for a common operand. The use checks are different than usual because
  // a min/max pattern typically has 2 uses of each op: 1 by the cmp and 1 by
  // the select.
  Value *MinMaxOp = nullptr;
  Value *ThirdOp = nullptr;
  if (!LHS->hasNUsesOrMore(3) && RHS->hasNUsesOrMore(3)) {
    // If the LHS is only used in this chain and the RHS is used outside of it,
    // reuse the RHS min/max because that will eliminate the LHS.
    if (D == A || C == A) {
      // min(min(a, b), min(c, a)) --> min(min(c, a), b)
      // min(min(a, b), min(a, d)) --> min(min(a, d), b)
      MinMaxOp = RHS;
      ThirdOp = B;
    } else if (D == B || C == B) {
      // min(min(a, b), min(c, b)) --> min(min(c, b), a)
      // min(min(a, b), min(b, d)) --> min(min(b, d), a)
      MinMaxOp = RHS;
      ThirdOp = A;
    }
  } else if (!RHS->hasNUsesOrMore(3)) {
    // Reuse the LHS. This will eliminate the RHS.
    if (D == A || D == B) {
      // min(min(a, b), min(c, a)) --> min(min(a, b), c)
      // min(min(a, b), min(c, b)) --> min(min(a, b), c)
      MinMaxOp = LHS;
      ThirdOp = C;
    } else if (C == A || C == B) {
      // min(min(a, b), min(b, d)) --> min(min(a, b), d)
      // min(min(a, b), min(c, b)) --> min(min(a, b), d)
      MinMaxOp = LHS;
      ThirdOp = D;
    }
  }
  if (!MinMaxOp || !ThirdOp)
    return nullptr;

  CmpInst::Predicate P = getMinMaxPred(SPF);
  Value *CmpABC = Builder.CreateICmp(P, MinMaxOp, ThirdOp);
  return SelectInst::Create(CmpABC, MinMaxOp, ThirdOp);
}

/// Try to reduce a funnel/rotate pattern that includes a compare and select
/// into a funnel shift intrinsic. Example:
/// rotl32(a, b) --> (b == 0 ? a : ((a >> (32 - b)) | (a << b)))
///              --> call llvm.fshl.i32(a, a, b)
/// fshl32(a, b, c) --> (c == 0 ? a : ((b >> (32 - c)) | (a << c)))
///                 --> call llvm.fshl.i32(a, b, c)
/// fshr32(a, b, c) --> (c == 0 ? b : ((a >> (32 - c)) | (b << c)))
///                 --> call llvm.fshr.i32(a, b, c)
static Instruction *foldSelectFunnelShift(SelectInst &Sel,
                                          InstCombiner::BuilderTy &Builder) {
  // This must be a power-of-2 type for a bitmasking transform to be valid.
  unsigned Width = Sel.getType()->getScalarSizeInBits();
  if (!isPowerOf2_32(Width))
    return nullptr;

  BinaryOperator *Or0, *Or1;
  if (!match(Sel.getFalseValue(), m_OneUse(m_Or(m_BinOp(Or0), m_BinOp(Or1)))))
    return nullptr;

  Value *SV0, *SV1, *SA0, *SA1;
  if (!match(Or0, m_OneUse(m_LogicalShift(m_Value(SV0),
                                          m_ZExtOrSelf(m_Value(SA0))))) ||
      !match(Or1, m_OneUse(m_LogicalShift(m_Value(SV1),
                                          m_ZExtOrSelf(m_Value(SA1))))) ||
      Or0->getOpcode() == Or1->getOpcode())
    return nullptr;

  // Canonicalize to or(shl(SV0, SA0), lshr(SV1, SA1)).
  if (Or0->getOpcode() == BinaryOperator::LShr) {
    std::swap(Or0, Or1);
    std::swap(SV0, SV1);
    std::swap(SA0, SA1);
  }
  assert(Or0->getOpcode() == BinaryOperator::Shl &&
         Or1->getOpcode() == BinaryOperator::LShr &&
         "Illegal or(shift,shift) pair");

  // Check the shift amounts to see if they are an opposite pair.
  Value *ShAmt;
  if (match(SA1, m_OneUse(m_Sub(m_SpecificInt(Width), m_Specific(SA0)))))
    ShAmt = SA0;
  else if (match(SA0, m_OneUse(m_Sub(m_SpecificInt(Width), m_Specific(SA1)))))
    ShAmt = SA1;
  else
    return nullptr;

  // We should now have this pattern:
  // select ?, TVal, (or (shl SV0, SA0), (lshr SV1, SA1))
  // The false value of the select must be a funnel-shift of the true value:
  // IsFShl -> TVal must be SV0 else TVal must be SV1.
  bool IsFshl = (ShAmt == SA0);
  Value *TVal = Sel.getTrueValue();
  if ((IsFshl && TVal != SV0) || (!IsFshl && TVal != SV1))
    return nullptr;

  // Finally, see if the select is filtering out a shift-by-zero.
  Value *Cond = Sel.getCondition();
  ICmpInst::Predicate Pred;
  if (!match(Cond, m_OneUse(m_ICmp(Pred, m_Specific(ShAmt), m_ZeroInt()))) ||
      Pred != ICmpInst::ICMP_EQ)
    return nullptr;

  // If this is not a rotate then the select was blocking poison from the
  // 'shift-by-zero' non-TVal, but a funnel shift won't - so freeze it.
  if (SV0 != SV1) {
    if (IsFshl && !llvm::isGuaranteedNotToBePoison(SV1))
      SV1 = Builder.CreateFreeze(SV1);
    else if (!IsFshl && !llvm::isGuaranteedNotToBePoison(SV0))
      SV0 = Builder.CreateFreeze(SV0);
  }

  // This is a funnel/rotate that avoids shift-by-bitwidth UB in a suboptimal way.
  // Convert to funnel shift intrinsic.
  Intrinsic::ID IID = IsFshl ? Intrinsic::fshl : Intrinsic::fshr;
  Function *F = Intrinsic::getDeclaration(Sel.getModule(), IID, Sel.getType());
  ShAmt = Builder.CreateZExt(ShAmt, Sel.getType());
  return CallInst::Create(F, { SV0, SV1, ShAmt });
}

static Instruction *foldSelectToCopysign(SelectInst &Sel,
                                         InstCombiner::BuilderTy &Builder) {
  Value *Cond = Sel.getCondition();
  Value *TVal = Sel.getTrueValue();
  Value *FVal = Sel.getFalseValue();
  Type *SelType = Sel.getType();

  // Match select ?, TC, FC where the constants are equal but negated.
  // TODO: Generalize to handle a negated variable operand?
  const APFloat *TC, *FC;
  if (!match(TVal, m_APFloat(TC)) || !match(FVal, m_APFloat(FC)) ||
      !abs(*TC).bitwiseIsEqual(abs(*FC)))
    return nullptr;

  assert(TC != FC && "Expected equal select arms to simplify");

  Value *X;
  const APInt *C;
  bool IsTrueIfSignSet;
  ICmpInst::Predicate Pred;
  if (!match(Cond, m_OneUse(m_ICmp(Pred, m_BitCast(m_Value(X)), m_APInt(C)))) ||
      !InstCombiner::isSignBitCheck(Pred, *C, IsTrueIfSignSet) ||
      X->getType() != SelType)
    return nullptr;

  // If needed, negate the value that will be the sign argument of the copysign:
  // (bitcast X) <  0 ? -TC :  TC --> copysign(TC,  X)
  // (bitcast X) <  0 ?  TC : -TC --> copysign(TC, -X)
  // (bitcast X) >= 0 ? -TC :  TC --> copysign(TC, -X)
  // (bitcast X) >= 0 ?  TC : -TC --> copysign(TC,  X)
  if (IsTrueIfSignSet ^ TC->isNegative())
    X = Builder.CreateFNegFMF(X, &Sel);

  // Canonicalize the magnitude argument as the positive constant since we do
  // not care about its sign.
  Value *MagArg = TC->isNegative() ? FVal : TVal;
  Function *F = Intrinsic::getDeclaration(Sel.getModule(), Intrinsic::copysign,
                                          Sel.getType());
  Instruction *CopySign = CallInst::Create(F, { MagArg, X });
  CopySign->setFastMathFlags(Sel.getFastMathFlags());
  return CopySign;
}

Instruction *SeaInstCombinerImpl::foldVectorSelect(SelectInst &Sel) {
  auto *VecTy = dyn_cast<FixedVectorType>(Sel.getType());
  if (!VecTy)
    return nullptr;

  unsigned NumElts = VecTy->getNumElements();
  APInt UndefElts(NumElts, 0);
  APInt AllOnesEltMask(APInt::getAllOnes(NumElts));
  if (Value *V = SimplifyDemandedVectorElts(&Sel, AllOnesEltMask, UndefElts)) {
    if (V != &Sel)
      return replaceInstUsesWith(Sel, V);
    return &Sel;
  }

  // A select of a "select shuffle" with a common operand can be rearranged
  // to select followed by "select shuffle". Because of poison, this only works
  // in the case of a shuffle with no undefined mask elements.
  Value *Cond = Sel.getCondition();
  Value *TVal = Sel.getTrueValue();
  Value *FVal = Sel.getFalseValue();
  Value *X, *Y;
  ArrayRef<int> Mask;
  if (match(TVal, m_OneUse(m_Shuffle(m_Value(X), m_Value(Y), m_Mask(Mask)))) &&
      !is_contained(Mask, UndefMaskElem) &&
      cast<ShuffleVectorInst>(TVal)->isSelect()) {
    if (X == FVal) {
      // select Cond, (shuf_sel X, Y), X --> shuf_sel X, (select Cond, Y, X)
      Value *NewSel = Builder.CreateSelect(Cond, Y, X, "sel", &Sel);
      return new ShuffleVectorInst(X, NewSel, Mask);
    }
    if (Y == FVal) {
      // select Cond, (shuf_sel X, Y), Y --> shuf_sel (select Cond, X, Y), Y
      Value *NewSel = Builder.CreateSelect(Cond, X, Y, "sel", &Sel);
      return new ShuffleVectorInst(NewSel, Y, Mask);
    }
  }
  if (match(FVal, m_OneUse(m_Shuffle(m_Value(X), m_Value(Y), m_Mask(Mask)))) &&
      !is_contained(Mask, UndefMaskElem) &&
      cast<ShuffleVectorInst>(FVal)->isSelect()) {
    if (X == TVal) {
      // select Cond, X, (shuf_sel X, Y) --> shuf_sel X, (select Cond, X, Y)
      Value *NewSel = Builder.CreateSelect(Cond, X, Y, "sel", &Sel);
      return new ShuffleVectorInst(X, NewSel, Mask);
    }
    if (Y == TVal) {
      // select Cond, Y, (shuf_sel X, Y) --> shuf_sel (select Cond, Y, X), Y
      Value *NewSel = Builder.CreateSelect(Cond, Y, X, "sel", &Sel);
      return new ShuffleVectorInst(NewSel, Y, Mask);
    }
  }

  return nullptr;
}

static Instruction *foldSelectToPhiImpl(SelectInst &Sel, BasicBlock *BB,
                                        const DominatorTree &DT,
                                        InstCombiner::BuilderTy &Builder) {
  // Find the block's immediate dominator that ends with a conditional branch
  // that matches select's condition (maybe inverted).
  auto *IDomNode = DT[BB]->getIDom();
  if (!IDomNode)
    return nullptr;
  BasicBlock *IDom = IDomNode->getBlock();

  Value *Cond = Sel.getCondition();
  Value *IfTrue, *IfFalse;
  BasicBlock *TrueSucc, *FalseSucc;
  if (match(IDom->getTerminator(),
            m_Br(m_Specific(Cond), m_BasicBlock(TrueSucc),
                 m_BasicBlock(FalseSucc)))) {
    IfTrue = Sel.getTrueValue();
    IfFalse = Sel.getFalseValue();
  } else if (match(IDom->getTerminator(),
                   m_Br(m_Not(m_Specific(Cond)), m_BasicBlock(TrueSucc),
                        m_BasicBlock(FalseSucc)))) {
    IfTrue = Sel.getFalseValue();
    IfFalse = Sel.getTrueValue();
  } else
    return nullptr;

  // Make sure the branches are actually different.
  if (TrueSucc == FalseSucc)
    return nullptr;

  // We want to replace select %cond, %a, %b with a phi that takes value %a
  // for all incoming edges that are dominated by condition `%cond == true`,
  // and value %b for edges dominated by condition `%cond == false`. If %a
  // or %b are also phis from the same basic block, we can go further and take
  // their incoming values from the corresponding blocks.
  BasicBlockEdge TrueEdge(IDom, TrueSucc);
  BasicBlockEdge FalseEdge(IDom, FalseSucc);
  DenseMap<BasicBlock *, Value *> Inputs;
  for (auto *Pred : predecessors(BB)) {
    // Check implication.
    BasicBlockEdge Incoming(Pred, BB);
    if (DT.dominates(TrueEdge, Incoming))
      Inputs[Pred] = IfTrue->DoPHITranslation(BB, Pred);
    else if (DT.dominates(FalseEdge, Incoming))
      Inputs[Pred] = IfFalse->DoPHITranslation(BB, Pred);
    else
      return nullptr;
    // Check availability.
    if (auto *Insn = dyn_cast<Instruction>(Inputs[Pred]))
      if (!DT.dominates(Insn, Pred->getTerminator()))
        return nullptr;
  }

  Builder.SetInsertPoint(&*BB->begin());
  auto *PN = Builder.CreatePHI(Sel.getType(), Inputs.size());
  for (auto *Pred : predecessors(BB))
    PN->addIncoming(Inputs[Pred], Pred);
  PN->takeName(&Sel);
  return PN;
}

static Instruction *foldSelectToPhi(SelectInst &Sel, const DominatorTree &DT,
                                    InstCombiner::BuilderTy &Builder) {
  // Try to replace this select with Phi in one of these blocks.
  SmallSetVector<BasicBlock *, 4> CandidateBlocks;
  CandidateBlocks.insert(Sel.getParent());
  for (Value *V : Sel.operands())
    if (auto *I = dyn_cast<Instruction>(V))
      CandidateBlocks.insert(I->getParent());

  for (BasicBlock *BB : CandidateBlocks)
    if (auto *PN = foldSelectToPhiImpl(Sel, BB, DT, Builder))
      return PN;
  return nullptr;
}

static Value *foldSelectWithFrozenICmp(SelectInst &Sel, InstCombiner::BuilderTy &Builder) {
  FreezeInst *FI = dyn_cast<FreezeInst>(Sel.getCondition());
  if (!FI)
    return nullptr;

  Value *Cond = FI->getOperand(0);
  Value *TrueVal = Sel.getTrueValue(), *FalseVal = Sel.getFalseValue();

  //   select (freeze(x == y)), x, y --> y
  //   select (freeze(x != y)), x, y --> x
  // The freeze should be only used by this select. Otherwise, remaining uses of
  // the freeze can observe a contradictory value.
  //   c = freeze(x == y)   ; Let's assume that y = poison & x = 42; c is 0 or 1
  //   a = select c, x, y   ;
  //   f(a, c)              ; f(poison, 1) cannot happen, but if a is folded
  //                        ; to y, this can happen.
  CmpInst::Predicate Pred;
  if (FI->hasOneUse() &&
      match(Cond, m_c_ICmp(Pred, m_Specific(TrueVal), m_Specific(FalseVal))) &&
      (Pred == ICmpInst::ICMP_EQ || Pred == ICmpInst::ICMP_NE)) {
    return Pred == ICmpInst::ICMP_EQ ? FalseVal : TrueVal;
  }

  return nullptr;
}

Instruction *SeaInstCombinerImpl::foldAndOrOfSelectUsingImpliedCond(Value *Op,
                                                                 SelectInst &SI,
                                                                 bool IsAnd) {
  Value *CondVal = SI.getCondition();
  Value *A = SI.getTrueValue();
  Value *B = SI.getFalseValue();

  assert(Op->getType()->isIntOrIntVectorTy(1) &&
         "Op must be either i1 or vector of i1.");

  Optional<bool> Res = isImpliedCondition(Op, CondVal, DL, IsAnd);
  if (!Res)
    return nullptr;

  Value *Zero = Constant::getNullValue(A->getType());
  Value *One = Constant::getAllOnesValue(A->getType());

  if (*Res == true) {
    if (IsAnd)
      // select op, (select cond, A, B), false => select op, A, false
      // and    op, (select cond, A, B)        => select op, A, false
      //   if op = true implies condval = true.
      return SelectInst::Create(Op, A, Zero);
    else
      // select op, true, (select cond, A, B) => select op, true, A
      // or     op, (select cond, A, B)       => select op, true, A
      //   if op = false implies condval = true.
      return SelectInst::Create(Op, One, A);
  } else {
    if (IsAnd)
      // select op, (select cond, A, B), false => select op, B, false
      // and    op, (select cond, A, B)        => select op, B, false
      //   if op = true implies condval = false.
      return SelectInst::Create(Op, B, Zero);
    else
      // select op, true, (select cond, A, B) => select op, true, B
      // or     op, (select cond, A, B)       => select op, true, B
      //   if op = false implies condval = false.
      return SelectInst::Create(Op, One, B);
  }
}

Instruction *SeaInstCombinerImpl::visitSelectInst(SelectInst &SI) {
  Value *CondVal = SI.getCondition();
  Value *TrueVal = SI.getTrueValue();
  Value *FalseVal = SI.getFalseValue();
  Type *SelType = SI.getType();

  // FIXME: Remove this workaround when freeze related patches are done.
  // For select with undef operand which feeds into an equality comparison,
  // don't simplify it so loop unswitch can know the equality comparison
  // may have an undef operand. This is a workaround for PR31652 caused by
  // descrepancy about branch on undef between LoopUnswitch and GVN.
  if (match(TrueVal, m_Undef()) || match(FalseVal, m_Undef())) {
    if (llvm::any_of(SI.users(), [&](User *U) {
          ICmpInst *CI = dyn_cast<ICmpInst>(U);
          if (CI && CI->isEquality())
            return true;
          return false;
        })) {
      return nullptr;
    }
  }

  if (Value *V = SimplifySelectInst(CondVal, TrueVal, FalseVal,
                                    SQ.getWithInstruction(&SI)))
    return replaceInstUsesWith(SI, V);

  if (Instruction *I = canonicalizeSelectToShuffle(SI))
    return I;

  if (Instruction *I = canonicalizeScalarSelectOfVecs(SI, *this))
    return I;

  CmpInst::Predicate Pred;

  // Avoid potential infinite loops by checking for non-constant condition.
  // TODO: Can we assert instead by improving canonicalizeSelectToShuffle()?
  //       Scalar select must have simplified?
  if (SelType->isIntOrIntVectorTy(1) && !isa<Constant>(CondVal) &&
      TrueVal->getType() == CondVal->getType()) {
    // Folding select to and/or i1 isn't poison safe in general. impliesPoison
    // checks whether folding it does not convert a well-defined value into
    // poison.
    if (match(TrueVal, m_One()) && impliesPoison(FalseVal, CondVal)) {
      // Change: A = select B, true, C --> A = or B, C
      return BinaryOperator::CreateOr(CondVal, FalseVal);
    }
    if (match(FalseVal, m_Zero()) && impliesPoison(TrueVal, CondVal)) {
      // Change: A = select B, C, false --> A = and B, C
      return BinaryOperator::CreateAnd(CondVal, TrueVal);
    }

    auto *One = ConstantInt::getTrue(SelType);
    auto *Zero = ConstantInt::getFalse(SelType);

    // We match the "full" 0 or 1 constant here to avoid a potential infinite
    // loop with vectors that may have undefined/poison elements.
    // select a, false, b -> select !a, b, false
    if (match(TrueVal, m_Specific(Zero))) {
      Value *NotCond = Builder.CreateNot(CondVal, "not." + CondVal->getName());
      return SelectInst::Create(NotCond, FalseVal, Zero);
    }
    // select a, b, true -> select !a, true, b
    if (match(FalseVal, m_Specific(One))) {
      Value *NotCond = Builder.CreateNot(CondVal, "not." + CondVal->getName());
      return SelectInst::Create(NotCond, One, TrueVal);
    }

    // select a, a, b -> select a, true, b
    if (CondVal == TrueVal)
      return replaceOperand(SI, 1, One);
    // select a, b, a -> select a, b, false
    if (CondVal == FalseVal)
      return replaceOperand(SI, 2, Zero);

    // select a, !a, b -> select !a, b, false
    if (match(TrueVal, m_Not(m_Specific(CondVal))))
      return SelectInst::Create(TrueVal, FalseVal, Zero);
    // select a, b, !a -> select !a, true, b
    if (match(FalseVal, m_Not(m_Specific(CondVal))))
      return SelectInst::Create(FalseVal, One, TrueVal);

    Value *A, *B;

    // DeMorgan in select form: !a && !b --> !(a || b)
    // select !a, !b, false --> not (select a, true, b)
    if (match(&SI, m_LogicalAnd(m_Not(m_Value(A)), m_Not(m_Value(B)))) &&
        (CondVal->hasOneUse() || TrueVal->hasOneUse()) &&
        !match(A, m_ConstantExpr()) && !match(B, m_ConstantExpr()))
      return BinaryOperator::CreateNot(Builder.CreateSelect(A, One, B));

    // DeMorgan in select form: !a || !b --> !(a && b)
    // select !a, true, !b --> not (select a, b, false)
    if (match(&SI, m_LogicalOr(m_Not(m_Value(A)), m_Not(m_Value(B)))) &&
        (CondVal->hasOneUse() || FalseVal->hasOneUse()) &&
        !match(A, m_ConstantExpr()) && !match(B, m_ConstantExpr()))
      return BinaryOperator::CreateNot(Builder.CreateSelect(A, B, Zero));

    // select (select a, true, b), true, b -> select a, true, b
    if (match(CondVal, m_Select(m_Value(A), m_One(), m_Value(B))) &&
        match(TrueVal, m_One()) && match(FalseVal, m_Specific(B)))
      return replaceOperand(SI, 0, A);
    // select (select a, b, false), b, false -> select a, b, false
    if (match(CondVal, m_Select(m_Value(A), m_Value(B), m_Zero())) &&
        match(TrueVal, m_Specific(B)) && match(FalseVal, m_Zero()))
      return replaceOperand(SI, 0, A);

    if (!SelType->isVectorTy()) {
      if (Value *S = simplifyWithOpReplaced(TrueVal, CondVal, One, SQ,
                                            /* AllowRefinement */ true))
        return replaceOperand(SI, 1, S);
      if (Value *S = simplifyWithOpReplaced(FalseVal, CondVal, Zero, SQ,
                                            /* AllowRefinement */ true))
        return replaceOperand(SI, 2, S);
    }

    if (match(FalseVal, m_Zero()) || match(TrueVal, m_One())) {
      Use *Y = nullptr;
      bool IsAnd = match(FalseVal, m_Zero()) ? true : false;
      Value *Op1 = IsAnd ? TrueVal : FalseVal;
      if (isCheckForZeroAndMulWithOverflow(CondVal, Op1, IsAnd, Y)) {
        auto *FI = new FreezeInst(*Y, (*Y)->getName() + ".fr");
        InsertNewInstBefore(FI, *cast<Instruction>(Y->getUser()));
        replaceUse(*Y, FI);
        return replaceInstUsesWith(SI, Op1);
      }

      if (auto *Op1SI = dyn_cast<SelectInst>(Op1))
        if (auto *I = foldAndOrOfSelectUsingImpliedCond(CondVal, *Op1SI,
                                                        /* IsAnd */ IsAnd))
          return I;

      if (auto *ICmp0 = dyn_cast<ICmpInst>(CondVal)) {
        if (auto *ICmp1 = dyn_cast<ICmpInst>(Op1)) {
          if (auto *V = foldAndOrOfICmpsOfAndWithPow2(ICmp0, ICmp1, &SI, IsAnd,
                                                      /* IsLogical */ true))
            return replaceInstUsesWith(SI, V);

          if (auto *V = foldEqOfParts(ICmp0, ICmp1, IsAnd))
            return replaceInstUsesWith(SI, V);
        }
      }
    }

    // select (select a, true, b), c, false -> select a, c, false
    // select c, (select a, true, b), false -> select c, a, false
    //   if c implies that b is false.
    if (match(CondVal, m_Select(m_Value(A), m_One(), m_Value(B))) &&
        match(FalseVal, m_Zero())) {
      Optional<bool> Res = isImpliedCondition(TrueVal, B, DL);
      if (Res && *Res == false)
        return replaceOperand(SI, 0, A);
    }
    if (match(TrueVal, m_Select(m_Value(A), m_One(), m_Value(B))) &&
        match(FalseVal, m_Zero())) {
      Optional<bool> Res = isImpliedCondition(CondVal, B, DL);
      if (Res && *Res == false)
        return replaceOperand(SI, 1, A);
    }
    // select c, true, (select a, b, false)  -> select c, true, a
    // select (select a, b, false), true, c  -> select a, true, c
    //   if c = false implies that b = true
    if (match(TrueVal, m_One()) &&
        match(FalseVal, m_Select(m_Value(A), m_Value(B), m_Zero()))) {
      Optional<bool> Res = isImpliedCondition(CondVal, B, DL, false);
      if (Res && *Res == true)
        return replaceOperand(SI, 2, A);
    }
    if (match(CondVal, m_Select(m_Value(A), m_Value(B), m_Zero())) &&
        match(TrueVal, m_One())) {
      Optional<bool> Res = isImpliedCondition(FalseVal, B, DL, false);
      if (Res && *Res == true)
        return replaceOperand(SI, 0, A);
    }

    // sel (sel c, a, false), true, (sel !c, b, false) -> sel c, a, b
    // sel (sel !c, a, false), true, (sel c, b, false) -> sel c, b, a
    Value *C1, *C2;
    if (match(CondVal, m_Select(m_Value(C1), m_Value(A), m_Zero())) &&
        match(TrueVal, m_One()) &&
        match(FalseVal, m_Select(m_Value(C2), m_Value(B), m_Zero()))) {
      if (match(C2, m_Not(m_Specific(C1)))) // first case
        return SelectInst::Create(C1, A, B);
      else if (match(C1, m_Not(m_Specific(C2)))) // second case
        return SelectInst::Create(C2, B, A);
    }
  }

  // Selecting between two integer or vector splat integer constants?
  //
  // Note that we don't handle a scalar select of vectors:
  // select i1 %c, <2 x i8> <1, 1>, <2 x i8> <0, 0>
  // because that may need 3 instructions to splat the condition value:
  // extend, insertelement, shufflevector.
  //
  // Do not handle i1 TrueVal and FalseVal otherwise would result in
  // zext/sext i1 to i1.
  if (SelType->isIntOrIntVectorTy() && !SelType->isIntOrIntVectorTy(1) &&
      CondVal->getType()->isVectorTy() == SelType->isVectorTy()) {
    // select C, 1, 0 -> zext C to int
    if (match(TrueVal, m_One()) && match(FalseVal, m_Zero()))
      return new ZExtInst(CondVal, SelType);

    // select C, -1, 0 -> sext C to int
    if (match(TrueVal, m_AllOnes()) && match(FalseVal, m_Zero()))
      return new SExtInst(CondVal, SelType);

    // select C, 0, 1 -> zext !C to int
    if (match(TrueVal, m_Zero()) && match(FalseVal, m_One())) {
      Value *NotCond = Builder.CreateNot(CondVal, "not." + CondVal->getName());
      return new ZExtInst(NotCond, SelType);
    }

    // select C, 0, -1 -> sext !C to int
    if (match(TrueVal, m_Zero()) && match(FalseVal, m_AllOnes())) {
      Value *NotCond = Builder.CreateNot(CondVal, "not." + CondVal->getName());
      return new SExtInst(NotCond, SelType);
    }
  }

  if (auto *FCmp = dyn_cast<FCmpInst>(CondVal)) {
    Value *Cmp0 = FCmp->getOperand(0), *Cmp1 = FCmp->getOperand(1);
    // Are we selecting a value based on a comparison of the two values?
    if ((Cmp0 == TrueVal && Cmp1 == FalseVal) ||
        (Cmp0 == FalseVal && Cmp1 == TrueVal)) {
      // Canonicalize to use ordered comparisons by swapping the select
      // operands.
      //
      // e.g.
      // (X ugt Y) ? X : Y -> (X ole Y) ? Y : X
      if (FCmp->hasOneUse() && FCmpInst::isUnordered(FCmp->getPredicate())) {
        FCmpInst::Predicate InvPred = FCmp->getInversePredicate();
        IRBuilder<>::FastMathFlagGuard FMFG(Builder);
        // FIXME: The FMF should propagate from the select, not the fcmp.
        Builder.setFastMathFlags(FCmp->getFastMathFlags());
        Value *NewCond = Builder.CreateFCmp(InvPred, Cmp0, Cmp1,
                                            FCmp->getName() + ".inv");
        Value *NewSel = Builder.CreateSelect(NewCond, FalseVal, TrueVal);
        return replaceInstUsesWith(SI, NewSel);
      }

      // NOTE: if we wanted to, this is where to detect MIN/MAX
    }
  }

  // Canonicalize select with fcmp to fabs(). -0.0 makes this tricky. We need
  // fast-math-flags (nsz) or fsub with +0.0 (not fneg) for this to work.
  // (X <= +/-0.0) ? (0.0 - X) : X --> fabs(X)
  if (match(CondVal, m_FCmp(Pred, m_Specific(FalseVal), m_AnyZeroFP())) &&
      match(TrueVal, m_FSub(m_PosZeroFP(), m_Specific(FalseVal))) &&
      (Pred == FCmpInst::FCMP_OLE || Pred == FCmpInst::FCMP_ULE)) {
    Value *Fabs = Builder.CreateUnaryIntrinsic(Intrinsic::fabs, FalseVal, &SI);
    return replaceInstUsesWith(SI, Fabs);
  }
  // (X >  +/-0.0) ? X : (0.0 - X) --> fabs(X)
  if (match(CondVal, m_FCmp(Pred, m_Specific(TrueVal), m_AnyZeroFP())) &&
      match(FalseVal, m_FSub(m_PosZeroFP(), m_Specific(TrueVal))) &&
      (Pred == FCmpInst::FCMP_OGT || Pred == FCmpInst::FCMP_UGT)) {
    Value *Fabs = Builder.CreateUnaryIntrinsic(Intrinsic::fabs, TrueVal, &SI);
    return replaceInstUsesWith(SI, Fabs);
  }
  // With nnan and nsz:
  // (X <  +/-0.0) ? -X : X --> fabs(X)
  // (X <= +/-0.0) ? -X : X --> fabs(X)
  if (match(CondVal, m_FCmp(Pred, m_Specific(FalseVal), m_AnyZeroFP())) &&
      match(TrueVal, m_FNeg(m_Specific(FalseVal))) && SI.hasNoSignedZeros() &&
      (Pred == FCmpInst::FCMP_OLT || Pred == FCmpInst::FCMP_OLE ||
       Pred == FCmpInst::FCMP_ULT || Pred == FCmpInst::FCMP_ULE)) {
    Value *Fabs = Builder.CreateUnaryIntrinsic(Intrinsic::fabs, FalseVal, &SI);
    return replaceInstUsesWith(SI, Fabs);
  }
  // With nnan and nsz:
  // (X >  +/-0.0) ? X : -X --> fabs(X)
  // (X >= +/-0.0) ? X : -X --> fabs(X)
  if (match(CondVal, m_FCmp(Pred, m_Specific(TrueVal), m_AnyZeroFP())) &&
      match(FalseVal, m_FNeg(m_Specific(TrueVal))) && SI.hasNoSignedZeros() &&
      (Pred == FCmpInst::FCMP_OGT || Pred == FCmpInst::FCMP_OGE ||
       Pred == FCmpInst::FCMP_UGT || Pred == FCmpInst::FCMP_UGE)) {
    Value *Fabs = Builder.CreateUnaryIntrinsic(Intrinsic::fabs, TrueVal, &SI);
    return replaceInstUsesWith(SI, Fabs);
  }

  // See if we are selecting two values based on a comparison of the two values.
  if (ICmpInst *ICI = dyn_cast<ICmpInst>(CondVal))
    if (Instruction *Result = foldSelectInstWithICmp(SI, ICI))
      return Result;

  if (Instruction *Add = foldAddSubSelect(SI, Builder))
    return Add;
  if (Instruction *Add = foldOverflowingAddSubSelect(SI, Builder))
    return Add;
  if (Instruction *Or = foldSetClearBits(SI, Builder))
    return Or;
  if (Instruction *Mul = foldSelectZeroOrMul(SI, *this))
    return Mul;

  // Turn (select C, (op X, Y), (op X, Z)) -> (op X, (select C, Y, Z))
  auto *TI = dyn_cast<Instruction>(TrueVal);
  auto *FI = dyn_cast<Instruction>(FalseVal);
  if (TI && FI && TI->getOpcode() == FI->getOpcode())
    if (Instruction *IV = foldSelectOpOp(SI, TI, FI))
      return IV;

  if (Instruction *I = foldSelectExtConst(SI))
    return I;

  // Fold (select C, (gep Ptr, Idx), Ptr) -> (gep Ptr, (select C, Idx, 0))
  // Fold (select C, Ptr, (gep Ptr, Idx)) -> (gep Ptr, (select C, 0, Idx))
  auto SelectGepWithBase = [&](GetElementPtrInst *Gep, Value *Base,
                               bool Swap) -> GetElementPtrInst * {
    Value *Ptr = Gep->getPointerOperand();
    if (Gep->getNumOperands() != 2 || Gep->getPointerOperand() != Base ||
        !Gep->hasOneUse())
      return nullptr;
    Value *Idx = Gep->getOperand(1);
    if (isa<VectorType>(CondVal->getType()) && !isa<VectorType>(Idx->getType()))
      return nullptr;
    Type *ElementType = Gep->getResultElementType();
    Value *NewT = Idx;
    Value *NewF = Constant::getNullValue(Idx->getType());
    if (Swap)
      std::swap(NewT, NewF);
    Value *NewSI =
        Builder.CreateSelect(CondVal, NewT, NewF, SI.getName() + ".idx", &SI);
    return GetElementPtrInst::Create(ElementType, Ptr, {NewSI});
  };
  if (auto *TrueGep = dyn_cast<GetElementPtrInst>(TrueVal))
    if (auto *NewGep = SelectGepWithBase(TrueGep, FalseVal, false))
      return NewGep;
  if (auto *FalseGep = dyn_cast<GetElementPtrInst>(FalseVal))
    if (auto *NewGep = SelectGepWithBase(FalseGep, TrueVal, true))
      return NewGep;

  // See if we can fold the select into one of our operands.
  if (SelType->isIntOrIntVectorTy() || SelType->isFPOrFPVectorTy()) {
    if (Instruction *FoldI = foldSelectIntoOp(SI, TrueVal, FalseVal))
      return FoldI;

    Value *LHS, *RHS;
    Instruction::CastOps CastOp;
    SelectPatternResult SPR = matchSelectPattern(&SI, LHS, RHS, &CastOp);
    auto SPF = SPR.Flavor;
    if (SPF) {
      Value *LHS2, *RHS2;
      if (SelectPatternFlavor SPF2 = matchSelectPattern(LHS, LHS2, RHS2).Flavor)
        if (Instruction *R = foldSPFofSPF(cast<Instruction>(LHS), SPF2, LHS2,
                                          RHS2, SI, SPF, RHS))
          return R;
      if (SelectPatternFlavor SPF2 = matchSelectPattern(RHS, LHS2, RHS2).Flavor)
        if (Instruction *R = foldSPFofSPF(cast<Instruction>(RHS), SPF2, LHS2,
                                          RHS2, SI, SPF, LHS))
          return R;
      // TODO.
      // ABS(-X) -> ABS(X)
    }

    if (SelectPatternResult::isMinOrMax(SPF)) {
      // Canonicalize so that
      // - type casts are outside select patterns.
      // - float clamp is transformed to min/max pattern

      bool IsCastNeeded = LHS->getType() != SelType;
      Value *CmpLHS = cast<CmpInst>(CondVal)->getOperand(0);
      Value *CmpRHS = cast<CmpInst>(CondVal)->getOperand(1);
      if (IsCastNeeded ||
          (LHS->getType()->isFPOrFPVectorTy() &&
           ((CmpLHS != LHS && CmpLHS != RHS) ||
            (CmpRHS != LHS && CmpRHS != RHS)))) {
        CmpInst::Predicate MinMaxPred = getMinMaxPred(SPF, SPR.Ordered);

        Value *Cmp;
        if (CmpInst::isIntPredicate(MinMaxPred)) {
          Cmp = Builder.CreateICmp(MinMaxPred, LHS, RHS);
        } else {
          IRBuilder<>::FastMathFlagGuard FMFG(Builder);
          auto FMF =
              cast<FPMathOperator>(SI.getCondition())->getFastMathFlags();
          Builder.setFastMathFlags(FMF);
          Cmp = Builder.CreateFCmp(MinMaxPred, LHS, RHS);
        }

        Value *NewSI = Builder.CreateSelect(Cmp, LHS, RHS, SI.getName(), &SI);
        if (!IsCastNeeded)
          return replaceInstUsesWith(SI, NewSI);

        Value *NewCast = Builder.CreateCast(CastOp, NewSI, SelType);
        return replaceInstUsesWith(SI, NewCast);
      }

      // MAX(~a, ~b) -> ~MIN(a, b)
      // MAX(~a, C)  -> ~MIN(a, ~C)
      // MIN(~a, ~b) -> ~MAX(a, b)
      // MIN(~a, C)  -> ~MAX(a, ~C)
      auto moveNotAfterMinMax = [&](Value *X, Value *Y) -> Instruction * {
        Value *A;
        if (match(X, m_Not(m_Value(A))) && !X->hasNUsesOrMore(3) &&
            !isFreeToInvert(A, A->hasOneUse()) &&
            // Passing false to only consider m_Not and constants.
            isFreeToInvert(Y, false)) {
          Value *B = Builder.CreateNot(Y);
          Value *NewMinMax = createMinMax(Builder, getInverseMinMaxFlavor(SPF),
                                          A, B);
          // Copy the profile metadata.
          if (MDNode *MD = SI.getMetadata(LLVMContext::MD_prof)) {
            cast<SelectInst>(NewMinMax)->setMetadata(LLVMContext::MD_prof, MD);
            // Swap the metadata if the operands are swapped.
            if (X == SI.getFalseValue() && Y == SI.getTrueValue())
              cast<SelectInst>(NewMinMax)->swapProfMetadata();
          }

          return BinaryOperator::CreateNot(NewMinMax);
        }

        return nullptr;
      };

      if (Instruction *I = moveNotAfterMinMax(LHS, RHS))
        return I;
      if (Instruction *I = moveNotAfterMinMax(RHS, LHS))
        return I;

      if (Instruction *I = moveAddAfterMinMax(SPF, LHS, RHS, Builder))
        return I;

      if (Instruction *I = factorizeMinMaxTree(SPF, LHS, RHS, Builder))
        return I;
      if (Instruction *I = matchSAddSubSat(SI))
        return I;
    }
  }

  // Canonicalize select of FP values where NaN and -0.0 are not valid as
  // minnum/maxnum intrinsics.
  if (isa<FPMathOperator>(SI) && SI.hasNoNaNs() && SI.hasNoSignedZeros()) {
    Value *X, *Y;
    if (match(&SI, m_OrdFMax(m_Value(X), m_Value(Y))))
      return replaceInstUsesWith(
          SI, Builder.CreateBinaryIntrinsic(Intrinsic::maxnum, X, Y, &SI));

    if (match(&SI, m_OrdFMin(m_Value(X), m_Value(Y))))
      return replaceInstUsesWith(
          SI, Builder.CreateBinaryIntrinsic(Intrinsic::minnum, X, Y, &SI));
  }

  // See if we can fold the select into a phi node if the condition is a select.
  if (auto *PN = dyn_cast<PHINode>(SI.getCondition()))
    // The true/false values have to be live in the PHI predecessor's blocks.
    if (canSelectOperandBeMappingIntoPredBlock(TrueVal, SI) &&
        canSelectOperandBeMappingIntoPredBlock(FalseVal, SI))
      if (Instruction *NV = foldOpIntoPhi(SI, PN))
        return NV;

  if (SelectInst *TrueSI = dyn_cast<SelectInst>(TrueVal)) {
    if (TrueSI->getCondition()->getType() == CondVal->getType()) {
      // select(C, select(C, a, b), c) -> select(C, a, c)
      if (TrueSI->getCondition() == CondVal) {
        if (SI.getTrueValue() == TrueSI->getTrueValue())
          return nullptr;
        return replaceOperand(SI, 1, TrueSI->getTrueValue());
      }
      // select(C0, select(C1, a, b), b) -> select(C0&C1, a, b)
      // We choose this as normal form to enable folding on the And and
      // shortening paths for the values (this helps getUnderlyingObjects() for
      // example).
      if (TrueSI->getFalseValue() == FalseVal && TrueSI->hasOneUse()) {
        Value *And = Builder.CreateLogicalAnd(CondVal, TrueSI->getCondition());
        replaceOperand(SI, 0, And);
        replaceOperand(SI, 1, TrueSI->getTrueValue());
        return &SI;
      }
    }
  }
  if (SelectInst *FalseSI = dyn_cast<SelectInst>(FalseVal)) {
    if (FalseSI->getCondition()->getType() == CondVal->getType()) {
      // select(C, a, select(C, b, c)) -> select(C, a, c)
      if (FalseSI->getCondition() == CondVal) {
        if (SI.getFalseValue() == FalseSI->getFalseValue())
          return nullptr;
        return replaceOperand(SI, 2, FalseSI->getFalseValue());
      }
      // select(C0, a, select(C1, a, b)) -> select(C0|C1, a, b)
      if (FalseSI->getTrueValue() == TrueVal && FalseSI->hasOneUse()) {
        Value *Or = Builder.CreateLogicalOr(CondVal, FalseSI->getCondition());
        replaceOperand(SI, 0, Or);
        replaceOperand(SI, 2, FalseSI->getFalseValue());
        return &SI;
      }
    }
  }

  auto canMergeSelectThroughBinop = [](BinaryOperator *BO) {
    // The select might be preventing a division by 0.
    switch (BO->getOpcode()) {
    default:
      return true;
    case Instruction::SRem:
    case Instruction::URem:
    case Instruction::SDiv:
    case Instruction::UDiv:
      return false;
    }
  };

  // Try to simplify a binop sandwiched between 2 selects with the same
  // condition.
  // select(C, binop(select(C, X, Y), W), Z) -> select(C, binop(X, W), Z)
  BinaryOperator *TrueBO;
  if (match(TrueVal, m_OneUse(m_BinOp(TrueBO))) &&
      canMergeSelectThroughBinop(TrueBO)) {
    if (auto *TrueBOSI = dyn_cast<SelectInst>(TrueBO->getOperand(0))) {
      if (TrueBOSI->getCondition() == CondVal) {
        replaceOperand(*TrueBO, 0, TrueBOSI->getTrueValue());
        Worklist.push(TrueBO);
        return &SI;
      }
    }
    if (auto *TrueBOSI = dyn_cast<SelectInst>(TrueBO->getOperand(1))) {
      if (TrueBOSI->getCondition() == CondVal) {
        replaceOperand(*TrueBO, 1, TrueBOSI->getTrueValue());
        Worklist.push(TrueBO);
        return &SI;
      }
    }
  }

  // select(C, Z, binop(select(C, X, Y), W)) -> select(C, Z, binop(Y, W))
  BinaryOperator *FalseBO;
  if (match(FalseVal, m_OneUse(m_BinOp(FalseBO))) &&
      canMergeSelectThroughBinop(FalseBO)) {
    if (auto *FalseBOSI = dyn_cast<SelectInst>(FalseBO->getOperand(0))) {
      if (FalseBOSI->getCondition() == CondVal) {
        replaceOperand(*FalseBO, 0, FalseBOSI->getFalseValue());
        Worklist.push(FalseBO);
        return &SI;
      }
    }
    if (auto *FalseBOSI = dyn_cast<SelectInst>(FalseBO->getOperand(1))) {
      if (FalseBOSI->getCondition() == CondVal) {
        replaceOperand(*FalseBO, 1, FalseBOSI->getFalseValue());
        Worklist.push(FalseBO);
        return &SI;
      }
    }
  }

  Value *NotCond;
  if (match(CondVal, m_Not(m_Value(NotCond))) &&
      !InstCombiner::shouldAvoidAbsorbingNotIntoSelect(SI)) {
    replaceOperand(SI, 0, NotCond);
    SI.swapValues();
    SI.swapProfMetadata();
    return &SI;
  }

  if (Instruction *I = foldVectorSelect(SI))
    return I;

  // If we can compute the condition, there's no need for a select.
  // Like the above fold, we are attempting to reduce compile-time cost by
  // putting this fold here with limitations rather than in InstSimplify.
  // The motivation for this call into value tracking is to take advantage of
  // the assumption cache, so make sure that is populated.
  if (!CondVal->getType()->isVectorTy() && !AC.assumptions().empty()) {
    KnownBits Known(1);
    computeKnownBits(CondVal, Known, 0, &SI);
    if (Known.One.isOne())
      return replaceInstUsesWith(SI, TrueVal);
    if (Known.Zero.isOne())
      return replaceInstUsesWith(SI, FalseVal);
  }

  if (Instruction *BitCastSel = foldSelectCmpBitcasts(SI, Builder))
    return BitCastSel;

  // Simplify selects that test the returned flag of cmpxchg instructions.
  if (Value *V = foldSelectCmpXchg(SI))
    return replaceInstUsesWith(SI, V);

  if (Instruction *Select = foldSelectBinOpIdentity(SI, TLI, *this))
    return Select;

  if (Instruction *Funnel = foldSelectFunnelShift(SI, Builder))
    return Funnel;

  if (Instruction *Copysign = foldSelectToCopysign(SI, Builder))
    return Copysign;

  if (Instruction *PN = foldSelectToPhi(SI, DT, Builder))
    return replaceInstUsesWith(SI, PN);

  if (Value *Fr = foldSelectWithFrozenICmp(SI, Builder))
    return replaceInstUsesWith(SI, Fr);

  // select(mask, mload(,,mask,0), 0) -> mload(,,mask,0)
  // Load inst is intentionally not checked for hasOneUse()
  if (match(FalseVal, m_Zero()) &&
      match(TrueVal, m_MaskedLoad(m_Value(), m_Value(), m_Specific(CondVal),
                                  m_CombineOr(m_Undef(), m_Zero())))) {
    auto *MaskedLoad = cast<IntrinsicInst>(TrueVal);
    if (isa<UndefValue>(MaskedLoad->getArgOperand(3)))
      MaskedLoad->setArgOperand(3, FalseVal /* Zero */);
    return replaceInstUsesWith(SI, MaskedLoad);
  }

  Value *Mask;
  if (match(TrueVal, m_Zero()) &&
      match(FalseVal, m_MaskedLoad(m_Value(), m_Value(), m_Value(Mask),
                                   m_CombineOr(m_Undef(), m_Zero()))) &&
      (CondVal->getType() == Mask->getType())) {
    // We can remove the select by ensuring the load zeros all lanes the
    // select would have.  We determine this by proving there is no overlap
    // between the load and select masks.
    // (i.e (load_mask & select_mask) == 0 == no overlap)
    bool CanMergeSelectIntoLoad = false;
    if (Value *V = SimplifyAndInst(CondVal, Mask, SQ.getWithInstruction(&SI)))
      CanMergeSelectIntoLoad = match(V, m_Zero());

    if (CanMergeSelectIntoLoad) {
      auto *MaskedLoad = cast<IntrinsicInst>(FalseVal);
      if (isa<UndefValue>(MaskedLoad->getArgOperand(3)))
        MaskedLoad->setArgOperand(3, TrueVal /* Zero */);
      return replaceInstUsesWith(SI, MaskedLoad);
    }
  }

  return nullptr;
}<|MERGE_RESOLUTION|>--- conflicted
+++ resolved
@@ -42,17 +42,13 @@
 #include <cassert>
 #include <utility>
 
-#define DEBUG_TYPE "instcombine"
+#define DEBUG_TYPE "sea-instcombine"
 #include "llvm/Transforms/Utils/InstructionWorklist.h"
 
 using namespace llvm;
 using namespace llvm_seahorn;
 using namespace PatternMatch;
 
-<<<<<<< HEAD
-#define DEBUG_TYPE "sea-instcombine"
-=======
->>>>>>> 92c1c8cb
 
 static Value *createMinMax(InstCombiner::BuilderTy &Builder,
                            SelectPatternFlavor SPF, Value *A, Value *B) {
@@ -1299,7 +1295,7 @@
 // Also ULT predicate can also be UGT iff C0 != -1 (+invert result)
 //      SLT predicate can also be SGT iff C2 != INT_MAX (+invert res.)
 static Value *canonicalizeClampLike(SelectInst &Sel0, ICmpInst &Cmp0,
-                                    InstCombiner::BuilderTy &Builder) {
+                                          InstCombiner::BuilderTy &Builder) {
   Value *X = Sel0.getTrueValue();
   Value *Sel1 = Sel0.getFalseValue();
 
@@ -2298,11 +2294,7 @@
 }
 
 /// Match a sadd_sat or ssub_sat which is using min/max to clamp the value.
-<<<<<<< HEAD
-Instruction *SeaInstCombinerImpl::matchSAddSubSat(SelectInst &MinMax1) {
-=======
-Instruction *InstCombinerImpl::matchSAddSubSat(Instruction &MinMax1) {
->>>>>>> 92c1c8cb
+Instruction *SeaInstCombinerImpl::matchSAddSubSat(Instruction &MinMax1) {
   Type *Ty = MinMax1.getType();
 
   // We are looking for a tree of:
