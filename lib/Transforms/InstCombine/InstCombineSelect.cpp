//===- InstCombineSelect.cpp ----------------------------------------------===//
//
// Part of the LLVM Project, under the Apache License v2.0 with LLVM Exceptions.
// See https://llvm.org/LICENSE.txt for license information.
// SPDX-License-Identifier: Apache-2.0 WITH LLVM-exception
//
//===----------------------------------------------------------------------===//
//
// This file implements the visitSelect function.
//
//===----------------------------------------------------------------------===//

#include "InstCombineInternal.h"
#include "llvm/ADT/APInt.h"
#include "llvm/ADT/Optional.h"
#include "llvm/ADT/STLExtras.h"
#include "llvm/ADT/SmallVector.h"
#include "llvm/Analysis/AssumptionCache.h"
#include "llvm/Analysis/CmpInstAnalysis.h"
#include "llvm/Analysis/InstructionSimplify.h"
#include "llvm/Analysis/ValueTracking.h"
#include "llvm/IR/BasicBlock.h"
#include "llvm/IR/Constant.h"
#include "llvm/IR/Constants.h"
#include "llvm/IR/DerivedTypes.h"
#include "llvm/IR/IRBuilder.h"
#include "llvm/IR/InstrTypes.h"
#include "llvm/IR/Instruction.h"
#include "llvm/IR/Instructions.h"
#include "llvm/IR/IntrinsicInst.h"
#include "llvm/IR/Intrinsics.h"
#include "llvm/IR/Operator.h"
#include "llvm/IR/PatternMatch.h"
#include "llvm/IR/Type.h"
#include "llvm/IR/User.h"
#include "llvm/IR/Value.h"
#include "llvm/Support/Casting.h"
#include "llvm/Support/ErrorHandling.h"
#include "llvm/Support/KnownBits.h"
#include "llvm/Transforms/InstCombine/InstCombineWorklist.h"
#include <cassert>
#include <utility>

using namespace llvm;
using namespace PatternMatch;

#define DEBUG_TYPE "sea-instcombine"

static Value *createMinMax(llvm_seahorn::InstCombiner::BuilderTy &Builder,
                           SelectPatternFlavor SPF, Value *A, Value *B) {
  CmpInst::Predicate Pred = getMinMaxPred(SPF);
  assert(CmpInst::isIntPredicate(Pred) && "Expected integer predicate");
  return Builder.CreateSelect(Builder.CreateICmp(Pred, A, B), A, B);
}

/// Replace a select operand based on an equality comparison with the identity
/// constant of a binop.
static Instruction *foldSelectBinOpIdentity(SelectInst &Sel,
                                            const TargetLibraryInfo &TLI) {
  // The select condition must be an equality compare with a constant operand.
  Value *X;
  Constant *C;
  CmpInst::Predicate Pred;
  if (!match(Sel.getCondition(), m_Cmp(Pred, m_Value(X), m_Constant(C))))
    return nullptr;

  bool IsEq;
  if (ICmpInst::isEquality(Pred))
    IsEq = Pred == ICmpInst::ICMP_EQ;
  else if (Pred == FCmpInst::FCMP_OEQ)
    IsEq = true;
  else if (Pred == FCmpInst::FCMP_UNE)
    IsEq = false;
  else
    return nullptr;

  // A select operand must be a binop.
  BinaryOperator *BO;
  if (!match(Sel.getOperand(IsEq ? 1 : 2), m_BinOp(BO)))
    return nullptr;

  // The compare constant must be the identity constant for that binop.
  // If this a floating-point compare with 0.0, any zero constant will do.
  Type *Ty = BO->getType();
  Constant *IdC = ConstantExpr::getBinOpIdentity(BO->getOpcode(), Ty, true);
  if (IdC != C) {
    if (!IdC || !CmpInst::isFPPredicate(Pred))
      return nullptr;
    if (!match(IdC, m_AnyZeroFP()) || !match(C, m_AnyZeroFP()))
      return nullptr;
  }

  // Last, match the compare variable operand with a binop operand.
  Value *Y;
  if (!BO->isCommutative() && !match(BO, m_BinOp(m_Value(Y), m_Specific(X))))
    return nullptr;
  if (!match(BO, m_c_BinOp(m_Value(Y), m_Specific(X))))
    return nullptr;

  // +0.0 compares equal to -0.0, and so it does not behave as required for this
  // transform. Bail out if we can not exclude that possibility.
  if (isa<FPMathOperator>(BO))
    if (!BO->hasNoSignedZeros() && !CannotBeNegativeZero(Y, &TLI))
      return nullptr;

  // BO = binop Y, X
  // S = { select (cmp eq X, C), BO, ? } or { select (cmp ne X, C), ?, BO }
  // =>
  // S = { select (cmp eq X, C),  Y, ? } or { select (cmp ne X, C), ?,  Y }
  Sel.setOperand(IsEq ? 1 : 2, Y);
  return &Sel;
}

/// This folds:
///  select (icmp eq (and X, C1)), TC, FC
///    iff C1 is a power 2 and the difference between TC and FC is a power-of-2.
/// To something like:
///  (shr (and (X, C1)), (log2(C1) - log2(TC-FC))) + FC
/// Or:
///  (shl (and (X, C1)), (log2(TC-FC) - log2(C1))) + FC
/// With some variations depending if FC is larger than TC, or the shift
/// isn't needed, or the bit widths don't match.
static Value *foldSelectICmpAnd(SelectInst &Sel, ICmpInst *Cmp,
                                llvm_seahorn::InstCombiner::BuilderTy &Builder) {
  const APInt *SelTC, *SelFC;
  if (!match(Sel.getTrueValue(), m_APInt(SelTC)) ||
      !match(Sel.getFalseValue(), m_APInt(SelFC)))
    return nullptr;

  // If this is a vector select, we need a vector compare.
  Type *SelType = Sel.getType();
  if (SelType->isVectorTy() != Cmp->getType()->isVectorTy())
    return nullptr;

  Value *V;
  APInt AndMask;
  bool CreateAnd = false;
  ICmpInst::Predicate Pred = Cmp->getPredicate();
  if (ICmpInst::isEquality(Pred)) {
    if (!match(Cmp->getOperand(1), m_Zero()))
      return nullptr;

    V = Cmp->getOperand(0);
    const APInt *AndRHS;
    if (!match(V, m_And(m_Value(), m_Power2(AndRHS))))
      return nullptr;

    AndMask = *AndRHS;
  } else if (decomposeBitTestICmp(Cmp->getOperand(0), Cmp->getOperand(1),
                                  Pred, V, AndMask)) {
    assert(ICmpInst::isEquality(Pred) && "Not equality test?");
    if (!AndMask.isPowerOf2())
      return nullptr;

    CreateAnd = true;
  } else {
    return nullptr;
  }

  // In general, when both constants are non-zero, we would need an offset to
  // replace the select. This would require more instructions than we started
  // with. But there's one special-case that we handle here because it can
  // simplify/reduce the instructions.
  APInt TC = *SelTC;
  APInt FC = *SelFC;
  if (!TC.isNullValue() && !FC.isNullValue()) {
    // If the select constants differ by exactly one bit and that's the same
    // bit that is masked and checked by the select condition, the select can
    // be replaced by bitwise logic to set/clear one bit of the constant result.
    if (TC.getBitWidth() != AndMask.getBitWidth() || (TC ^ FC) != AndMask)
      return nullptr;
    if (CreateAnd) {
      // If we have to create an 'and', then we must kill the cmp to not
      // increase the instruction count.
      if (!Cmp->hasOneUse())
        return nullptr;
      V = Builder.CreateAnd(V, ConstantInt::get(SelType, AndMask));
    }
    bool ExtraBitInTC = TC.ugt(FC);
    if (Pred == ICmpInst::ICMP_EQ) {
      // If the masked bit in V is clear, clear or set the bit in the result:
      // (V & AndMaskC) == 0 ? TC : FC --> (V & AndMaskC) ^ TC
      // (V & AndMaskC) == 0 ? TC : FC --> (V & AndMaskC) | TC
      Constant *C = ConstantInt::get(SelType, TC);
      return ExtraBitInTC ? Builder.CreateXor(V, C) : Builder.CreateOr(V, C);
    }
    if (Pred == ICmpInst::ICMP_NE) {
      // If the masked bit in V is set, set or clear the bit in the result:
      // (V & AndMaskC) != 0 ? TC : FC --> (V & AndMaskC) | FC
      // (V & AndMaskC) != 0 ? TC : FC --> (V & AndMaskC) ^ FC
      Constant *C = ConstantInt::get(SelType, FC);
      return ExtraBitInTC ? Builder.CreateOr(V, C) : Builder.CreateXor(V, C);
    }
    llvm_unreachable("Only expecting equality predicates");
  }

  // Make sure one of the select arms is a power-of-2.
  if (!TC.isPowerOf2() && !FC.isPowerOf2())
    return nullptr;

  // Determine which shift is needed to transform result of the 'and' into the
  // desired result.
  const APInt &ValC = !TC.isNullValue() ? TC : FC;
  unsigned ValZeros = ValC.logBase2();
  unsigned AndZeros = AndMask.logBase2();

  // Insert the 'and' instruction on the input to the truncate.
  if (CreateAnd)
    V = Builder.CreateAnd(V, ConstantInt::get(V->getType(), AndMask));

  // If types don't match, we can still convert the select by introducing a zext
  // or a trunc of the 'and'.
  if (ValZeros > AndZeros) {
    V = Builder.CreateZExtOrTrunc(V, SelType);
    V = Builder.CreateShl(V, ValZeros - AndZeros);
  } else if (ValZeros < AndZeros) {
    V = Builder.CreateLShr(V, AndZeros - ValZeros);
    V = Builder.CreateZExtOrTrunc(V, SelType);
  } else {
    V = Builder.CreateZExtOrTrunc(V, SelType);
  }

  // Okay, now we know that everything is set up, we just don't know whether we
  // have a icmp_ne or icmp_eq and whether the true or false val is the zero.
  bool ShouldNotVal = !TC.isNullValue();
  ShouldNotVal ^= Pred == ICmpInst::ICMP_NE;
  if (ShouldNotVal)
    V = Builder.CreateXor(V, ValC);

  return V;
}

/// We want to turn code that looks like this:
///   %C = or %A, %B
///   %D = select %cond, %C, %A
/// into:
///   %C = select %cond, %B, 0
///   %D = or %A, %C
///
/// Assuming that the specified instruction is an operand to the select, return
/// a bitmask indicating which operands of this instruction are foldable if they
/// equal the other incoming value of the select.
static unsigned getSelectFoldableOperands(BinaryOperator *I) {
  switch (I->getOpcode()) {
  case Instruction::Add:
  case Instruction::Mul:
  case Instruction::And:
  case Instruction::Or:
  case Instruction::Xor:
    return 3;              // Can fold through either operand.
  case Instruction::Sub:   // Can only fold on the amount subtracted.
  case Instruction::Shl:   // Can only fold on the shift amount.
  case Instruction::LShr:
  case Instruction::AShr:
    return 1;
  default:
    return 0;              // Cannot fold
  }
}

/// For the same transformation as the previous function, return the identity
/// constant that goes into the select.
static APInt getSelectFoldableConstant(BinaryOperator *I) {
  switch (I->getOpcode()) {
  default: llvm_unreachable("This cannot happen!");
  case Instruction::Add:
  case Instruction::Sub:
  case Instruction::Or:
  case Instruction::Xor:
  case Instruction::Shl:
  case Instruction::LShr:
  case Instruction::AShr:
    return APInt::getNullValue(I->getType()->getScalarSizeInBits());
  case Instruction::And:
    return APInt::getAllOnesValue(I->getType()->getScalarSizeInBits());
  case Instruction::Mul:
    return APInt(I->getType()->getScalarSizeInBits(), 1);
  }
}

/// We have (select c, TI, FI), and we know that TI and FI have the same opcode.
Instruction *llvm_seahorn::InstCombiner::foldSelectOpOp(SelectInst &SI, Instruction *TI,
                                          Instruction *FI) {
  // Don't break up min/max patterns. The hasOneUse checks below prevent that
  // for most cases, but vector min/max with bitcasts can be transformed. If the
  // one-use restrictions are eased for other patterns, we still don't want to
  // obfuscate min/max.
  if ((match(&SI, m_SMin(m_Value(), m_Value())) ||
       match(&SI, m_SMax(m_Value(), m_Value())) ||
       match(&SI, m_UMin(m_Value(), m_Value())) ||
       match(&SI, m_UMax(m_Value(), m_Value()))))
    return nullptr;

  // If this is a cast from the same type, merge.
  Value *Cond = SI.getCondition();
  Type *CondTy = Cond->getType();
  if (TI->getNumOperands() == 1 && TI->isCast()) {
    Type *FIOpndTy = FI->getOperand(0)->getType();
    if (TI->getOperand(0)->getType() != FIOpndTy)
      return nullptr;

    // The select condition may be a vector. We may only change the operand
    // type if the vector width remains the same (and matches the condition).
    if (CondTy->isVectorTy()) {
      if (!FIOpndTy->isVectorTy())
        return nullptr;
      if (CondTy->getVectorNumElements() != FIOpndTy->getVectorNumElements())
        return nullptr;

      // TODO: If the backend knew how to deal with casts better, we could
      // remove this limitation. For now, there's too much potential to create
      // worse codegen by promoting the select ahead of size-altering casts
      // (PR28160).
      //
      // Note that ValueTracking's matchSelectPattern() looks through casts
      // without checking 'hasOneUse' when it matches min/max patterns, so this
      // transform may end up happening anyway.
      if (TI->getOpcode() != Instruction::BitCast &&
          (!TI->hasOneUse() || !FI->hasOneUse()))
        return nullptr;
    } else if (!TI->hasOneUse() || !FI->hasOneUse()) {
      // TODO: The one-use restrictions for a scalar select could be eased if
      // the fold of a select in visitLoadInst() was enhanced to match a pattern
      // that includes a cast.
      return nullptr;
    }

    // Fold this by inserting a select from the input values.
    Value *NewSI =
        Builder.CreateSelect(Cond, TI->getOperand(0), FI->getOperand(0),
                             SI.getName() + ".v", &SI);
    return CastInst::Create(Instruction::CastOps(TI->getOpcode()), NewSI,
                            TI->getType());
  }

  // Cond ? -X : -Y --> -(Cond ? X : Y)
  Value *X, *Y;
  if (match(TI, m_FNeg(m_Value(X))) && match(FI, m_FNeg(m_Value(Y))) &&
      (TI->hasOneUse() || FI->hasOneUse())) {
    Value *NewSel = Builder.CreateSelect(Cond, X, Y, SI.getName() + ".v", &SI);
    // TODO: Remove the hack for the binop form when the unary op is optimized
    //       properly with all IR passes.
    if (TI->getOpcode() != Instruction::FNeg)
      return BinaryOperator::CreateFNegFMF(NewSel, cast<BinaryOperator>(TI));
    return UnaryOperator::CreateFNeg(NewSel);
  }

  // Only handle binary operators (including two-operand getelementptr) with
  // one-use here. As with the cast case above, it may be possible to relax the
  // one-use constraint, but that needs be examined carefully since it may not
  // reduce the total number of instructions.
  if (TI->getNumOperands() != 2 || FI->getNumOperands() != 2 ||
      (!isa<BinaryOperator>(TI) && !isa<GetElementPtrInst>(TI)) ||
      !TI->hasOneUse() || !FI->hasOneUse())
    return nullptr;

  // Figure out if the operations have any operands in common.
  Value *MatchOp, *OtherOpT, *OtherOpF;
  bool MatchIsOpZero;
  if (TI->getOperand(0) == FI->getOperand(0)) {
    MatchOp  = TI->getOperand(0);
    OtherOpT = TI->getOperand(1);
    OtherOpF = FI->getOperand(1);
    MatchIsOpZero = true;
  } else if (TI->getOperand(1) == FI->getOperand(1)) {
    MatchOp  = TI->getOperand(1);
    OtherOpT = TI->getOperand(0);
    OtherOpF = FI->getOperand(0);
    MatchIsOpZero = false;
  } else if (!TI->isCommutative()) {
    return nullptr;
  } else if (TI->getOperand(0) == FI->getOperand(1)) {
    MatchOp  = TI->getOperand(0);
    OtherOpT = TI->getOperand(1);
    OtherOpF = FI->getOperand(0);
    MatchIsOpZero = true;
  } else if (TI->getOperand(1) == FI->getOperand(0)) {
    MatchOp  = TI->getOperand(1);
    OtherOpT = TI->getOperand(0);
    OtherOpF = FI->getOperand(1);
    MatchIsOpZero = true;
  } else {
    return nullptr;
  }

  // If the select condition is a vector, the operands of the original select's
  // operands also must be vectors. This may not be the case for getelementptr
  // for example.
  if (CondTy->isVectorTy() && (!OtherOpT->getType()->isVectorTy() ||
                               !OtherOpF->getType()->isVectorTy()))
    return nullptr;

  // If we reach here, they do have operations in common.
  Value *NewSI = Builder.CreateSelect(Cond, OtherOpT, OtherOpF,
                                      SI.getName() + ".v", &SI);
  Value *Op0 = MatchIsOpZero ? MatchOp : NewSI;
  Value *Op1 = MatchIsOpZero ? NewSI : MatchOp;
  if (auto *BO = dyn_cast<BinaryOperator>(TI)) {
    BinaryOperator *NewBO = BinaryOperator::Create(BO->getOpcode(), Op0, Op1);
    NewBO->copyIRFlags(TI);
    NewBO->andIRFlags(FI);
    return NewBO;
  }
  if (auto *TGEP = dyn_cast<GetElementPtrInst>(TI)) {
    auto *FGEP = cast<GetElementPtrInst>(FI);
    Type *ElementType = TGEP->getResultElementType();
    return TGEP->isInBounds() && FGEP->isInBounds()
               ? GetElementPtrInst::CreateInBounds(ElementType, Op0, {Op1})
               : GetElementPtrInst::Create(ElementType, Op0, {Op1});
  }
  llvm_unreachable("Expected BinaryOperator or GEP");
  return nullptr;
}

static bool isSelect01(const APInt &C1I, const APInt &C2I) {
  if (!C1I.isNullValue() && !C2I.isNullValue()) // One side must be zero.
    return false;
  return C1I.isOneValue() || C1I.isAllOnesValue() ||
         C2I.isOneValue() || C2I.isAllOnesValue();
}

/// Try to fold the select into one of the operands to allow further
/// optimization.
Instruction *llvm_seahorn::InstCombiner::foldSelectIntoOp(SelectInst &SI, Value *TrueVal,
                                            Value *FalseVal) {
  // See the comment above GetSelectFoldableOperands for a description of the
  // transformation we are doing here.
  if (auto *TVI = dyn_cast<BinaryOperator>(TrueVal)) {
    if (TVI->hasOneUse() && !isa<Constant>(FalseVal)) {
      if (unsigned SFO = getSelectFoldableOperands(TVI)) {
        unsigned OpToFold = 0;
        if ((SFO & 1) && FalseVal == TVI->getOperand(0)) {
          OpToFold = 1;
        } else if ((SFO & 2) && FalseVal == TVI->getOperand(1)) {
          OpToFold = 2;
        }

        if (OpToFold) {
          APInt CI = getSelectFoldableConstant(TVI);
          Value *OOp = TVI->getOperand(2-OpToFold);
          // Avoid creating select between 2 constants unless it's selecting
          // between 0, 1 and -1.
          const APInt *OOpC;
          bool OOpIsAPInt = match(OOp, m_APInt(OOpC));
          if (!isa<Constant>(OOp) || (OOpIsAPInt && isSelect01(CI, *OOpC))) {
            Value *C = ConstantInt::get(OOp->getType(), CI);
            Value *NewSel = Builder.CreateSelect(SI.getCondition(), OOp, C);
            NewSel->takeName(TVI);
            BinaryOperator *BO = BinaryOperator::Create(TVI->getOpcode(),
                                                        FalseVal, NewSel);
            BO->copyIRFlags(TVI);
            return BO;
          }
        }
      }
    }
  }

  if (auto *FVI = dyn_cast<BinaryOperator>(FalseVal)) {
    if (FVI->hasOneUse() && !isa<Constant>(TrueVal)) {
      if (unsigned SFO = getSelectFoldableOperands(FVI)) {
        unsigned OpToFold = 0;
        if ((SFO & 1) && TrueVal == FVI->getOperand(0)) {
          OpToFold = 1;
        } else if ((SFO & 2) && TrueVal == FVI->getOperand(1)) {
          OpToFold = 2;
        }

        if (OpToFold) {
          APInt CI = getSelectFoldableConstant(FVI);
          Value *OOp = FVI->getOperand(2-OpToFold);
          // Avoid creating select between 2 constants unless it's selecting
          // between 0, 1 and -1.
          const APInt *OOpC;
          bool OOpIsAPInt = match(OOp, m_APInt(OOpC));
          if (!isa<Constant>(OOp) || (OOpIsAPInt && isSelect01(CI, *OOpC))) {
            Value *C = ConstantInt::get(OOp->getType(), CI);
            Value *NewSel = Builder.CreateSelect(SI.getCondition(), C, OOp);
            NewSel->takeName(FVI);
            BinaryOperator *BO = BinaryOperator::Create(FVI->getOpcode(),
                                                        TrueVal, NewSel);
            BO->copyIRFlags(FVI);
            return BO;
          }
        }
      }
    }
  }

  return nullptr;
}

/// We want to turn:
///   (select (icmp eq (and X, Y), 0), (and (lshr X, Z), 1), 1)
/// into:
///   zext (icmp ne i32 (and X, (or Y, (shl 1, Z))), 0)
/// Note:
///   Z may be 0 if lshr is missing.
/// Worst-case scenario is that we will replace 5 instructions with 5 different
/// instructions, but we got rid of select.
static Instruction *foldSelectICmpAndAnd(Type *SelType, const ICmpInst *Cmp,
                                         Value *TVal, Value *FVal,
                                         llvm_seahorn::InstCombiner::BuilderTy &Builder) {
  if (!(Cmp->hasOneUse() && Cmp->getOperand(0)->hasOneUse() &&
        Cmp->getPredicate() == ICmpInst::ICMP_EQ &&
        match(Cmp->getOperand(1), m_Zero()) && match(FVal, m_One())))
    return nullptr;

  // The TrueVal has general form of:  and %B, 1
  Value *B;
  if (!match(TVal, m_OneUse(m_And(m_Value(B), m_One()))))
    return nullptr;

  // Where %B may be optionally shifted:  lshr %X, %Z.
  Value *X, *Z;
  const bool HasShift = match(B, m_OneUse(m_LShr(m_Value(X), m_Value(Z))));
  if (!HasShift)
    X = B;

  Value *Y;
  if (!match(Cmp->getOperand(0), m_c_And(m_Specific(X), m_Value(Y))))
    return nullptr;

  // ((X & Y) == 0) ? ((X >> Z) & 1) : 1 --> (X & (Y | (1 << Z))) != 0
  // ((X & Y) == 0) ? (X & 1) : 1 --> (X & (Y | 1)) != 0
  Constant *One = ConstantInt::get(SelType, 1);
  Value *MaskB = HasShift ? Builder.CreateShl(One, Z) : One;
  Value *FullMask = Builder.CreateOr(Y, MaskB);
  Value *MaskedX = Builder.CreateAnd(X, FullMask);
  Value *ICmpNeZero = Builder.CreateIsNotNull(MaskedX);
  return new ZExtInst(ICmpNeZero, SelType);
}

/// We want to turn:
///   (select (icmp sgt x, C), lshr (X, Y), ashr (X, Y)); iff C s>= -1
///   (select (icmp slt x, C), ashr (X, Y), lshr (X, Y)); iff C s>= 0
/// into:
///   ashr (X, Y)
static Value *foldSelectICmpLshrAshr(const ICmpInst *IC, Value *TrueVal,
                                     Value *FalseVal,
                                     InstCombiner::BuilderTy &Builder) {
  ICmpInst::Predicate Pred = IC->getPredicate();
  Value *CmpLHS = IC->getOperand(0);
  Value *CmpRHS = IC->getOperand(1);
  if (!CmpRHS->getType()->isIntOrIntVectorTy())
    return nullptr;

  Value *X, *Y;
  unsigned Bitwidth = CmpRHS->getType()->getScalarSizeInBits();
  if ((Pred != ICmpInst::ICMP_SGT ||
       !match(CmpRHS,
              m_SpecificInt_ICMP(ICmpInst::ICMP_SGE, APInt(Bitwidth, -1)))) &&
      (Pred != ICmpInst::ICMP_SLT ||
       !match(CmpRHS,
              m_SpecificInt_ICMP(ICmpInst::ICMP_SGE, APInt(Bitwidth, 0)))))
    return nullptr;

  // Canonicalize so that ashr is in FalseVal.
  if (Pred == ICmpInst::ICMP_SLT)
    std::swap(TrueVal, FalseVal);

  if (match(TrueVal, m_LShr(m_Value(X), m_Value(Y))) &&
      match(FalseVal, m_AShr(m_Specific(X), m_Specific(Y))) &&
      match(CmpLHS, m_Specific(X))) {
    const auto *Ashr = cast<Instruction>(FalseVal);
    // if lshr is not exact and ashr is, this new ashr must not be exact.
    bool IsExact = Ashr->isExact() && cast<Instruction>(TrueVal)->isExact();
    return Builder.CreateAShr(X, Y, IC->getName(), IsExact);
  }

  return nullptr;
}

/// We want to turn:
///   (select (icmp eq (and X, C1), 0), Y, (or Y, C2))
/// into:
///   (or (shl (and X, C1), C3), Y)
/// iff:
///   C1 and C2 are both powers of 2
/// where:
///   C3 = Log(C2) - Log(C1)
///
/// This transform handles cases where:
/// 1. The icmp predicate is inverted
/// 2. The select operands are reversed
/// 3. The magnitude of C2 and C1 are flipped
static Value *foldSelectICmpAndOr(const ICmpInst *IC, Value *TrueVal,
                                  Value *FalseVal,
                                  llvm_seahorn::InstCombiner::BuilderTy &Builder) {
  // Only handle integer compares. Also, if this is a vector select, we need a
  // vector compare.
  if (!TrueVal->getType()->isIntOrIntVectorTy() ||
      TrueVal->getType()->isVectorTy() != IC->getType()->isVectorTy())
    return nullptr;

  Value *CmpLHS = IC->getOperand(0);
  Value *CmpRHS = IC->getOperand(1);

  Value *V;
  unsigned C1Log;
  bool IsEqualZero;
  bool NeedAnd = false;
  if (IC->isEquality()) {
    if (!match(CmpRHS, m_Zero()))
      return nullptr;

    const APInt *C1;
    if (!match(CmpLHS, m_And(m_Value(), m_Power2(C1))))
      return nullptr;

    V = CmpLHS;
    C1Log = C1->logBase2();
    IsEqualZero = IC->getPredicate() == ICmpInst::ICMP_EQ;
  } else if (IC->getPredicate() == ICmpInst::ICMP_SLT ||
             IC->getPredicate() == ICmpInst::ICMP_SGT) {
    // We also need to recognize (icmp slt (trunc (X)), 0) and
    // (icmp sgt (trunc (X)), -1).
    IsEqualZero = IC->getPredicate() == ICmpInst::ICMP_SGT;
    if ((IsEqualZero && !match(CmpRHS, m_AllOnes())) ||
        (!IsEqualZero && !match(CmpRHS, m_Zero())))
      return nullptr;

    if (!match(CmpLHS, m_OneUse(m_Trunc(m_Value(V)))))
      return nullptr;

    C1Log = CmpLHS->getType()->getScalarSizeInBits() - 1;
    NeedAnd = true;
  } else {
    return nullptr;
  }

  const APInt *C2;
  bool OrOnTrueVal = false;
  bool OrOnFalseVal = match(FalseVal, m_Or(m_Specific(TrueVal), m_Power2(C2)));
  if (!OrOnFalseVal)
    OrOnTrueVal = match(TrueVal, m_Or(m_Specific(FalseVal), m_Power2(C2)));

  if (!OrOnFalseVal && !OrOnTrueVal)
    return nullptr;

  Value *Y = OrOnFalseVal ? TrueVal : FalseVal;

  unsigned C2Log = C2->logBase2();

  bool NeedXor = (!IsEqualZero && OrOnFalseVal) || (IsEqualZero && OrOnTrueVal);
  bool NeedShift = C1Log != C2Log;
  bool NeedZExtTrunc = Y->getType()->getScalarSizeInBits() !=
                       V->getType()->getScalarSizeInBits();

  // Make sure we don't create more instructions than we save.
  Value *Or = OrOnFalseVal ? FalseVal : TrueVal;
  if ((NeedShift + NeedXor + NeedZExtTrunc) >
      (IC->hasOneUse() + Or->hasOneUse()))
    return nullptr;

  if (NeedAnd) {
    // Insert the AND instruction on the input to the truncate.
    APInt C1 = APInt::getOneBitSet(V->getType()->getScalarSizeInBits(), C1Log);
    V = Builder.CreateAnd(V, ConstantInt::get(V->getType(), C1));
  }

  if (C2Log > C1Log) {
    V = Builder.CreateZExtOrTrunc(V, Y->getType());
    V = Builder.CreateShl(V, C2Log - C1Log);
  } else if (C1Log > C2Log) {
    V = Builder.CreateLShr(V, C1Log - C2Log);
    V = Builder.CreateZExtOrTrunc(V, Y->getType());
  } else
    V = Builder.CreateZExtOrTrunc(V, Y->getType());

  if (NeedXor)
    V = Builder.CreateXor(V, *C2);

  return Builder.CreateOr(V, Y);
}

/// Transform patterns such as (a > b) ? a - b : 0 into usub.sat(a, b).
/// There are 8 commuted/swapped variants of this pattern.
/// TODO: Also support a - UMIN(a,b) patterns.
static Value *canonicalizeSaturatedSubtract(const ICmpInst *ICI,
                                            const Value *TrueVal,
                                            const Value *FalseVal,
                                            llvm_seahorn::InstCombiner::BuilderTy &Builder) {
  ICmpInst::Predicate Pred = ICI->getPredicate();
  if (!ICmpInst::isUnsigned(Pred))
    return nullptr;

  // (b > a) ? 0 : a - b -> (b <= a) ? a - b : 0
  if (match(TrueVal, m_Zero())) {
    Pred = ICmpInst::getInversePredicate(Pred);
    std::swap(TrueVal, FalseVal);
  }
  if (!match(FalseVal, m_Zero()))
    return nullptr;

  Value *A = ICI->getOperand(0);
  Value *B = ICI->getOperand(1);
  if (Pred == ICmpInst::ICMP_ULE || Pred == ICmpInst::ICMP_ULT) {
    // (b < a) ? a - b : 0 -> (a > b) ? a - b : 0
    std::swap(A, B);
    Pred = ICmpInst::getSwappedPredicate(Pred);
  }

  assert((Pred == ICmpInst::ICMP_UGE || Pred == ICmpInst::ICMP_UGT) &&
         "Unexpected isUnsigned predicate!");

  // Account for swapped form of subtraction: ((a > b) ? b - a : 0).
  bool IsNegative = false;
  if (match(TrueVal, m_Sub(m_Specific(B), m_Specific(A))))
    IsNegative = true;
  else if (!match(TrueVal, m_Sub(m_Specific(A), m_Specific(B))))
    return nullptr;

  // If sub is used anywhere else, we wouldn't be able to eliminate it
  // afterwards.
  if (!TrueVal->hasOneUse())
    return nullptr;

  // (a > b) ? a - b : 0 -> usub.sat(a, b)
  // (a > b) ? b - a : 0 -> -usub.sat(a, b)
  Value *Result = Builder.CreateBinaryIntrinsic(Intrinsic::usub_sat, A, B);
  if (IsNegative)
    Result = Builder.CreateNeg(Result);
  return Result;
}

static Value *canonicalizeSaturatedAdd(ICmpInst *Cmp, Value *TVal, Value *FVal,
                                       InstCombiner::BuilderTy &Builder) {
  if (!Cmp->hasOneUse())
    return nullptr;

  // Match unsigned saturated add with constant.
  Value *Cmp0 = Cmp->getOperand(0);
  Value *Cmp1 = Cmp->getOperand(1);
  ICmpInst::Predicate Pred = Cmp->getPredicate();
  Value *X;
  const APInt *C, *CmpC;
  if (Pred == ICmpInst::ICMP_ULT &&
      match(TVal, m_Add(m_Value(X), m_APInt(C))) && X == Cmp0 &&
      match(FVal, m_AllOnes()) && match(Cmp1, m_APInt(CmpC)) && *CmpC == ~*C) {
    // (X u< ~C) ? (X + C) : -1 --> uadd.sat(X, C)
    return Builder.CreateBinaryIntrinsic(
        Intrinsic::uadd_sat, X, ConstantInt::get(X->getType(), *C));
  }

  // Match unsigned saturated add of 2 variables with an unnecessary 'not'.
  // There are 8 commuted variants.
  // Canonicalize -1 (saturated result) to true value of the select. Just
  // swapping the compare operands is legal, because the selected value is the
  // same in case of equality, so we can interchange u< and u<=.
  if (match(FVal, m_AllOnes())) {
    std::swap(TVal, FVal);
    std::swap(Cmp0, Cmp1);
  }
  if (!match(TVal, m_AllOnes()))
    return nullptr;

  // Canonicalize predicate to 'ULT'.
  if (Pred == ICmpInst::ICMP_UGT) {
    Pred = ICmpInst::ICMP_ULT;
    std::swap(Cmp0, Cmp1);
  }
  if (Pred != ICmpInst::ICMP_ULT)
    return nullptr;

  // Match unsigned saturated add of 2 variables with an unnecessary 'not'.
  Value *Y;
  if (match(Cmp0, m_Not(m_Value(X))) &&
      match(FVal, m_c_Add(m_Specific(X), m_Value(Y))) && Y == Cmp1) {
    // (~X u< Y) ? -1 : (X + Y) --> uadd.sat(X, Y)
    // (~X u< Y) ? -1 : (Y + X) --> uadd.sat(X, Y)
    return Builder.CreateBinaryIntrinsic(Intrinsic::uadd_sat, X, Y);
  }
  // The 'not' op may be included in the sum but not the compare.
  X = Cmp0;
  Y = Cmp1;
  if (match(FVal, m_c_Add(m_Not(m_Specific(X)), m_Specific(Y)))) {
    // (X u< Y) ? -1 : (~X + Y) --> uadd.sat(~X, Y)
    // (X u< Y) ? -1 : (Y + ~X) --> uadd.sat(Y, ~X)
    BinaryOperator *BO = cast<BinaryOperator>(FVal);
    return Builder.CreateBinaryIntrinsic(
        Intrinsic::uadd_sat, BO->getOperand(0), BO->getOperand(1));
  }

  return nullptr;
}

/// Attempt to fold a cttz/ctlz followed by a icmp plus select into a single
/// call to cttz/ctlz with flag 'is_zero_undef' cleared.
///
/// For example, we can fold the following code sequence:
/// \code
///   %0 = tail call i32 @llvm.cttz.i32(i32 %x, i1 true)
///   %1 = icmp ne i32 %x, 0
///   %2 = select i1 %1, i32 %0, i32 32
/// \code
///
/// into:
///   %0 = tail call i32 @llvm.cttz.i32(i32 %x, i1 false)
static Value *foldSelectCttzCtlz(ICmpInst *ICI, Value *TrueVal, Value *FalseVal,
                                 llvm_seahorn::InstCombiner::BuilderTy &Builder) {
  ICmpInst::Predicate Pred = ICI->getPredicate();
  Value *CmpLHS = ICI->getOperand(0);
  Value *CmpRHS = ICI->getOperand(1);

  // Check if the condition value compares a value for equality against zero.
  if (!ICI->isEquality() || !match(CmpRHS, m_Zero()))
    return nullptr;

  Value *Count = FalseVal;
  Value *ValueOnZero = TrueVal;
  if (Pred == ICmpInst::ICMP_NE)
    std::swap(Count, ValueOnZero);

  // Skip zero extend/truncate.
  Value *V = nullptr;
  if (match(Count, m_ZExt(m_Value(V))) ||
      match(Count, m_Trunc(m_Value(V))))
    Count = V;

  // Check that 'Count' is a call to intrinsic cttz/ctlz. Also check that the
  // input to the cttz/ctlz is used as LHS for the compare instruction.
  if (!match(Count, m_Intrinsic<Intrinsic::cttz>(m_Specific(CmpLHS))) &&
      !match(Count, m_Intrinsic<Intrinsic::ctlz>(m_Specific(CmpLHS))))
    return nullptr;

  IntrinsicInst *II = cast<IntrinsicInst>(Count);

  // Check if the value propagated on zero is a constant number equal to the
  // sizeof in bits of 'Count'.
  unsigned SizeOfInBits = Count->getType()->getScalarSizeInBits();
  if (match(ValueOnZero, m_SpecificInt(SizeOfInBits))) {
    // Explicitly clear the 'undef_on_zero' flag.
    IntrinsicInst *NewI = cast<IntrinsicInst>(II->clone());
    NewI->setArgOperand(1, ConstantInt::getFalse(NewI->getContext()));
    Builder.Insert(NewI);
    return Builder.CreateZExtOrTrunc(NewI, ValueOnZero->getType());
  }

  // If the ValueOnZero is not the bitwidth, we can at least make use of the
  // fact that the cttz/ctlz result will not be used if the input is zero, so
  // it's okay to relax it to undef for that case.
  if (II->hasOneUse() && !match(II->getArgOperand(1), m_One()))
    II->setArgOperand(1, ConstantInt::getTrue(II->getContext()));

  return nullptr;
}

/// Return true if we find and adjust an icmp+select pattern where the compare
/// is with a constant that can be incremented or decremented to match the
/// minimum or maximum idiom.
static bool adjustMinMax(SelectInst &Sel, ICmpInst &Cmp) {
  ICmpInst::Predicate Pred = Cmp.getPredicate();
  Value *CmpLHS = Cmp.getOperand(0);
  Value *CmpRHS = Cmp.getOperand(1);
  Value *TrueVal = Sel.getTrueValue();
  Value *FalseVal = Sel.getFalseValue();

  // We may move or edit the compare, so make sure the select is the only user.
  const APInt *CmpC;
  if (!Cmp.hasOneUse() || !match(CmpRHS, m_APInt(CmpC)))
    return false;

  // These transforms only work for selects of integers or vector selects of
  // integer vectors.
  Type *SelTy = Sel.getType();
  auto *SelEltTy = dyn_cast<IntegerType>(SelTy->getScalarType());
  if (!SelEltTy || SelTy->isVectorTy() != Cmp.getType()->isVectorTy())
    return false;

  Constant *AdjustedRHS;
  if (Pred == ICmpInst::ICMP_UGT || Pred == ICmpInst::ICMP_SGT)
    AdjustedRHS = ConstantInt::get(CmpRHS->getType(), *CmpC + 1);
  else if (Pred == ICmpInst::ICMP_ULT || Pred == ICmpInst::ICMP_SLT)
    AdjustedRHS = ConstantInt::get(CmpRHS->getType(), *CmpC - 1);
  else
    return false;

  // X > C ? X : C+1  -->  X < C+1 ? C+1 : X
  // X < C ? X : C-1  -->  X > C-1 ? C-1 : X
  if ((CmpLHS == TrueVal && AdjustedRHS == FalseVal) ||
      (CmpLHS == FalseVal && AdjustedRHS == TrueVal)) {
    ; // Nothing to do here. Values match without any sign/zero extension.
  }
  // Types do not match. Instead of calculating this with mixed types, promote
  // all to the larger type. This enables scalar evolution to analyze this
  // expression.
  else if (CmpRHS->getType()->getScalarSizeInBits() < SelEltTy->getBitWidth()) {
    Constant *SextRHS = ConstantExpr::getSExt(AdjustedRHS, SelTy);

    // X = sext x; x >s c ? X : C+1 --> X = sext x; X <s C+1 ? C+1 : X
    // X = sext x; x <s c ? X : C-1 --> X = sext x; X >s C-1 ? C-1 : X
    // X = sext x; x >u c ? X : C+1 --> X = sext x; X <u C+1 ? C+1 : X
    // X = sext x; x <u c ? X : C-1 --> X = sext x; X >u C-1 ? C-1 : X
    if (match(TrueVal, m_SExt(m_Specific(CmpLHS))) && SextRHS == FalseVal) {
      CmpLHS = TrueVal;
      AdjustedRHS = SextRHS;
    } else if (match(FalseVal, m_SExt(m_Specific(CmpLHS))) &&
               SextRHS == TrueVal) {
      CmpLHS = FalseVal;
      AdjustedRHS = SextRHS;
    } else if (Cmp.isUnsigned()) {
      Constant *ZextRHS = ConstantExpr::getZExt(AdjustedRHS, SelTy);
      // X = zext x; x >u c ? X : C+1 --> X = zext x; X <u C+1 ? C+1 : X
      // X = zext x; x <u c ? X : C-1 --> X = zext x; X >u C-1 ? C-1 : X
      // zext + signed compare cannot be changed:
      //    0xff <s 0x00, but 0x00ff >s 0x0000
      if (match(TrueVal, m_ZExt(m_Specific(CmpLHS))) && ZextRHS == FalseVal) {
        CmpLHS = TrueVal;
        AdjustedRHS = ZextRHS;
      } else if (match(FalseVal, m_ZExt(m_Specific(CmpLHS))) &&
                 ZextRHS == TrueVal) {
        CmpLHS = FalseVal;
        AdjustedRHS = ZextRHS;
      } else {
        return false;
      }
    } else {
      return false;
    }
  } else {
    return false;
  }

  Pred = ICmpInst::getSwappedPredicate(Pred);
  CmpRHS = AdjustedRHS;
  std::swap(FalseVal, TrueVal);
  Cmp.setPredicate(Pred);
  Cmp.setOperand(0, CmpLHS);
  Cmp.setOperand(1, CmpRHS);
  Sel.setOperand(1, TrueVal);
  Sel.setOperand(2, FalseVal);
  Sel.swapProfMetadata();

  // Move the compare instruction right before the select instruction. Otherwise
  // the sext/zext value may be defined after the compare instruction uses it.
  Cmp.moveBefore(&Sel);

  return true;
}

/// If this is an integer min/max (icmp + select) with a constant operand,
/// create the canonical icmp for the min/max operation and canonicalize the
/// constant to the 'false' operand of the select:
/// select (icmp Pred X, C1), C2, X --> select (icmp Pred' X, C2), X, C2
/// Note: if C1 != C2, this will change the icmp constant to the existing
/// constant operand of the select.
static Instruction *
canonicalizeMinMaxWithConstant(SelectInst &Sel, ICmpInst &Cmp,
                               llvm_seahorn::InstCombiner::BuilderTy &Builder) {
  if (!Cmp.hasOneUse() || !isa<Constant>(Cmp.getOperand(1)))
    return nullptr;

  // Canonicalize the compare predicate based on whether we have min or max.
  Value *LHS, *RHS;
  SelectPatternResult SPR = matchSelectPattern(&Sel, LHS, RHS);
  if (!SelectPatternResult::isMinOrMax(SPR.Flavor))
    return nullptr;

  // Is this already canonical?
  ICmpInst::Predicate CanonicalPred = getMinMaxPred(SPR.Flavor);
  if (Cmp.getOperand(0) == LHS && Cmp.getOperand(1) == RHS &&
      Cmp.getPredicate() == CanonicalPred)
    return nullptr;

  // Create the canonical compare and plug it into the select.
  Sel.setCondition(Builder.CreateICmp(CanonicalPred, LHS, RHS));

  // If the select operands did not change, we're done.
  if (Sel.getTrueValue() == LHS && Sel.getFalseValue() == RHS)
    return &Sel;

  // If we are swapping the select operands, swap the metadata too.
  assert(Sel.getTrueValue() == RHS && Sel.getFalseValue() == LHS &&
         "Unexpected results from matchSelectPattern");
  Sel.setTrueValue(LHS);
  Sel.setFalseValue(RHS);
  Sel.swapProfMetadata();
  return &Sel;
}

/// There are many select variants for each of ABS/NABS.
/// In matchSelectPattern(), there are different compare constants, compare
/// predicates/operands and select operands.
/// In isKnownNegation(), there are different formats of negated operands.
/// Canonicalize all these variants to 1 pattern.
/// This makes CSE more likely.
static Instruction *canonicalizeAbsNabs(SelectInst &Sel, ICmpInst &Cmp,
                                        llvm_seahorn::InstCombiner::BuilderTy &Builder) {
  if (!Cmp.hasOneUse() || !isa<Constant>(Cmp.getOperand(1)))
    return nullptr;

  // Choose a sign-bit check for the compare (likely simpler for codegen).
  // ABS:  (X <s 0) ? -X : X
  // NABS: (X <s 0) ? X : -X
  Value *LHS, *RHS;
  SelectPatternFlavor SPF = matchSelectPattern(&Sel, LHS, RHS).Flavor;
  if (SPF != SelectPatternFlavor::SPF_ABS &&
      SPF != SelectPatternFlavor::SPF_NABS)
    return nullptr;

  Value *TVal = Sel.getTrueValue();
  Value *FVal = Sel.getFalseValue();
  assert(isKnownNegation(TVal, FVal) &&
         "Unexpected result from matchSelectPattern");

  // The compare may use the negated abs()/nabs() operand, or it may use
  // negation in non-canonical form such as: sub A, B.
  bool CmpUsesNegatedOp = match(Cmp.getOperand(0), m_Neg(m_Specific(TVal))) ||
                          match(Cmp.getOperand(0), m_Neg(m_Specific(FVal)));

  bool CmpCanonicalized = !CmpUsesNegatedOp &&
                          match(Cmp.getOperand(1), m_ZeroInt()) &&
                          Cmp.getPredicate() == ICmpInst::ICMP_SLT;
  bool RHSCanonicalized = match(RHS, m_Neg(m_Specific(LHS)));

  // Is this already canonical?
  if (CmpCanonicalized && RHSCanonicalized)
    return nullptr;

  // If RHS is used by other instructions except compare and select, don't
  // canonicalize it to not increase the instruction count.
  if (!(RHS->hasOneUse() || (RHS->hasNUses(2) && CmpUsesNegatedOp)))
    return nullptr;

  // Create the canonical compare: icmp slt LHS 0.
  if (!CmpCanonicalized) {
    Cmp.setPredicate(ICmpInst::ICMP_SLT);
    Cmp.setOperand(1, ConstantInt::getNullValue(Cmp.getOperand(0)->getType()));
    if (CmpUsesNegatedOp)
      Cmp.setOperand(0, LHS);
  }

  // Create the canonical RHS: RHS = sub (0, LHS).
  if (!RHSCanonicalized) {
    assert(RHS->hasOneUse() && "RHS use number is not right");
    RHS = Builder.CreateNeg(LHS);
    if (TVal == LHS) {
      Sel.setFalseValue(RHS);
      FVal = RHS;
    } else {
      Sel.setTrueValue(RHS);
      TVal = RHS;
    }
  }

  // If the select operands do not change, we're done.
  if (SPF == SelectPatternFlavor::SPF_NABS) {
    if (TVal == LHS)
      return &Sel;
    assert(FVal == LHS && "Unexpected results from matchSelectPattern");
  } else {
    if (FVal == LHS)
      return &Sel;
    assert(TVal == LHS && "Unexpected results from matchSelectPattern");
  }

  // We are swapping the select operands, so swap the metadata too.
  Sel.setTrueValue(FVal);
  Sel.setFalseValue(TVal);
  Sel.swapProfMetadata();
  return &Sel;
}

/// Visit a SelectInst that has an ICmpInst as its first operand.
Instruction *llvm_seahorn::InstCombiner::foldSelectInstWithICmp(SelectInst &SI,
                                                  ICmpInst *ICI) {
  Value *TrueVal = SI.getTrueValue();
  Value *FalseVal = SI.getFalseValue();

  if (Instruction *NewSel = canonicalizeMinMaxWithConstant(SI, *ICI, Builder))
    return NewSel;

  if (Instruction *NewAbs = canonicalizeAbsNabs(SI, *ICI, Builder))
    return NewAbs;

  bool Changed = adjustMinMax(SI, *ICI);

  if (Value *V = foldSelectICmpAnd(SI, ICI, Builder))
    return replaceInstUsesWith(SI, V);

  // NOTE: if we wanted to, this is where to detect integer MIN/MAX
  ICmpInst::Predicate Pred = ICI->getPredicate();
  Value *CmpLHS = ICI->getOperand(0);
  Value *CmpRHS = ICI->getOperand(1);
  if (CmpRHS != CmpLHS && isa<Constant>(CmpRHS)) {
    if (CmpLHS == TrueVal && Pred == ICmpInst::ICMP_EQ) {
      // Transform (X == C) ? X : Y -> (X == C) ? C : Y
      SI.setOperand(1, CmpRHS);
      Changed = true;
    } else if (CmpLHS == FalseVal && Pred == ICmpInst::ICMP_NE) {
      // Transform (X != C) ? Y : X -> (X != C) ? Y : C
      SI.setOperand(2, CmpRHS);
      Changed = true;
    }
  }

  // FIXME: This code is nearly duplicated in InstSimplify. Using/refactoring
  // decomposeBitTestICmp() might help.
  {
    unsigned BitWidth =
        DL.getTypeSizeInBits(TrueVal->getType()->getScalarType());
    APInt MinSignedValue = APInt::getSignedMinValue(BitWidth);
    Value *X;
    const APInt *Y, *C;
    bool TrueWhenUnset;
    bool IsBitTest = false;
    if (ICmpInst::isEquality(Pred) &&
        match(CmpLHS, m_And(m_Value(X), m_Power2(Y))) &&
        match(CmpRHS, m_Zero())) {
      IsBitTest = true;
      TrueWhenUnset = Pred == ICmpInst::ICMP_EQ;
    } else if (Pred == ICmpInst::ICMP_SLT && match(CmpRHS, m_Zero())) {
      X = CmpLHS;
      Y = &MinSignedValue;
      IsBitTest = true;
      TrueWhenUnset = false;
    } else if (Pred == ICmpInst::ICMP_SGT && match(CmpRHS, m_AllOnes())) {
      X = CmpLHS;
      Y = &MinSignedValue;
      IsBitTest = true;
      TrueWhenUnset = true;
    }
    if (IsBitTest) {
      Value *V = nullptr;
      // (X & Y) == 0 ? X : X ^ Y  --> X & ~Y
      if (TrueWhenUnset && TrueVal == X &&
          match(FalseVal, m_Xor(m_Specific(X), m_APInt(C))) && *Y == *C)
        V = Builder.CreateAnd(X, ~(*Y));
      // (X & Y) != 0 ? X ^ Y : X  --> X & ~Y
      else if (!TrueWhenUnset && FalseVal == X &&
               match(TrueVal, m_Xor(m_Specific(X), m_APInt(C))) && *Y == *C)
        V = Builder.CreateAnd(X, ~(*Y));
      // (X & Y) == 0 ? X ^ Y : X  --> X | Y
      else if (TrueWhenUnset && FalseVal == X &&
               match(TrueVal, m_Xor(m_Specific(X), m_APInt(C))) && *Y == *C)
        V = Builder.CreateOr(X, *Y);
      // (X & Y) != 0 ? X : X ^ Y  --> X | Y
      else if (!TrueWhenUnset && TrueVal == X &&
               match(FalseVal, m_Xor(m_Specific(X), m_APInt(C))) && *Y == *C)
        V = Builder.CreateOr(X, *Y);

      if (V)
        return replaceInstUsesWith(SI, V);
    }
  }

  if (Instruction *V =
          foldSelectICmpAndAnd(SI.getType(), ICI, TrueVal, FalseVal, Builder))
    return V;

  if (Value *V = foldSelectICmpAndOr(ICI, TrueVal, FalseVal, Builder))
    return replaceInstUsesWith(SI, V);

  if (Value *V = foldSelectICmpLshrAshr(ICI, TrueVal, FalseVal, Builder))
    return replaceInstUsesWith(SI, V);

  if (Value *V = foldSelectCttzCtlz(ICI, TrueVal, FalseVal, Builder))
    return replaceInstUsesWith(SI, V);

  if (Value *V = canonicalizeSaturatedSubtract(ICI, TrueVal, FalseVal, Builder))
    return replaceInstUsesWith(SI, V);

  if (Value *V = canonicalizeSaturatedAdd(ICI, TrueVal, FalseVal, Builder))
    return replaceInstUsesWith(SI, V);

  return Changed ? &SI : nullptr;
}

/// SI is a select whose condition is a PHI node (but the two may be in
/// different blocks). See if the true/false values (V) are live in all of the
/// predecessor blocks of the PHI. For example, cases like this can't be mapped:
///
///   X = phi [ C1, BB1], [C2, BB2]
///   Y = add
///   Z = select X, Y, 0
///
/// because Y is not live in BB1/BB2.
static bool canSelectOperandBeMappingIntoPredBlock(const Value *V,
                                                   const SelectInst &SI) {
  // If the value is a non-instruction value like a constant or argument, it
  // can always be mapped.
  const Instruction *I = dyn_cast<Instruction>(V);
  if (!I) return true;

  // If V is a PHI node defined in the same block as the condition PHI, we can
  // map the arguments.
  const PHINode *CondPHI = cast<PHINode>(SI.getCondition());

  if (const PHINode *VP = dyn_cast<PHINode>(I))
    if (VP->getParent() == CondPHI->getParent())
      return true;

  // Otherwise, if the PHI and select are defined in the same block and if V is
  // defined in a different block, then we can transform it.
  if (SI.getParent() == CondPHI->getParent() &&
      I->getParent() != CondPHI->getParent())
    return true;

  // Otherwise we have a 'hard' case and we can't tell without doing more
  // detailed dominator based analysis, punt.
  return false;
}

/// We have an SPF (e.g. a min or max) of an SPF of the form:
///   SPF2(SPF1(A, B), C)
<<<<<<< HEAD
Instruction *llvm_seahorn::InstCombiner::foldSPFofSPF(Instruction *Inner,
                                        SelectPatternFlavor SPF1, Value *A,
                                        Value *B, Instruction &Outer,
=======
Instruction *InstCombiner::foldSPFofSPF(Instruction *Inner,
                                        SelectPatternFlavor SPF1,
                                        Value *A, Value *B,
                                        Instruction &Outer,
>>>>>>> 05be358d
                                        SelectPatternFlavor SPF2, Value *C) {
  if (Outer.getType() != Inner->getType())
    return nullptr;

  if (C == A || C == B) {
    // MAX(MAX(A, B), B) -> MAX(A, B)
    // MIN(MIN(a, b), a) -> MIN(a, b)
    // TODO: This could be done in instsimplify.
    if (SPF1 == SPF2 && SelectPatternResult::isMinOrMax(SPF1))
      return replaceInstUsesWith(Outer, Inner);

    // MAX(MIN(a, b), a) -> a
    // MIN(MAX(a, b), a) -> a
    // TODO: This could be done in instsimplify.
    if ((SPF1 == SPF_SMIN && SPF2 == SPF_SMAX) ||
        (SPF1 == SPF_SMAX && SPF2 == SPF_SMIN) ||
        (SPF1 == SPF_UMIN && SPF2 == SPF_UMAX) ||
        (SPF1 == SPF_UMAX && SPF2 == SPF_UMIN))
      return replaceInstUsesWith(Outer, C);
  }

  if (SPF1 == SPF2) {
    const APInt *CB, *CC;
    if (match(B, m_APInt(CB)) && match(C, m_APInt(CC))) {
      // MIN(MIN(A, 23), 97) -> MIN(A, 23)
      // MAX(MAX(A, 97), 23) -> MAX(A, 97)
      // TODO: This could be done in instsimplify.
      if ((SPF1 == SPF_UMIN && CB->ule(*CC)) ||
          (SPF1 == SPF_SMIN && CB->sle(*CC)) ||
          (SPF1 == SPF_UMAX && CB->uge(*CC)) ||
          (SPF1 == SPF_SMAX && CB->sge(*CC)))
        return replaceInstUsesWith(Outer, Inner);

      // MIN(MIN(A, 97), 23) -> MIN(A, 23)
      // MAX(MAX(A, 23), 97) -> MAX(A, 97)
      if ((SPF1 == SPF_UMIN && CB->ugt(*CC)) ||
          (SPF1 == SPF_SMIN && CB->sgt(*CC)) ||
          (SPF1 == SPF_UMAX && CB->ult(*CC)) ||
          (SPF1 == SPF_SMAX && CB->slt(*CC))) {
        Outer.replaceUsesOfWith(Inner, A);
        return &Outer;
      }
    }
  }

  // ABS(ABS(X)) -> ABS(X)
  // NABS(NABS(X)) -> NABS(X)
  // TODO: This could be done in instsimplify.
  if (SPF1 == SPF2 && (SPF1 == SPF_ABS || SPF1 == SPF_NABS)) {
    return replaceInstUsesWith(Outer, Inner);
  }

  // ABS(NABS(X)) -> ABS(X)
  // NABS(ABS(X)) -> NABS(X)
  if ((SPF1 == SPF_ABS && SPF2 == SPF_NABS) ||
      (SPF1 == SPF_NABS && SPF2 == SPF_ABS)) {
    SelectInst *SI = cast<SelectInst>(Inner);
    Value *NewSI =
        Builder.CreateSelect(SI->getCondition(), SI->getFalseValue(),
                             SI->getTrueValue(), SI->getName(), SI);
    return replaceInstUsesWith(Outer, NewSI);
  }

  auto IsFreeOrProfitableToInvert =
      [&](Value *V, Value *&NotV, bool &ElidesXor) {
    if (match(V, m_Not(m_Value(NotV)))) {
      // If V has at most 2 uses then we can get rid of the xor operation
      // entirely.
      ElidesXor |= !V->hasNUsesOrMore(3);
      return true;
    }

    if (IsFreeToInvert(V, !V->hasNUsesOrMore(3))) {
      NotV = nullptr;
      return true;
    }

    return false;
  };

  Value *NotA, *NotB, *NotC;
  bool ElidesXor = false;

  // MIN(MIN(~A, ~B), ~C) == ~MAX(MAX(A, B), C)
  // MIN(MAX(~A, ~B), ~C) == ~MAX(MIN(A, B), C)
  // MAX(MIN(~A, ~B), ~C) == ~MIN(MAX(A, B), C)
  // MAX(MAX(~A, ~B), ~C) == ~MIN(MIN(A, B), C)
  //
  // This transform is performance neutral if we can elide at least one xor from
  // the set of three operands, since we'll be tacking on an xor at the very
  // end.
  if (SelectPatternResult::isMinOrMax(SPF1) &&
      SelectPatternResult::isMinOrMax(SPF2) &&
      IsFreeOrProfitableToInvert(A, NotA, ElidesXor) &&
      IsFreeOrProfitableToInvert(B, NotB, ElidesXor) &&
      IsFreeOrProfitableToInvert(C, NotC, ElidesXor) && ElidesXor) {
    if (!NotA)
      NotA = Builder.CreateNot(A);
    if (!NotB)
      NotB = Builder.CreateNot(B);
    if (!NotC)
      NotC = Builder.CreateNot(C);

    Value *NewInner = createMinMax(Builder, getInverseMinMaxFlavor(SPF1), NotA,
                                   NotB);
    Value *NewOuter = Builder.CreateNot(
        createMinMax(Builder, getInverseMinMaxFlavor(SPF2), NewInner, NotC));
    return replaceInstUsesWith(Outer, NewOuter);
  }

  return nullptr;
}

/// Turn select C, (X + Y), (X - Y) --> (X + (select C, Y, (-Y))).
/// This is even legal for FP.
static Instruction *foldAddSubSelect(SelectInst &SI,
                                     llvm_seahorn::InstCombiner::BuilderTy &Builder) {
  Value *CondVal = SI.getCondition();
  Value *TrueVal = SI.getTrueValue();
  Value *FalseVal = SI.getFalseValue();
  auto *TI = dyn_cast<Instruction>(TrueVal);
  auto *FI = dyn_cast<Instruction>(FalseVal);
  if (!TI || !FI || !TI->hasOneUse() || !FI->hasOneUse())
    return nullptr;

  Instruction *AddOp = nullptr, *SubOp = nullptr;
  if ((TI->getOpcode() == Instruction::Sub &&
       FI->getOpcode() == Instruction::Add) ||
      (TI->getOpcode() == Instruction::FSub &&
       FI->getOpcode() == Instruction::FAdd)) {
    AddOp = FI;
    SubOp = TI;
  } else if ((FI->getOpcode() == Instruction::Sub &&
              TI->getOpcode() == Instruction::Add) ||
             (FI->getOpcode() == Instruction::FSub &&
              TI->getOpcode() == Instruction::FAdd)) {
    AddOp = TI;
    SubOp = FI;
  }

  if (AddOp) {
    Value *OtherAddOp = nullptr;
    if (SubOp->getOperand(0) == AddOp->getOperand(0)) {
      OtherAddOp = AddOp->getOperand(1);
    } else if (SubOp->getOperand(0) == AddOp->getOperand(1)) {
      OtherAddOp = AddOp->getOperand(0);
    }

    if (OtherAddOp) {
      // So at this point we know we have (Y -> OtherAddOp):
      //        select C, (add X, Y), (sub X, Z)
      Value *NegVal; // Compute -Z
      if (SI.getType()->isFPOrFPVectorTy()) {
        NegVal = Builder.CreateFNeg(SubOp->getOperand(1));
        if (Instruction *NegInst = dyn_cast<Instruction>(NegVal)) {
          FastMathFlags Flags = AddOp->getFastMathFlags();
          Flags &= SubOp->getFastMathFlags();
          NegInst->setFastMathFlags(Flags);
        }
      } else {
        NegVal = Builder.CreateNeg(SubOp->getOperand(1));
      }

      Value *NewTrueOp = OtherAddOp;
      Value *NewFalseOp = NegVal;
      if (AddOp != TI)
        std::swap(NewTrueOp, NewFalseOp);
      Value *NewSel = Builder.CreateSelect(CondVal, NewTrueOp, NewFalseOp,
                                           SI.getName() + ".p", &SI);

      if (SI.getType()->isFPOrFPVectorTy()) {
        Instruction *RI =
            BinaryOperator::CreateFAdd(SubOp->getOperand(0), NewSel);

        FastMathFlags Flags = AddOp->getFastMathFlags();
        Flags &= SubOp->getFastMathFlags();
        RI->setFastMathFlags(Flags);
        return RI;
      } else
        return BinaryOperator::CreateAdd(SubOp->getOperand(0), NewSel);
    }
  }
  return nullptr;
}

Instruction *llvm_seahorn::InstCombiner::foldSelectExtConst(SelectInst &Sel) {
  Constant *C;
  if (!match(Sel.getTrueValue(), m_Constant(C)) &&
      !match(Sel.getFalseValue(), m_Constant(C)))
    return nullptr;

  Instruction *ExtInst;
  if (!match(Sel.getTrueValue(), m_Instruction(ExtInst)) &&
      !match(Sel.getFalseValue(), m_Instruction(ExtInst)))
    return nullptr;

  auto ExtOpcode = ExtInst->getOpcode();
  if (ExtOpcode != Instruction::ZExt && ExtOpcode != Instruction::SExt)
    return nullptr;

  // If we are extending from a boolean type or if we can create a select that
  // has the same size operands as its condition, try to narrow the select.
  Value *X = ExtInst->getOperand(0);
  Type *SmallType = X->getType();
  Value *Cond = Sel.getCondition();
  auto *Cmp = dyn_cast<CmpInst>(Cond);
  if (!SmallType->isIntOrIntVectorTy(1) &&
      (!Cmp || Cmp->getOperand(0)->getType() != SmallType))
    return nullptr;

  // If the constant is the same after truncation to the smaller type and
  // extension to the original type, we can narrow the select.
  Type *SelType = Sel.getType();
  Constant *TruncC = ConstantExpr::getTrunc(C, SmallType);
  Constant *ExtC = ConstantExpr::getCast(ExtOpcode, TruncC, SelType);
  if (ExtC == C) {
    Value *TruncCVal = cast<Value>(TruncC);
    if (ExtInst == Sel.getFalseValue())
      std::swap(X, TruncCVal);

    // select Cond, (ext X), C --> ext(select Cond, X, C')
    // select Cond, C, (ext X) --> ext(select Cond, C', X)
    Value *NewSel = Builder.CreateSelect(Cond, X, TruncCVal, "narrow", &Sel);
    return CastInst::Create(Instruction::CastOps(ExtOpcode), NewSel, SelType);
  }

  // If one arm of the select is the extend of the condition, replace that arm
  // with the extension of the appropriate known bool value.
  if (Cond == X) {
    if (ExtInst == Sel.getTrueValue()) {
      // select X, (sext X), C --> select X, -1, C
      // select X, (zext X), C --> select X,  1, C
      Constant *One = ConstantInt::getTrue(SmallType);
      Constant *AllOnesOrOne = ConstantExpr::getCast(ExtOpcode, One, SelType);
      return SelectInst::Create(Cond, AllOnesOrOne, C, "", nullptr, &Sel);
    } else {
      // select X, C, (sext X) --> select X, C, 0
      // select X, C, (zext X) --> select X, C, 0
      Constant *Zero = ConstantInt::getNullValue(SelType);
      return SelectInst::Create(Cond, C, Zero, "", nullptr, &Sel);
    }
  }

  return nullptr;
}

/// Try to transform a vector select with a constant condition vector into a
/// shuffle for easier combining with other shuffles and insert/extract.
static Instruction *canonicalizeSelectToShuffle(SelectInst &SI) {
  Value *CondVal = SI.getCondition();
  Constant *CondC;
  if (!CondVal->getType()->isVectorTy() || !match(CondVal, m_Constant(CondC)))
    return nullptr;

  unsigned NumElts = CondVal->getType()->getVectorNumElements();
  SmallVector<Constant *, 16> Mask;
  Mask.reserve(NumElts);
  Type *Int32Ty = Type::getInt32Ty(CondVal->getContext());
  for (unsigned i = 0; i != NumElts; ++i) {
    Constant *Elt = CondC->getAggregateElement(i);
    if (!Elt)
      return nullptr;

    if (Elt->isOneValue()) {
      // If the select condition element is true, choose from the 1st vector.
      Mask.push_back(ConstantInt::get(Int32Ty, i));
    } else if (Elt->isNullValue()) {
      // If the select condition element is false, choose from the 2nd vector.
      Mask.push_back(ConstantInt::get(Int32Ty, i + NumElts));
    } else if (isa<UndefValue>(Elt)) {
      // Undef in a select condition (choose one of the operands) does not mean
      // the same thing as undef in a shuffle mask (any value is acceptable), so
      // give up.
      return nullptr;
    } else {
      // Bail out on a constant expression.
      return nullptr;
    }
  }

  return new ShuffleVectorInst(SI.getTrueValue(), SI.getFalseValue(),
                               ConstantVector::get(Mask));
}

/// Reuse bitcasted operands between a compare and select:
/// select (cmp (bitcast C), (bitcast D)), (bitcast' C), (bitcast' D) -->
/// bitcast (select (cmp (bitcast C), (bitcast D)), (bitcast C), (bitcast D))
static Instruction *foldSelectCmpBitcasts(SelectInst &Sel,
                                          llvm_seahorn::InstCombiner::BuilderTy &Builder) {
  Value *Cond = Sel.getCondition();
  Value *TVal = Sel.getTrueValue();
  Value *FVal = Sel.getFalseValue();

  CmpInst::Predicate Pred;
  Value *A, *B;
  if (!match(Cond, m_Cmp(Pred, m_Value(A), m_Value(B))))
    return nullptr;

  // The select condition is a compare instruction. If the select's true/false
  // values are already the same as the compare operands, there's nothing to do.
  if (TVal == A || TVal == B || FVal == A || FVal == B)
    return nullptr;

  Value *C, *D;
  if (!match(A, m_BitCast(m_Value(C))) || !match(B, m_BitCast(m_Value(D))))
    return nullptr;

  // select (cmp (bitcast C), (bitcast D)), (bitcast TSrc), (bitcast FSrc)
  Value *TSrc, *FSrc;
  if (!match(TVal, m_BitCast(m_Value(TSrc))) ||
      !match(FVal, m_BitCast(m_Value(FSrc))))
    return nullptr;

  // If the select true/false values are *different bitcasts* of the same source
  // operands, make the select operands the same as the compare operands and
  // cast the result. This is the canonical select form for min/max.
  Value *NewSel;
  if (TSrc == C && FSrc == D) {
    // select (cmp (bitcast C), (bitcast D)), (bitcast' C), (bitcast' D) -->
    // bitcast (select (cmp A, B), A, B)
    NewSel = Builder.CreateSelect(Cond, A, B, "", &Sel);
  } else if (TSrc == D && FSrc == C) {
    // select (cmp (bitcast C), (bitcast D)), (bitcast' D), (bitcast' C) -->
    // bitcast (select (cmp A, B), B, A)
    NewSel = Builder.CreateSelect(Cond, B, A, "", &Sel);
  } else {
    return nullptr;
  }
  return CastInst::CreateBitOrPointerCast(NewSel, Sel.getType());
}

/// Try to eliminate select instructions that test the returned flag of cmpxchg
/// instructions.
///
/// If a select instruction tests the returned flag of a cmpxchg instruction and
/// selects between the returned value of the cmpxchg instruction its compare
/// operand, the result of the select will always be equal to its false value.
/// For example:
///
///   %0 = cmpxchg i64* %ptr, i64 %compare, i64 %new_value seq_cst seq_cst
///   %1 = extractvalue { i64, i1 } %0, 1
///   %2 = extractvalue { i64, i1 } %0, 0
///   %3 = select i1 %1, i64 %compare, i64 %2
///   ret i64 %3
///
/// The returned value of the cmpxchg instruction (%2) is the original value
/// located at %ptr prior to any update. If the cmpxchg operation succeeds, %2
/// must have been equal to %compare. Thus, the result of the select is always
/// equal to %2, and the code can be simplified to:
///
///   %0 = cmpxchg i64* %ptr, i64 %compare, i64 %new_value seq_cst seq_cst
///   %1 = extractvalue { i64, i1 } %0, 0
///   ret i64 %1
///
static Instruction *foldSelectCmpXchg(SelectInst &SI) {
  // A helper that determines if V is an extractvalue instruction whose
  // aggregate operand is a cmpxchg instruction and whose single index is equal
  // to I. If such conditions are true, the helper returns the cmpxchg
  // instruction; otherwise, a nullptr is returned.
  auto isExtractFromCmpXchg = [](Value *V, unsigned I) -> AtomicCmpXchgInst * {
    auto *Extract = dyn_cast<ExtractValueInst>(V);
    if (!Extract)
      return nullptr;
    if (Extract->getIndices()[0] != I)
      return nullptr;
    return dyn_cast<AtomicCmpXchgInst>(Extract->getAggregateOperand());
  };

  // If the select has a single user, and this user is a select instruction that
  // we can simplify, skip the cmpxchg simplification for now.
  if (SI.hasOneUse())
    if (auto *Select = dyn_cast<SelectInst>(SI.user_back()))
      if (Select->getCondition() == SI.getCondition())
        if (Select->getFalseValue() == SI.getTrueValue() ||
            Select->getTrueValue() == SI.getFalseValue())
          return nullptr;

  // Ensure the select condition is the returned flag of a cmpxchg instruction.
  auto *CmpXchg = isExtractFromCmpXchg(SI.getCondition(), 1);
  if (!CmpXchg)
    return nullptr;

  // Check the true value case: The true value of the select is the returned
  // value of the same cmpxchg used by the condition, and the false value is the
  // cmpxchg instruction's compare operand.
  if (auto *X = isExtractFromCmpXchg(SI.getTrueValue(), 0))
    if (X == CmpXchg && X->getCompareOperand() == SI.getFalseValue()) {
      SI.setTrueValue(SI.getFalseValue());
      return &SI;
    }

  // Check the false value case: The false value of the select is the returned
  // value of the same cmpxchg used by the condition, and the true value is the
  // cmpxchg instruction's compare operand.
  if (auto *X = isExtractFromCmpXchg(SI.getFalseValue(), 0))
    if (X == CmpXchg && X->getCompareOperand() == SI.getTrueValue()) {
      SI.setTrueValue(SI.getFalseValue());
      return &SI;
    }

  return nullptr;
}

static Instruction *moveAddAfterMinMax(SelectPatternFlavor SPF, Value *X,
                                       Value *Y,
                                       InstCombiner::BuilderTy &Builder) {
  assert(SelectPatternResult::isMinOrMax(SPF) && "Expected min/max pattern");
  bool IsUnsigned = SPF == SelectPatternFlavor::SPF_UMIN ||
                    SPF == SelectPatternFlavor::SPF_UMAX;
  // TODO: If InstSimplify could fold all cases where C2 <= C1, we could change
  // the constant value check to an assert.
  Value *A;
  const APInt *C1, *C2;
  if (IsUnsigned && match(X, m_NUWAdd(m_Value(A), m_APInt(C1))) &&
      match(Y, m_APInt(C2)) && C2->uge(*C1) && X->hasNUses(2)) {
    // umin (add nuw A, C1), C2 --> add nuw (umin A, C2 - C1), C1
    // umax (add nuw A, C1), C2 --> add nuw (umax A, C2 - C1), C1
    Value *NewMinMax = createMinMax(Builder, SPF, A,
                                    ConstantInt::get(X->getType(), *C2 - *C1));
    return BinaryOperator::CreateNUW(BinaryOperator::Add, NewMinMax,
                                     ConstantInt::get(X->getType(), *C1));
  }

  if (!IsUnsigned && match(X, m_NSWAdd(m_Value(A), m_APInt(C1))) &&
      match(Y, m_APInt(C2)) && X->hasNUses(2)) {
    bool Overflow;
    APInt Diff = C2->ssub_ov(*C1, Overflow);
    if (!Overflow) {
      // smin (add nsw A, C1), C2 --> add nsw (smin A, C2 - C1), C1
      // smax (add nsw A, C1), C2 --> add nsw (smax A, C2 - C1), C1
      Value *NewMinMax = createMinMax(Builder, SPF, A,
                                      ConstantInt::get(X->getType(), Diff));
      return BinaryOperator::CreateNSW(BinaryOperator::Add, NewMinMax,
                                       ConstantInt::get(X->getType(), *C1));
    }
  }

  return nullptr;
}

/// Reduce a sequence of min/max with a common operand.
static Instruction *factorizeMinMaxTree(SelectPatternFlavor SPF, Value *LHS,
                                        Value *RHS,
                                        llvm_seahorn::InstCombiner::BuilderTy &Builder) {
  assert(SelectPatternResult::isMinOrMax(SPF) && "Expected a min/max");
  // TODO: Allow FP min/max with nnan/nsz.
  if (!LHS->getType()->isIntOrIntVectorTy())
    return nullptr;

  // Match 3 of the same min/max ops. Example: umin(umin(), umin()).
  Value *A, *B, *C, *D;
  SelectPatternResult L = matchSelectPattern(LHS, A, B);
  SelectPatternResult R = matchSelectPattern(RHS, C, D);
  if (SPF != L.Flavor || L.Flavor != R.Flavor)
    return nullptr;

  // Look for a common operand. The use checks are different than usual because
  // a min/max pattern typically has 2 uses of each op: 1 by the cmp and 1 by
  // the select.
  Value *MinMaxOp = nullptr;
  Value *ThirdOp = nullptr;
  if (!LHS->hasNUsesOrMore(3) && RHS->hasNUsesOrMore(3)) {
    // If the LHS is only used in this chain and the RHS is used outside of it,
    // reuse the RHS min/max because that will eliminate the LHS.
    if (D == A || C == A) {
      // min(min(a, b), min(c, a)) --> min(min(c, a), b)
      // min(min(a, b), min(a, d)) --> min(min(a, d), b)
      MinMaxOp = RHS;
      ThirdOp = B;
    } else if (D == B || C == B) {
      // min(min(a, b), min(c, b)) --> min(min(c, b), a)
      // min(min(a, b), min(b, d)) --> min(min(b, d), a)
      MinMaxOp = RHS;
      ThirdOp = A;
    }
  } else if (!RHS->hasNUsesOrMore(3)) {
    // Reuse the LHS. This will eliminate the RHS.
    if (D == A || D == B) {
      // min(min(a, b), min(c, a)) --> min(min(a, b), c)
      // min(min(a, b), min(c, b)) --> min(min(a, b), c)
      MinMaxOp = LHS;
      ThirdOp = C;
    } else if (C == A || C == B) {
      // min(min(a, b), min(b, d)) --> min(min(a, b), d)
      // min(min(a, b), min(c, b)) --> min(min(a, b), d)
      MinMaxOp = LHS;
      ThirdOp = D;
    }
  }
  if (!MinMaxOp || !ThirdOp)
    return nullptr;

  CmpInst::Predicate P = getMinMaxPred(SPF);
  Value *CmpABC = Builder.CreateICmp(P, MinMaxOp, ThirdOp);
  return SelectInst::Create(CmpABC, MinMaxOp, ThirdOp);
}

/// Try to reduce a rotate pattern that includes a compare and select into a
/// funnel shift intrinsic. Example:
/// rotl32(a, b) --> (b == 0 ? a : ((a >> (32 - b)) | (a << b)))
///              --> call llvm.fshl.i32(a, a, b)
static Instruction *foldSelectRotate(SelectInst &Sel) {
  // The false value of the select must be a rotate of the true value.
  Value *Or0, *Or1;
  if (!match(Sel.getFalseValue(), m_OneUse(m_Or(m_Value(Or0), m_Value(Or1)))))
    return nullptr;

  Value *TVal = Sel.getTrueValue();
  Value *SA0, *SA1;
  if (!match(Or0, m_OneUse(m_LogicalShift(m_Specific(TVal), m_Value(SA0)))) ||
      !match(Or1, m_OneUse(m_LogicalShift(m_Specific(TVal), m_Value(SA1)))))
    return nullptr;

  auto ShiftOpcode0 = cast<BinaryOperator>(Or0)->getOpcode();
  auto ShiftOpcode1 = cast<BinaryOperator>(Or1)->getOpcode();
  if (ShiftOpcode0 == ShiftOpcode1)
    return nullptr;

  // We have one of these patterns so far:
  // select ?, TVal, (or (lshr TVal, SA0), (shl TVal, SA1))
  // select ?, TVal, (or (shl TVal, SA0), (lshr TVal, SA1))
  // This must be a power-of-2 rotate for a bitmasking transform to be valid.
  unsigned Width = Sel.getType()->getScalarSizeInBits();
  if (!isPowerOf2_32(Width))
    return nullptr;

  // Check the shift amounts to see if they are an opposite pair.
  Value *ShAmt;
  if (match(SA1, m_OneUse(m_Sub(m_SpecificInt(Width), m_Specific(SA0)))))
    ShAmt = SA0;
  else if (match(SA0, m_OneUse(m_Sub(m_SpecificInt(Width), m_Specific(SA1)))))
    ShAmt = SA1;
  else
    return nullptr;

  // Finally, see if the select is filtering out a shift-by-zero.
  Value *Cond = Sel.getCondition();
  ICmpInst::Predicate Pred;
  if (!match(Cond, m_OneUse(m_ICmp(Pred, m_Specific(ShAmt), m_ZeroInt()))) ||
      Pred != ICmpInst::ICMP_EQ)
    return nullptr;

  // This is a rotate that avoids shift-by-bitwidth UB in a suboptimal way.
  // Convert to funnel shift intrinsic.
  bool IsFshl = (ShAmt == SA0 && ShiftOpcode0 == BinaryOperator::Shl) ||
                (ShAmt == SA1 && ShiftOpcode1 == BinaryOperator::Shl);
  Intrinsic::ID IID = IsFshl ? Intrinsic::fshl : Intrinsic::fshr;
  Function *F = Intrinsic::getDeclaration(Sel.getModule(), IID, Sel.getType());
  return IntrinsicInst::Create(F, { TVal, TVal, ShAmt });
}

Instruction *llvm_seahorn::InstCombiner::visitSelectInst(SelectInst &SI) {
  Value *CondVal = SI.getCondition();
  Value *TrueVal = SI.getTrueValue();
  Value *FalseVal = SI.getFalseValue();
  Type *SelType = SI.getType();

  // FIXME: Remove this workaround when freeze related patches are done.
  // For select with undef operand which feeds into an equality comparison,
  // don't simplify it so loop unswitch can know the equality comparison
  // may have an undef operand. This is a workaround for PR31652 caused by
  // descrepancy about branch on undef between LoopUnswitch and GVN.
  if (isa<UndefValue>(TrueVal) || isa<UndefValue>(FalseVal)) {
    if (llvm::any_of(SI.users(), [&](User *U) {
          ICmpInst *CI = dyn_cast<ICmpInst>(U);
          if (CI && CI->isEquality())
            return true;
          return false;
        })) {
      return nullptr;
    }
  }

  if (Value *V = SimplifySelectInst(CondVal, TrueVal, FalseVal,
                                    SQ.getWithInstruction(&SI)))
    return replaceInstUsesWith(SI, V);

  if (Instruction *I = canonicalizeSelectToShuffle(SI))
    return I;

  // Canonicalize a one-use integer compare with a non-canonical predicate by
  // inverting the predicate and swapping the select operands. This matches a
  // compare canonicalization for conditional branches.
  // TODO: Should we do the same for FP compares?
  CmpInst::Predicate Pred;
  if (match(CondVal, m_OneUse(m_ICmp(Pred, m_Value(), m_Value()))) &&
      !isCanonicalPredicate(Pred)) {
    // Swap true/false values and condition.
    CmpInst *Cond = cast<CmpInst>(CondVal);
    Cond->setPredicate(CmpInst::getInversePredicate(Pred));
    SI.setOperand(1, FalseVal);
    SI.setOperand(2, TrueVal);
    SI.swapProfMetadata();
    Worklist.Add(Cond);
    return &SI;
  }

  if (SelType->isIntOrIntVectorTy(1) &&
      TrueVal->getType() == CondVal->getType()) {
    if (match(TrueVal, m_One())) {
      // Change: A = select B, true, C --> A = or B, C
      return BinaryOperator::CreateOr(CondVal, FalseVal);
    }
    if (match(TrueVal, m_Zero())) {
      // Change: A = select B, false, C --> A = and !B, C
      Value *NotCond = Builder.CreateNot(CondVal, "not." + CondVal->getName());
      return BinaryOperator::CreateAnd(NotCond, FalseVal);
    }
    if (match(FalseVal, m_Zero())) {
      // Change: A = select B, C, false --> A = and B, C
      return BinaryOperator::CreateAnd(CondVal, TrueVal);
    }
    if (match(FalseVal, m_One())) {
      // Change: A = select B, C, true --> A = or !B, C
      Value *NotCond = Builder.CreateNot(CondVal, "not." + CondVal->getName());
      return BinaryOperator::CreateOr(NotCond, TrueVal);
    }

    // select a, a, b  -> a | b
    // select a, b, a  -> a & b
    if (CondVal == TrueVal)
      return BinaryOperator::CreateOr(CondVal, FalseVal);
    if (CondVal == FalseVal)
      return BinaryOperator::CreateAnd(CondVal, TrueVal);

    // select a, ~a, b -> (~a) & b
    // select a, b, ~a -> (~a) | b
    if (match(TrueVal, m_Not(m_Specific(CondVal))))
      return BinaryOperator::CreateAnd(TrueVal, FalseVal);
    if (match(FalseVal, m_Not(m_Specific(CondVal))))
      return BinaryOperator::CreateOr(TrueVal, FalseVal);
  }

  // Selecting between two integer or vector splat integer constants?
  //
  // Note that we don't handle a scalar select of vectors:
  // select i1 %c, <2 x i8> <1, 1>, <2 x i8> <0, 0>
  // because that may need 3 instructions to splat the condition value:
  // extend, insertelement, shufflevector.
  if (SelType->isIntOrIntVectorTy() &&
      CondVal->getType()->isVectorTy() == SelType->isVectorTy()) {
    // select C, 1, 0 -> zext C to int
    if (match(TrueVal, m_One()) && match(FalseVal, m_Zero()))
      return new ZExtInst(CondVal, SelType);

    // select C, -1, 0 -> sext C to int
    if (match(TrueVal, m_AllOnes()) && match(FalseVal, m_Zero()))
      return new SExtInst(CondVal, SelType);

    // select C, 0, 1 -> zext !C to int
    if (match(TrueVal, m_Zero()) && match(FalseVal, m_One())) {
      Value *NotCond = Builder.CreateNot(CondVal, "not." + CondVal->getName());
      return new ZExtInst(NotCond, SelType);
    }

    // select C, 0, -1 -> sext !C to int
    if (match(TrueVal, m_Zero()) && match(FalseVal, m_AllOnes())) {
      Value *NotCond = Builder.CreateNot(CondVal, "not." + CondVal->getName());
      return new SExtInst(NotCond, SelType);
    }
  }

  // See if we are selecting two values based on a comparison of the two values.
  if (FCmpInst *FCI = dyn_cast<FCmpInst>(CondVal)) {
    if (FCI->getOperand(0) == TrueVal && FCI->getOperand(1) == FalseVal) {
      // Canonicalize to use ordered comparisons by swapping the select
      // operands.
      //
      // e.g.
      // (X ugt Y) ? X : Y -> (X ole Y) ? Y : X
      if (FCI->hasOneUse() && FCmpInst::isUnordered(FCI->getPredicate())) {
        FCmpInst::Predicate InvPred = FCI->getInversePredicate();
        IRBuilder<>::FastMathFlagGuard FMFG(Builder);
        Builder.setFastMathFlags(FCI->getFastMathFlags());
        Value *NewCond = Builder.CreateFCmp(InvPred, TrueVal, FalseVal,
                                            FCI->getName() + ".inv");

        return SelectInst::Create(NewCond, FalseVal, TrueVal,
                                  SI.getName() + ".p");
      }

      // NOTE: if we wanted to, this is where to detect MIN/MAX
    } else if (FCI->getOperand(0) == FalseVal && FCI->getOperand(1) == TrueVal){
      // Canonicalize to use ordered comparisons by swapping the select
      // operands.
      //
      // e.g.
      // (X ugt Y) ? X : Y -> (X ole Y) ? X : Y
      if (FCI->hasOneUse() && FCmpInst::isUnordered(FCI->getPredicate())) {
        FCmpInst::Predicate InvPred = FCI->getInversePredicate();
        IRBuilder<>::FastMathFlagGuard FMFG(Builder);
        Builder.setFastMathFlags(FCI->getFastMathFlags());
        Value *NewCond = Builder.CreateFCmp(InvPred, FalseVal, TrueVal,
                                            FCI->getName() + ".inv");

        return SelectInst::Create(NewCond, FalseVal, TrueVal,
                                  SI.getName() + ".p");
      }

      // NOTE: if we wanted to, this is where to detect MIN/MAX
    }
  }

  // Canonicalize select with fcmp to fabs(). -0.0 makes this tricky. We need
  // fast-math-flags (nsz) or fsub with +0.0 (not fneg) for this to work. We
  // also require nnan because we do not want to unintentionally change the
  // sign of a NaN value.
  // FIXME: These folds should test/propagate FMF from the select, not the
  //        fsub or fneg.
  // (X <= +/-0.0) ? (0.0 - X) : X --> fabs(X)
  Instruction *FSub;
  if (match(CondVal, m_FCmp(Pred, m_Specific(FalseVal), m_AnyZeroFP())) &&
      match(TrueVal, m_FSub(m_PosZeroFP(), m_Specific(FalseVal))) &&
      match(TrueVal, m_Instruction(FSub)) && FSub->hasNoNaNs() &&
      (Pred == FCmpInst::FCMP_OLE || Pred == FCmpInst::FCMP_ULE)) {
    Value *Fabs = Builder.CreateUnaryIntrinsic(Intrinsic::fabs, FalseVal, FSub);
    return replaceInstUsesWith(SI, Fabs);
  }
  // (X >  +/-0.0) ? X : (0.0 - X) --> fabs(X)
  if (match(CondVal, m_FCmp(Pred, m_Specific(TrueVal), m_AnyZeroFP())) &&
      match(FalseVal, m_FSub(m_PosZeroFP(), m_Specific(TrueVal))) &&
      match(FalseVal, m_Instruction(FSub)) && FSub->hasNoNaNs() &&
      (Pred == FCmpInst::FCMP_OGT || Pred == FCmpInst::FCMP_UGT)) {
    Value *Fabs = Builder.CreateUnaryIntrinsic(Intrinsic::fabs, TrueVal, FSub);
    return replaceInstUsesWith(SI, Fabs);
  }
  // With nnan and nsz:
  // (X <  +/-0.0) ? -X : X --> fabs(X)
  // (X <= +/-0.0) ? -X : X --> fabs(X)
  Instruction *FNeg;
  if (match(CondVal, m_FCmp(Pred, m_Specific(FalseVal), m_AnyZeroFP())) &&
      match(TrueVal, m_FNeg(m_Specific(FalseVal))) &&
      match(TrueVal, m_Instruction(FNeg)) &&
      FNeg->hasNoNaNs() && FNeg->hasNoSignedZeros() &&
      (Pred == FCmpInst::FCMP_OLT || Pred == FCmpInst::FCMP_OLE ||
       Pred == FCmpInst::FCMP_ULT || Pred == FCmpInst::FCMP_ULE)) {
    Value *Fabs = Builder.CreateUnaryIntrinsic(Intrinsic::fabs, FalseVal, FNeg);
    return replaceInstUsesWith(SI, Fabs);
  }
  // With nnan and nsz:
  // (X >  +/-0.0) ? X : -X --> fabs(X)
  // (X >= +/-0.0) ? X : -X --> fabs(X)
  if (match(CondVal, m_FCmp(Pred, m_Specific(TrueVal), m_AnyZeroFP())) &&
      match(FalseVal, m_FNeg(m_Specific(TrueVal))) &&
      match(FalseVal, m_Instruction(FNeg)) &&
      FNeg->hasNoNaNs() && FNeg->hasNoSignedZeros() &&
      (Pred == FCmpInst::FCMP_OGT || Pred == FCmpInst::FCMP_OGE ||
       Pred == FCmpInst::FCMP_UGT || Pred == FCmpInst::FCMP_UGE)) {
    Value *Fabs = Builder.CreateUnaryIntrinsic(Intrinsic::fabs, TrueVal, FNeg);
    return replaceInstUsesWith(SI, Fabs);
  }

  // See if we are selecting two values based on a comparison of the two values.
  if (ICmpInst *ICI = dyn_cast<ICmpInst>(CondVal))
    if (Instruction *Result = foldSelectInstWithICmp(SI, ICI))
      return Result;

  if (Instruction *Add = foldAddSubSelect(SI, Builder))
    return Add;

  // Turn (select C, (op X, Y), (op X, Z)) -> (op X, (select C, Y, Z))
  auto *TI = dyn_cast<Instruction>(TrueVal);
  auto *FI = dyn_cast<Instruction>(FalseVal);
  if (TI && FI && TI->getOpcode() == FI->getOpcode())
    if (Instruction *IV = foldSelectOpOp(SI, TI, FI))
      return IV;

  if (Instruction *I = foldSelectExtConst(SI))
    return I;

  // See if we can fold the select into one of our operands.
  if (SelType->isIntOrIntVectorTy() || SelType->isFPOrFPVectorTy()) {
    if (Instruction *FoldI = foldSelectIntoOp(SI, TrueVal, FalseVal))
      return FoldI;

    Value *LHS, *RHS;
    Instruction::CastOps CastOp;
    SelectPatternResult SPR = matchSelectPattern(&SI, LHS, RHS, &CastOp);
    auto SPF = SPR.Flavor;
    if (SPF) {
      Value *LHS2, *RHS2;
      if (SelectPatternFlavor SPF2 = matchSelectPattern(LHS, LHS2, RHS2).Flavor)
        if (Instruction *R = foldSPFofSPF(cast<Instruction>(LHS), SPF2, LHS2,
                                          RHS2, SI, SPF, RHS))
          return R;
      if (SelectPatternFlavor SPF2 = matchSelectPattern(RHS, LHS2, RHS2).Flavor)
        if (Instruction *R = foldSPFofSPF(cast<Instruction>(RHS), SPF2, LHS2,
                                          RHS2, SI, SPF, LHS))
          return R;
      // TODO.
      // ABS(-X) -> ABS(X)
    }

    if (SelectPatternResult::isMinOrMax(SPF)) {
      // Canonicalize so that
      // - type casts are outside select patterns.
      // - float clamp is transformed to min/max pattern

      bool IsCastNeeded = LHS->getType() != SelType;
      Value *CmpLHS = cast<CmpInst>(CondVal)->getOperand(0);
      Value *CmpRHS = cast<CmpInst>(CondVal)->getOperand(1);
      if (IsCastNeeded ||
          (LHS->getType()->isFPOrFPVectorTy() &&
           ((CmpLHS != LHS && CmpLHS != RHS) ||
            (CmpRHS != LHS && CmpRHS != RHS)))) {
        CmpInst::Predicate Pred = getMinMaxPred(SPF, SPR.Ordered);

        Value *Cmp;
        if (CmpInst::isIntPredicate(Pred)) {
          Cmp = Builder.CreateICmp(Pred, LHS, RHS);
        } else {
          IRBuilder<>::FastMathFlagGuard FMFG(Builder);
          auto FMF = cast<FPMathOperator>(SI.getCondition())->getFastMathFlags();
          Builder.setFastMathFlags(FMF);
          Cmp = Builder.CreateFCmp(Pred, LHS, RHS);
        }

        Value *NewSI = Builder.CreateSelect(Cmp, LHS, RHS, SI.getName(), &SI);
        if (!IsCastNeeded)
          return replaceInstUsesWith(SI, NewSI);

        Value *NewCast = Builder.CreateCast(CastOp, NewSI, SelType);
        return replaceInstUsesWith(SI, NewCast);
      }

      // MAX(~a, ~b) -> ~MIN(a, b)
      // MAX(~a, C)  -> ~MIN(a, ~C)
      // MIN(~a, ~b) -> ~MAX(a, b)
      // MIN(~a, C)  -> ~MAX(a, ~C)
      auto moveNotAfterMinMax = [&](Value *X, Value *Y) -> Instruction * {
        Value *A;
        if (match(X, m_Not(m_Value(A))) && !X->hasNUsesOrMore(3) &&
            !IsFreeToInvert(A, A->hasOneUse()) &&
            // Passing false to only consider m_Not and constants.
            IsFreeToInvert(Y, false)) {
          Value *B = Builder.CreateNot(Y);
          Value *NewMinMax = createMinMax(Builder, getInverseMinMaxFlavor(SPF),
                                          A, B);
          // Copy the profile metadata.
          if (MDNode *MD = SI.getMetadata(LLVMContext::MD_prof)) {
            cast<SelectInst>(NewMinMax)->setMetadata(LLVMContext::MD_prof, MD);
            // Swap the metadata if the operands are swapped.
            if (X == SI.getFalseValue() && Y == SI.getTrueValue())
              cast<SelectInst>(NewMinMax)->swapProfMetadata();
          }

          return BinaryOperator::CreateNot(NewMinMax);
        }

        return nullptr;
      };

      if (Instruction *I = moveNotAfterMinMax(LHS, RHS))
        return I;
      if (Instruction *I = moveNotAfterMinMax(RHS, LHS))
        return I;

      if (Instruction *I = moveAddAfterMinMax(SPF, LHS, RHS, Builder))
        return I;

      if (Instruction *I = factorizeMinMaxTree(SPF, LHS, RHS, Builder))
        return I;
    }
  }

  // Canonicalize select of FP values where NaN and -0.0 are not valid as
  // minnum/maxnum intrinsics.
  if (isa<FPMathOperator>(SI) && SI.hasNoNaNs() && SI.hasNoSignedZeros()) {
    Value *X, *Y;
    if (match(&SI, m_OrdFMax(m_Value(X), m_Value(Y))))
      return replaceInstUsesWith(
          SI, Builder.CreateBinaryIntrinsic(Intrinsic::maxnum, X, Y, &SI));

    if (match(&SI, m_OrdFMin(m_Value(X), m_Value(Y))))
      return replaceInstUsesWith(
          SI, Builder.CreateBinaryIntrinsic(Intrinsic::minnum, X, Y, &SI));
  }

  // See if we can fold the select into a phi node if the condition is a select.
  if (auto *PN = dyn_cast<PHINode>(SI.getCondition()))
    // The true/false values have to be live in the PHI predecessor's blocks.
    if (canSelectOperandBeMappingIntoPredBlock(TrueVal, SI) &&
        canSelectOperandBeMappingIntoPredBlock(FalseVal, SI))
      if (Instruction *NV = foldOpIntoPhi(SI, PN))
        return NV;

  if (SelectInst *TrueSI = dyn_cast<SelectInst>(TrueVal)) {
    if (TrueSI->getCondition()->getType() == CondVal->getType()) {
      // select(C, select(C, a, b), c) -> select(C, a, c)
      if (TrueSI->getCondition() == CondVal) {
        if (SI.getTrueValue() == TrueSI->getTrueValue())
          return nullptr;
        SI.setOperand(1, TrueSI->getTrueValue());
        return &SI;
      }
      // select(C0, select(C1, a, b), b) -> select(C0&C1, a, b)
      // We choose this as normal form to enable folding on the And and shortening
      // paths for the values (this helps GetUnderlyingObjects() for example).
      if (TrueSI->getFalseValue() == FalseVal && TrueSI->hasOneUse()) {
        Value *And = Builder.CreateAnd(CondVal, TrueSI->getCondition());
        SI.setOperand(0, And);
        SI.setOperand(1, TrueSI->getTrueValue());
        return &SI;
      }
    }
  }
  if (SelectInst *FalseSI = dyn_cast<SelectInst>(FalseVal)) {
    if (FalseSI->getCondition()->getType() == CondVal->getType()) {
      // select(C, a, select(C, b, c)) -> select(C, a, c)
      if (FalseSI->getCondition() == CondVal) {
        if (SI.getFalseValue() == FalseSI->getFalseValue())
          return nullptr;
        SI.setOperand(2, FalseSI->getFalseValue());
        return &SI;
      }
      // select(C0, a, select(C1, a, b)) -> select(C0|C1, a, b)
      if (FalseSI->getTrueValue() == TrueVal && FalseSI->hasOneUse()) {
        Value *Or = Builder.CreateOr(CondVal, FalseSI->getCondition());
        SI.setOperand(0, Or);
        SI.setOperand(2, FalseSI->getFalseValue());
        return &SI;
      }
    }
  }

  auto canMergeSelectThroughBinop = [](BinaryOperator *BO) {
    // The select might be preventing a division by 0.
    switch (BO->getOpcode()) {
    default:
      return true;
    case Instruction::SRem:
    case Instruction::URem:
    case Instruction::SDiv:
    case Instruction::UDiv:
      return false;
    }
  };

  // Try to simplify a binop sandwiched between 2 selects with the same
  // condition.
  // select(C, binop(select(C, X, Y), W), Z) -> select(C, binop(X, W), Z)
  BinaryOperator *TrueBO;
  if (match(TrueVal, m_OneUse(m_BinOp(TrueBO))) &&
      canMergeSelectThroughBinop(TrueBO)) {
    if (auto *TrueBOSI = dyn_cast<SelectInst>(TrueBO->getOperand(0))) {
      if (TrueBOSI->getCondition() == CondVal) {
        TrueBO->setOperand(0, TrueBOSI->getTrueValue());
        Worklist.Add(TrueBO);
        return &SI;
      }
    }
    if (auto *TrueBOSI = dyn_cast<SelectInst>(TrueBO->getOperand(1))) {
      if (TrueBOSI->getCondition() == CondVal) {
        TrueBO->setOperand(1, TrueBOSI->getTrueValue());
        Worklist.Add(TrueBO);
        return &SI;
      }
    }
  }

  // select(C, Z, binop(select(C, X, Y), W)) -> select(C, Z, binop(Y, W))
  BinaryOperator *FalseBO;
  if (match(FalseVal, m_OneUse(m_BinOp(FalseBO))) &&
      canMergeSelectThroughBinop(FalseBO)) {
    if (auto *FalseBOSI = dyn_cast<SelectInst>(FalseBO->getOperand(0))) {
      if (FalseBOSI->getCondition() == CondVal) {
        FalseBO->setOperand(0, FalseBOSI->getFalseValue());
        Worklist.Add(FalseBO);
        return &SI;
      }
    }
    if (auto *FalseBOSI = dyn_cast<SelectInst>(FalseBO->getOperand(1))) {
      if (FalseBOSI->getCondition() == CondVal) {
        FalseBO->setOperand(1, FalseBOSI->getFalseValue());
        Worklist.Add(FalseBO);
        return &SI;
      }
    }
  }

  Value *NotCond;
  if (match(CondVal, m_Not(m_Value(NotCond)))) {
    SI.setOperand(0, NotCond);
    SI.setOperand(1, FalseVal);
    SI.setOperand(2, TrueVal);
    SI.swapProfMetadata();
    return &SI;
  }

  if (VectorType *VecTy = dyn_cast<VectorType>(SelType)) {
    unsigned VWidth = VecTy->getNumElements();
    APInt UndefElts(VWidth, 0);
    APInt AllOnesEltMask(APInt::getAllOnesValue(VWidth));
    if (Value *V = SimplifyDemandedVectorElts(&SI, AllOnesEltMask, UndefElts)) {
      if (V != &SI)
        return replaceInstUsesWith(SI, V);
      return &SI;
    }
  }

  // If we can compute the condition, there's no need for a select.
  // Like the above fold, we are attempting to reduce compile-time cost by
  // putting this fold here with limitations rather than in InstSimplify.
  // The motivation for this call into value tracking is to take advantage of
  // the assumption cache, so make sure that is populated.
  if (!CondVal->getType()->isVectorTy() && !AC.assumptions().empty()) {
    KnownBits Known(1);
    computeKnownBits(CondVal, Known, 0, &SI);
    if (Known.One.isOneValue())
      return replaceInstUsesWith(SI, TrueVal);
    if (Known.Zero.isOneValue())
      return replaceInstUsesWith(SI, FalseVal);
  }

  if (Instruction *BitCastSel = foldSelectCmpBitcasts(SI, Builder))
    return BitCastSel;

  // Simplify selects that test the returned flag of cmpxchg instructions.
  if (Instruction *Select = foldSelectCmpXchg(SI))
    return Select;

  if (Instruction *Select = foldSelectBinOpIdentity(SI, TLI))
    return Select;

  if (Instruction *Rot = foldSelectRotate(SI))
    return Rot;

  return nullptr;
}<|MERGE_RESOLUTION|>--- conflicted
+++ resolved
@@ -247,14 +247,14 @@
   case Instruction::And:
   case Instruction::Or:
   case Instruction::Xor:
-    return 3;              // Can fold through either operand.
-  case Instruction::Sub:   // Can only fold on the amount subtracted.
-  case Instruction::Shl:   // Can only fold on the shift amount.
+    return 3;            // Can fold through either operand.
+  case Instruction::Sub: // Can only fold on the amount subtracted.
+  case Instruction::Shl: // Can only fold on the shift amount.
   case Instruction::LShr:
   case Instruction::AShr:
     return 1;
   default:
-    return 0;              // Cannot fold
+    return 0; // Cannot fold
   }
 }
 
@@ -358,24 +358,24 @@
   Value *MatchOp, *OtherOpT, *OtherOpF;
   bool MatchIsOpZero;
   if (TI->getOperand(0) == FI->getOperand(0)) {
-    MatchOp  = TI->getOperand(0);
+    MatchOp = TI->getOperand(0);
     OtherOpT = TI->getOperand(1);
     OtherOpF = FI->getOperand(1);
     MatchIsOpZero = true;
   } else if (TI->getOperand(1) == FI->getOperand(1)) {
-    MatchOp  = TI->getOperand(1);
+    MatchOp = TI->getOperand(1);
     OtherOpT = TI->getOperand(0);
     OtherOpF = FI->getOperand(0);
     MatchIsOpZero = false;
   } else if (!TI->isCommutative()) {
     return nullptr;
   } else if (TI->getOperand(0) == FI->getOperand(1)) {
-    MatchOp  = TI->getOperand(0);
+    MatchOp = TI->getOperand(0);
     OtherOpT = TI->getOperand(1);
     OtherOpF = FI->getOperand(0);
     MatchIsOpZero = true;
   } else if (TI->getOperand(1) == FI->getOperand(0)) {
-    MatchOp  = TI->getOperand(1);
+    MatchOp = TI->getOperand(1);
     OtherOpT = TI->getOperand(0);
     OtherOpF = FI->getOperand(1);
     MatchIsOpZero = true;
@@ -387,7 +387,7 @@
   // operands also must be vectors. This may not be the case for getelementptr
   // for example.
   if (CondTy->isVectorTy() && (!OtherOpT->getType()->isVectorTy() ||
-                               !OtherOpF->getType()->isVectorTy()))
+       !OtherOpF->getType()->isVectorTy()))
     return nullptr;
 
   // If we reach here, they do have operations in common.
@@ -437,7 +437,7 @@
 
         if (OpToFold) {
           APInt CI = getSelectFoldableConstant(TVI);
-          Value *OOp = TVI->getOperand(2-OpToFold);
+          Value *OOp = TVI->getOperand(2 - OpToFold);
           // Avoid creating select between 2 constants unless it's selecting
           // between 0, 1 and -1.
           const APInt *OOpC;
@@ -468,7 +468,7 @@
 
         if (OpToFold) {
           APInt CI = getSelectFoldableConstant(FVI);
-          Value *OOp = FVI->getOperand(2-OpToFold);
+          Value *OOp = FVI->getOperand(2 - OpToFold);
           // Avoid creating select between 2 constants unless it's selecting
           // between 0, 1 and -1.
           const APInt *OOpC;
@@ -1204,16 +1204,10 @@
 
 /// We have an SPF (e.g. a min or max) of an SPF of the form:
 ///   SPF2(SPF1(A, B), C)
-<<<<<<< HEAD
 Instruction *llvm_seahorn::InstCombiner::foldSPFofSPF(Instruction *Inner,
-                                        SelectPatternFlavor SPF1, Value *A,
-                                        Value *B, Instruction &Outer,
-=======
-Instruction *InstCombiner::foldSPFofSPF(Instruction *Inner,
                                         SelectPatternFlavor SPF1,
                                         Value *A, Value *B,
                                         Instruction &Outer,
->>>>>>> 05be358d
                                         SelectPatternFlavor SPF2, Value *C) {
   if (Outer.getType() != Inner->getType())
     return nullptr;
@@ -1273,7 +1267,7 @@
     SelectInst *SI = cast<SelectInst>(Inner);
     Value *NewSI =
         Builder.CreateSelect(SI->getCondition(), SI->getFalseValue(),
-                             SI->getTrueValue(), SI->getName(), SI);
+                                        SI->getTrueValue(), SI->getName(), SI);
     return replaceInstUsesWith(Outer, NewSI);
   }
 
@@ -1762,7 +1756,7 @@
                 (ShAmt == SA1 && ShiftOpcode1 == BinaryOperator::Shl);
   Intrinsic::ID IID = IsFshl ? Intrinsic::fshl : Intrinsic::fshr;
   Function *F = Intrinsic::getDeclaration(Sel.getModule(), IID, Sel.getType());
-  return IntrinsicInst::Create(F, { TVal, TVal, ShAmt });
+  return IntrinsicInst::Create(F, {TVal, TVal, ShAmt});
 }
 
 Instruction *llvm_seahorn::InstCombiner::visitSelectInst(SelectInst &SI) {
@@ -1917,13 +1911,13 @@
     }
   }
 
-  // Canonicalize select with fcmp to fabs(). -0.0 makes this tricky. We need
-  // fast-math-flags (nsz) or fsub with +0.0 (not fneg) for this to work. We
-  // also require nnan because we do not want to unintentionally change the
-  // sign of a NaN value.
+    // Canonicalize select with fcmp to fabs(). -0.0 makes this tricky. We need
+    // fast-math-flags (nsz) or fsub with +0.0 (not fneg) for this to work. We
+    // also require nnan because we do not want to unintentionally change the
+    // sign of a NaN value.
   // FIXME: These folds should test/propagate FMF from the select, not the
   //        fsub or fneg.
-  // (X <= +/-0.0) ? (0.0 - X) : X --> fabs(X)
+      // (X <= +/-0.0) ? (0.0 - X) : X --> fabs(X)
   Instruction *FSub;
   if (match(CondVal, m_FCmp(Pred, m_Specific(FalseVal), m_AnyZeroFP())) &&
       match(TrueVal, m_FSub(m_PosZeroFP(), m_Specific(FalseVal))) &&
@@ -1932,17 +1926,17 @@
     Value *Fabs = Builder.CreateUnaryIntrinsic(Intrinsic::fabs, FalseVal, FSub);
     return replaceInstUsesWith(SI, Fabs);
   }
-  // (X >  +/-0.0) ? X : (0.0 - X) --> fabs(X)
+      // (X >  +/-0.0) ? X : (0.0 - X) --> fabs(X)
   if (match(CondVal, m_FCmp(Pred, m_Specific(TrueVal), m_AnyZeroFP())) &&
       match(FalseVal, m_FSub(m_PosZeroFP(), m_Specific(TrueVal))) &&
       match(FalseVal, m_Instruction(FSub)) && FSub->hasNoNaNs() &&
       (Pred == FCmpInst::FCMP_OGT || Pred == FCmpInst::FCMP_UGT)) {
     Value *Fabs = Builder.CreateUnaryIntrinsic(Intrinsic::fabs, TrueVal, FSub);
-    return replaceInstUsesWith(SI, Fabs);
-  }
+        return replaceInstUsesWith(SI, Fabs);
+      }
   // With nnan and nsz:
-  // (X <  +/-0.0) ? -X : X --> fabs(X)
-  // (X <= +/-0.0) ? -X : X --> fabs(X)
+      // (X <  +/-0.0) ? -X : X --> fabs(X)
+      // (X <= +/-0.0) ? -X : X --> fabs(X)
   Instruction *FNeg;
   if (match(CondVal, m_FCmp(Pred, m_Specific(FalseVal), m_AnyZeroFP())) &&
       match(TrueVal, m_FNeg(m_Specific(FalseVal))) &&
@@ -1954,8 +1948,8 @@
     return replaceInstUsesWith(SI, Fabs);
   }
   // With nnan and nsz:
-  // (X >  +/-0.0) ? X : -X --> fabs(X)
-  // (X >= +/-0.0) ? X : -X --> fabs(X)
+      // (X >  +/-0.0) ? X : -X --> fabs(X)
+      // (X >= +/-0.0) ? X : -X --> fabs(X)
   if (match(CondVal, m_FCmp(Pred, m_Specific(TrueVal), m_AnyZeroFP())) &&
       match(FalseVal, m_FNeg(m_Specific(TrueVal))) &&
       match(FalseVal, m_Instruction(FNeg)) &&
@@ -1963,8 +1957,8 @@
       (Pred == FCmpInst::FCMP_OGT || Pred == FCmpInst::FCMP_OGE ||
        Pred == FCmpInst::FCMP_UGT || Pred == FCmpInst::FCMP_UGE)) {
     Value *Fabs = Builder.CreateUnaryIntrinsic(Intrinsic::fabs, TrueVal, FNeg);
-    return replaceInstUsesWith(SI, Fabs);
-  }
+        return replaceInstUsesWith(SI, Fabs);
+      }
 
   // See if we are selecting two values based on a comparison of the two values.
   if (ICmpInst *ICI = dyn_cast<ICmpInst>(CondVal))
@@ -2017,8 +2011,8 @@
       Value *CmpRHS = cast<CmpInst>(CondVal)->getOperand(1);
       if (IsCastNeeded ||
           (LHS->getType()->isFPOrFPVectorTy() &&
-           ((CmpLHS != LHS && CmpLHS != RHS) ||
-            (CmpRHS != LHS && CmpRHS != RHS)))) {
+                           ((CmpLHS != LHS && CmpLHS != RHS) ||
+                            (CmpRHS != LHS && CmpRHS != RHS)))) {
         CmpInst::Predicate Pred = getMinMaxPred(SPF, SPR.Ordered);
 
         Value *Cmp;
