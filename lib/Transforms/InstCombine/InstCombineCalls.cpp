//===- InstCombineCalls.cpp -----------------------------------------------===//
//
// Part of the LLVM Project, under the Apache License v2.0 with LLVM Exceptions.
// See https://llvm.org/LICENSE.txt for license information.
// SPDX-License-Identifier: Apache-2.0 WITH LLVM-exception
//
//===----------------------------------------------------------------------===//
//
// This file implements the visitCall, visitInvoke, and visitCallBr functions.
//
//===----------------------------------------------------------------------===//

#include "InstCombineInternal.h"
#include "llvm/ADT/APFloat.h"
#include "llvm/ADT/APInt.h"
#include "llvm/ADT/APSInt.h"
#include "llvm/ADT/ArrayRef.h"
#include "llvm/ADT/FloatingPointMode.h"
#include "llvm/ADT/None.h"
#include "llvm/ADT/Optional.h"
#include "llvm/ADT/STLExtras.h"
#include "llvm/ADT/SmallBitVector.h"
#include "llvm/ADT/SmallVector.h"
#include "llvm/ADT/Statistic.h"
#include "llvm/ADT/Twine.h"
#include "llvm/Analysis/AliasAnalysis.h"
#include "llvm/Analysis/AssumeBundleQueries.h"
#include "llvm/Analysis/AssumptionCache.h"
#include "llvm/Analysis/InstructionSimplify.h"
#include "llvm/Analysis/Loads.h"
#include "llvm/Analysis/MemoryBuiltins.h"
#include "llvm/Analysis/TargetTransformInfo.h"
#include "llvm/Analysis/ValueTracking.h"
#include "llvm/Analysis/VectorUtils.h"
#include "llvm/IR/Attributes.h"
#include "llvm/IR/BasicBlock.h"
#include "llvm/IR/Constant.h"
#include "llvm/IR/Constants.h"
#include "llvm/IR/DataLayout.h"
#include "llvm/IR/DerivedTypes.h"
#include "llvm/IR/Function.h"
#include "llvm/IR/GlobalVariable.h"
#include "llvm/IR/InlineAsm.h"
#include "llvm/IR/InstrTypes.h"
#include "llvm/IR/Instruction.h"
#include "llvm/IR/Instructions.h"
#include "llvm/IR/IntrinsicInst.h"
#include "llvm/IR/Intrinsics.h"
#include "llvm/IR/IntrinsicsAArch64.h"
#include "llvm/IR/IntrinsicsAMDGPU.h"
#include "llvm/IR/IntrinsicsARM.h"
#include "llvm/IR/IntrinsicsHexagon.h"
#include "llvm/IR/LLVMContext.h"
#include "llvm/IR/Metadata.h"
#include "llvm/IR/PatternMatch.h"
#include "llvm/IR/Statepoint.h"
#include "llvm/IR/Type.h"
#include "llvm/IR/User.h"
#include "llvm/IR/Value.h"
#include "llvm/IR/ValueHandle.h"
#include "llvm/Support/AtomicOrdering.h"
#include "llvm/Support/Casting.h"
#include "llvm/Support/CommandLine.h"
#include "llvm/Support/Compiler.h"
#include "llvm/Support/Debug.h"
#include "llvm/Support/ErrorHandling.h"
#include "llvm/Support/KnownBits.h"
#include "llvm/Support/MathExtras.h"
#include "llvm/Support/raw_ostream.h"
#include "llvm/Transforms/InstCombine/InstCombiner.h"
#include "llvm/Transforms/Utils/AssumeBundleBuilder.h"
#include "llvm/Transforms/Utils/Local.h"
#include "llvm/Transforms/Utils/SimplifyLibCalls.h"
#include <algorithm>
#include <cassert>
#include <cstdint>
#include <cstring>
#include <utility>
#include <vector>

#define DEBUG_TYPE "instcombine"
#include "llvm/Transforms/Utils/InstructionWorklist.h"

using namespace llvm;
using namespace llvm_seahorn;
using namespace PatternMatch;

<<<<<<< HEAD
#define DEBUG_TYPE "sea-instcombine"

=======
>>>>>>> 92c1c8cb
STATISTIC(NumSimplified, "Number of library calls simplified");

static cl::opt<unsigned> GuardWideningWindow(
    "seaopt-instcombine-guard-widening-window",
    cl::init(3),
    cl::desc("How wide an instruction window to bypass looking for "
             "another guard"));

namespace llvm {
/// enable preservation of attributes in assume like:
/// call void @llvm.assume(i1 true) [ "nonnull"(i32* %PTR) ]
extern cl::opt<bool> EnableKnowledgeRetention;
} // namespace llvm

/// Return the specified type promoted as it would be to pass though a va_arg
/// area.
static Type *getPromotedType(Type *Ty) {
  if (IntegerType* ITy = dyn_cast<IntegerType>(Ty)) {
    if (ITy->getBitWidth() < 32)
      return Type::getInt32Ty(Ty->getContext());
  }
  return Ty;
}

Instruction *SeaInstCombinerImpl::SimplifyAnyMemTransfer(AnyMemTransferInst *MI) {
  Align DstAlign = getKnownAlignment(MI->getRawDest(), DL, MI, &AC, &DT);
  MaybeAlign CopyDstAlign = MI->getDestAlign();
  if (!CopyDstAlign || *CopyDstAlign < DstAlign) {
    MI->setDestAlignment(DstAlign);
    return MI;
  }

  Align SrcAlign = getKnownAlignment(MI->getRawSource(), DL, MI, &AC, &DT);
  MaybeAlign CopySrcAlign = MI->getSourceAlign();
  if (!CopySrcAlign || *CopySrcAlign < SrcAlign) {
    MI->setSourceAlignment(SrcAlign);
    return MI;
  }

  // If we have a store to a location which is known constant, we can conclude
  // that the store must be storing the constant value (else the memory
  // wouldn't be constant), and this must be a noop.
  if (AA->pointsToConstantMemory(MI->getDest())) {
    // Set the size of the copy to 0, it will be deleted on the next iteration.
    MI->setLength(Constant::getNullValue(MI->getLength()->getType()));
    return MI;
  }

  // If MemCpyInst length is 1/2/4/8 bytes then replace memcpy with
  // load/store.
  ConstantInt *MemOpLength = dyn_cast<ConstantInt>(MI->getLength());
  if (!MemOpLength) return nullptr;

  // Source and destination pointer types are always "i8*" for intrinsic.  See
  // if the size is something we can handle with a single primitive load/store.
  // A single load+store correctly handles overlapping memory in the memmove
  // case.
  uint64_t Size = MemOpLength->getLimitedValue();
  assert(Size && "0-sized memory transferring should be removed already.");

  if (Size > 8 || (Size&(Size-1)))
    return nullptr;  // If not 1/2/4/8 bytes, exit.

  // If it is an atomic and alignment is less than the size then we will
  // introduce the unaligned memory access which will be later transformed
  // into libcall in CodeGen. This is not evident performance gain so disable
  // it now.
  if (isa<AtomicMemTransferInst>(MI))
    if (*CopyDstAlign < Size || *CopySrcAlign < Size)
      return nullptr;

  // Use an integer load+store unless we can find something better.
  unsigned SrcAddrSp =
    cast<PointerType>(MI->getArgOperand(1)->getType())->getAddressSpace();
  unsigned DstAddrSp =
    cast<PointerType>(MI->getArgOperand(0)->getType())->getAddressSpace();

  IntegerType* IntType = IntegerType::get(MI->getContext(), Size<<3);
  Type *NewSrcPtrTy = PointerType::get(IntType, SrcAddrSp);
  Type *NewDstPtrTy = PointerType::get(IntType, DstAddrSp);

  // If the memcpy has metadata describing the members, see if we can get the
  // TBAA tag describing our copy.
  MDNode *CopyMD = nullptr;
  if (MDNode *M = MI->getMetadata(LLVMContext::MD_tbaa)) {
    CopyMD = M;
  } else if (MDNode *M = MI->getMetadata(LLVMContext::MD_tbaa_struct)) {
    if (M->getNumOperands() == 3 && M->getOperand(0) &&
        mdconst::hasa<ConstantInt>(M->getOperand(0)) &&
        mdconst::extract<ConstantInt>(M->getOperand(0))->isZero() &&
        M->getOperand(1) &&
        mdconst::hasa<ConstantInt>(M->getOperand(1)) &&
        mdconst::extract<ConstantInt>(M->getOperand(1))->getValue() ==
        Size &&
        M->getOperand(2) && isa<MDNode>(M->getOperand(2)))
      CopyMD = cast<MDNode>(M->getOperand(2));
  }

  Value *Src = Builder.CreateBitCast(MI->getArgOperand(1), NewSrcPtrTy);
  Value *Dest = Builder.CreateBitCast(MI->getArgOperand(0), NewDstPtrTy);
  LoadInst *L = Builder.CreateLoad(IntType, Src);
  // Alignment from the mem intrinsic will be better, so use it.
  L->setAlignment(*CopySrcAlign);
  if (CopyMD)
    L->setMetadata(LLVMContext::MD_tbaa, CopyMD);
  MDNode *LoopMemParallelMD =
    MI->getMetadata(LLVMContext::MD_mem_parallel_loop_access);
  if (LoopMemParallelMD)
    L->setMetadata(LLVMContext::MD_mem_parallel_loop_access, LoopMemParallelMD);
  MDNode *AccessGroupMD = MI->getMetadata(LLVMContext::MD_access_group);
  if (AccessGroupMD)
    L->setMetadata(LLVMContext::MD_access_group, AccessGroupMD);

  StoreInst *S = Builder.CreateStore(L, Dest);
  // Alignment from the mem intrinsic will be better, so use it.
  S->setAlignment(*CopyDstAlign);
  if (CopyMD)
    S->setMetadata(LLVMContext::MD_tbaa, CopyMD);
  if (LoopMemParallelMD)
    S->setMetadata(LLVMContext::MD_mem_parallel_loop_access, LoopMemParallelMD);
  if (AccessGroupMD)
    S->setMetadata(LLVMContext::MD_access_group, AccessGroupMD);

  if (auto *MT = dyn_cast<MemTransferInst>(MI)) {
    // non-atomics can be volatile
    L->setVolatile(MT->isVolatile());
    S->setVolatile(MT->isVolatile());
  }
  if (isa<AtomicMemTransferInst>(MI)) {
    // atomics have to be unordered
    L->setOrdering(AtomicOrdering::Unordered);
    S->setOrdering(AtomicOrdering::Unordered);
  }

  // Set the size of the copy to 0, it will be deleted on the next iteration.
  MI->setLength(Constant::getNullValue(MemOpLength->getType()));
  return MI;
}

Instruction *SeaInstCombinerImpl::SimplifyAnyMemSet(AnyMemSetInst *MI) {
  const Align KnownAlignment =
      getKnownAlignment(MI->getDest(), DL, MI, &AC, &DT);
  MaybeAlign MemSetAlign = MI->getDestAlign();
  if (!MemSetAlign || *MemSetAlign < KnownAlignment) {
    MI->setDestAlignment(KnownAlignment);
    return MI;
  }

  // If we have a store to a location which is known constant, we can conclude
  // that the store must be storing the constant value (else the memory
  // wouldn't be constant), and this must be a noop.
  if (AA->pointsToConstantMemory(MI->getDest())) {
    // Set the size of the copy to 0, it will be deleted on the next iteration.
    MI->setLength(Constant::getNullValue(MI->getLength()->getType()));
    return MI;
  }

  // Extract the length and alignment and fill if they are constant.
  ConstantInt *LenC = dyn_cast<ConstantInt>(MI->getLength());
  ConstantInt *FillC = dyn_cast<ConstantInt>(MI->getValue());
  if (!LenC || !FillC || !FillC->getType()->isIntegerTy(8))
    return nullptr;
  const uint64_t Len = LenC->getLimitedValue();
  assert(Len && "0-sized memory setting should be removed already.");
  const Align Alignment = assumeAligned(MI->getDestAlignment());

  // If it is an atomic and alignment is less than the size then we will
  // introduce the unaligned memory access which will be later transformed
  // into libcall in CodeGen. This is not evident performance gain so disable
  // it now.
  if (isa<AtomicMemSetInst>(MI))
    if (Alignment < Len)
      return nullptr;

  // memset(s,c,n) -> store s, c (for n=1,2,4,8)
  if (Len <= 8 && isPowerOf2_32((uint32_t)Len)) {
    Type *ITy = IntegerType::get(MI->getContext(), Len*8);  // n=1 -> i8.

    Value *Dest = MI->getDest();
    unsigned DstAddrSp = cast<PointerType>(Dest->getType())->getAddressSpace();
    Type *NewDstPtrTy = PointerType::get(ITy, DstAddrSp);
    Dest = Builder.CreateBitCast(Dest, NewDstPtrTy);

    // Extract the fill value and store.
    uint64_t Fill = FillC->getZExtValue()*0x0101010101010101ULL;
    StoreInst *S = Builder.CreateStore(ConstantInt::get(ITy, Fill), Dest,
                                       MI->isVolatile());
    S->setAlignment(Alignment);
    if (isa<AtomicMemSetInst>(MI))
      S->setOrdering(AtomicOrdering::Unordered);

    // Set the size of the copy to 0, it will be deleted on the next iteration.
    MI->setLength(Constant::getNullValue(LenC->getType()));
    return MI;
  }

  return nullptr;
}

// TODO, Obvious Missing Transforms:
// * Narrow width by halfs excluding zero/undef lanes
Value *SeaInstCombinerImpl::simplifyMaskedLoad(IntrinsicInst &II) {
  Value *LoadPtr = II.getArgOperand(0);
  const Align Alignment =
      cast<ConstantInt>(II.getArgOperand(1))->getAlignValue();

  // If the mask is all ones or undefs, this is a plain vector load of the 1st
  // argument.
  if (maskIsAllOneOrUndef(II.getArgOperand(2))) {
    LoadInst *L = Builder.CreateAlignedLoad(II.getType(), LoadPtr, Alignment,
                                            "unmaskedload");
    L->copyMetadata(II);
    return L;
  }

  // If we can unconditionally load from this address, replace with a
  // load/select idiom. TODO: use DT for context sensitive query
  if (isDereferenceablePointer(LoadPtr, II.getType(),
                               II.getModule()->getDataLayout(), &II, nullptr)) {
    LoadInst *LI = Builder.CreateAlignedLoad(II.getType(), LoadPtr, Alignment,
                                             "unmaskedload");
    LI->copyMetadata(II);
    return Builder.CreateSelect(II.getArgOperand(2), LI, II.getArgOperand(3));
  }

  return nullptr;
}

// TODO, Obvious Missing Transforms:
// * Single constant active lane -> store
// * Narrow width by halfs excluding zero/undef lanes
Instruction *SeaInstCombinerImpl::simplifyMaskedStore(IntrinsicInst &II) {
  auto *ConstMask = dyn_cast<Constant>(II.getArgOperand(3));
  if (!ConstMask)
    return nullptr;

  // If the mask is all zeros, this instruction does nothing.
  if (ConstMask->isNullValue())
    return eraseInstFromFunction(II);

  // If the mask is all ones, this is a plain vector store of the 1st argument.
  if (ConstMask->isAllOnesValue()) {
    Value *StorePtr = II.getArgOperand(1);
    Align Alignment = cast<ConstantInt>(II.getArgOperand(2))->getAlignValue();
    StoreInst *S =
        new StoreInst(II.getArgOperand(0), StorePtr, false, Alignment);
    S->copyMetadata(II);
    return S;
  }

  if (isa<ScalableVectorType>(ConstMask->getType()))
    return nullptr;

  // Use masked off lanes to simplify operands via SimplifyDemandedVectorElts
  APInt DemandedElts = possiblyDemandedEltsInMask(ConstMask);
  APInt UndefElts(DemandedElts.getBitWidth(), 0);
  if (Value *V =
          SimplifyDemandedVectorElts(II.getOperand(0), DemandedElts, UndefElts))
    return replaceOperand(II, 0, V);

  return nullptr;
}

// TODO, Obvious Missing Transforms:
// * Single constant active lane load -> load
// * Dereferenceable address & few lanes -> scalarize speculative load/selects
// * Adjacent vector addresses -> masked.load
// * Narrow width by halfs excluding zero/undef lanes
// * Vector incrementing address -> vector masked load
<<<<<<< HEAD
Instruction *SeaInstCombinerImpl::simplifyMaskedGather(IntrinsicInst &II) {
=======
Instruction *InstCombinerImpl::simplifyMaskedGather(IntrinsicInst &II) {
  auto *ConstMask = dyn_cast<Constant>(II.getArgOperand(2));
  if (!ConstMask)
    return nullptr;

  // Vector splat address w/known mask -> scalar load
  // Fold the gather to load the source vector first lane
  // because it is reloading the same value each time
  if (ConstMask->isAllOnesValue())
    if (auto *SplatPtr = getSplatValue(II.getArgOperand(0))) {
      auto *VecTy = cast<VectorType>(II.getType());
      const Align Alignment =
          cast<ConstantInt>(II.getArgOperand(1))->getAlignValue();
      LoadInst *L = Builder.CreateAlignedLoad(VecTy->getElementType(), SplatPtr,
                                              Alignment, "load.scalar");
      Value *Shuf =
          Builder.CreateVectorSplat(VecTy->getElementCount(), L, "broadcast");
      return replaceInstUsesWith(II, cast<Instruction>(Shuf));
    }

>>>>>>> 92c1c8cb
  return nullptr;
}

// TODO, Obvious Missing Transforms:
// * Single constant active lane -> store
// * Adjacent vector addresses -> masked.store
// * Narrow store width by halfs excluding zero/undef lanes
// * Vector incrementing address -> vector masked store
Instruction *SeaInstCombinerImpl::simplifyMaskedScatter(IntrinsicInst &II) {
  auto *ConstMask = dyn_cast<Constant>(II.getArgOperand(3));
  if (!ConstMask)
    return nullptr;

  // If the mask is all zeros, a scatter does nothing.
  if (ConstMask->isNullValue())
    return eraseInstFromFunction(II);

  // Vector splat address -> scalar store
  if (auto *SplatPtr = getSplatValue(II.getArgOperand(1))) {
    // scatter(splat(value), splat(ptr), non-zero-mask) -> store value, ptr
    if (auto *SplatValue = getSplatValue(II.getArgOperand(0))) {
      Align Alignment = cast<ConstantInt>(II.getArgOperand(2))->getAlignValue();
      StoreInst *S =
          new StoreInst(SplatValue, SplatPtr, /*IsVolatile=*/false, Alignment);
      S->copyMetadata(II);
      return S;
    }
    // scatter(vector, splat(ptr), splat(true)) -> store extract(vector,
    // lastlane), ptr
    if (ConstMask->isAllOnesValue()) {
      Align Alignment = cast<ConstantInt>(II.getArgOperand(2))->getAlignValue();
      VectorType *WideLoadTy = cast<VectorType>(II.getArgOperand(1)->getType());
      ElementCount VF = WideLoadTy->getElementCount();
      Constant *EC =
          ConstantInt::get(Builder.getInt32Ty(), VF.getKnownMinValue());
      Value *RunTimeVF = VF.isScalable() ? Builder.CreateVScale(EC) : EC;
      Value *LastLane = Builder.CreateSub(RunTimeVF, Builder.getInt32(1));
      Value *Extract =
          Builder.CreateExtractElement(II.getArgOperand(0), LastLane);
      StoreInst *S =
          new StoreInst(Extract, SplatPtr, /*IsVolatile=*/false, Alignment);
      S->copyMetadata(II);
      return S;
    }
  }
  if (isa<ScalableVectorType>(ConstMask->getType()))
    return nullptr;

  // Use masked off lanes to simplify operands via SimplifyDemandedVectorElts
  APInt DemandedElts = possiblyDemandedEltsInMask(ConstMask);
  APInt UndefElts(DemandedElts.getBitWidth(), 0);
  if (Value *V =
          SimplifyDemandedVectorElts(II.getOperand(0), DemandedElts, UndefElts))
    return replaceOperand(II, 0, V);
  if (Value *V =
          SimplifyDemandedVectorElts(II.getOperand(1), DemandedElts, UndefElts))
    return replaceOperand(II, 1, V);

  return nullptr;
}

/// This function transforms launder.invariant.group and strip.invariant.group
/// like:
/// launder(launder(%x)) -> launder(%x)       (the result is not the argument)
/// launder(strip(%x)) -> launder(%x)
/// strip(strip(%x)) -> strip(%x)             (the result is not the argument)
/// strip(launder(%x)) -> strip(%x)
/// This is legal because it preserves the most recent information about
/// the presence or absence of invariant.group.
static Instruction *simplifyInvariantGroupIntrinsic(IntrinsicInst &II,
                                                    SeaInstCombinerImpl &IC) {
  auto *Arg = II.getArgOperand(0);
  auto *StrippedArg = Arg->stripPointerCasts();
  auto *StrippedInvariantGroupsArg = StrippedArg;
  while (auto *Intr = dyn_cast<IntrinsicInst>(StrippedInvariantGroupsArg)) {
    if (Intr->getIntrinsicID() != Intrinsic::launder_invariant_group &&
        Intr->getIntrinsicID() != Intrinsic::strip_invariant_group)
      break;
    StrippedInvariantGroupsArg = Intr->getArgOperand(0)->stripPointerCasts();
  }
  if (StrippedArg == StrippedInvariantGroupsArg)
    return nullptr; // No launders/strips to remove.

  Value *Result = nullptr;

  if (II.getIntrinsicID() == Intrinsic::launder_invariant_group)
    Result = IC.Builder.CreateLaunderInvariantGroup(StrippedInvariantGroupsArg);
  else if (II.getIntrinsicID() == Intrinsic::strip_invariant_group)
    Result = IC.Builder.CreateStripInvariantGroup(StrippedInvariantGroupsArg);
  else
    llvm_unreachable(
        "simplifyInvariantGroupIntrinsic only handles launder and strip");
  if (Result->getType()->getPointerAddressSpace() !=
      II.getType()->getPointerAddressSpace())
    Result = IC.Builder.CreateAddrSpaceCast(Result, II.getType());
  if (Result->getType() != II.getType())
    Result = IC.Builder.CreateBitCast(Result, II.getType());

  return cast<Instruction>(Result);
}

static Instruction *foldCttzCtlz(IntrinsicInst &II, SeaInstCombinerImpl &IC) {
  assert((II.getIntrinsicID() == Intrinsic::cttz ||
          II.getIntrinsicID() == Intrinsic::ctlz) &&
         "Expected cttz or ctlz intrinsic");
  bool IsTZ = II.getIntrinsicID() == Intrinsic::cttz;
  Value *Op0 = II.getArgOperand(0);
  Value *Op1 = II.getArgOperand(1);
  Value *X;
  // ctlz(bitreverse(x)) -> cttz(x)
  // cttz(bitreverse(x)) -> ctlz(x)
  if (match(Op0, m_BitReverse(m_Value(X)))) {
    Intrinsic::ID ID = IsTZ ? Intrinsic::ctlz : Intrinsic::cttz;
    Function *F = Intrinsic::getDeclaration(II.getModule(), ID, II.getType());
    return CallInst::Create(F, {X, II.getArgOperand(1)});
  }

  if (II.getType()->isIntOrIntVectorTy(1)) {
    // ctlz/cttz i1 Op0 --> not Op0
    if (match(Op1, m_Zero()))
      return BinaryOperator::CreateNot(Op0);
    // If zero is poison, then the input can be assumed to be "true", so the
    // instruction simplifies to "false".
    assert(match(Op1, m_One()) && "Expected ctlz/cttz operand to be 0 or 1");
    return IC.replaceInstUsesWith(II, ConstantInt::getNullValue(II.getType()));
  }

  // If the operand is a select with constant arm(s), try to hoist ctlz/cttz.
  if (auto *Sel = dyn_cast<SelectInst>(Op0))
    if (Instruction *R = IC.FoldOpIntoSelect(II, Sel))
      return R;

  if (IsTZ) {
    // cttz(-x) -> cttz(x)
    if (match(Op0, m_Neg(m_Value(X))))
      return IC.replaceOperand(II, 0, X);

    // cttz(sext(x)) -> cttz(zext(x))
    if (match(Op0, m_OneUse(m_SExt(m_Value(X))))) {
      auto *Zext = IC.Builder.CreateZExt(X, II.getType());
      auto *CttzZext =
          IC.Builder.CreateBinaryIntrinsic(Intrinsic::cttz, Zext, Op1);
      return IC.replaceInstUsesWith(II, CttzZext);
    }

    // Zext doesn't change the number of trailing zeros, so narrow:
    // cttz(zext(x)) -> zext(cttz(x)) if the 'ZeroIsPoison' parameter is 'true'.
    if (match(Op0, m_OneUse(m_ZExt(m_Value(X)))) && match(Op1, m_One())) {
      auto *Cttz = IC.Builder.CreateBinaryIntrinsic(Intrinsic::cttz, X,
                                                    IC.Builder.getTrue());
      auto *ZextCttz = IC.Builder.CreateZExt(Cttz, II.getType());
      return IC.replaceInstUsesWith(II, ZextCttz);
    }

    // cttz(abs(x)) -> cttz(x)
    // cttz(nabs(x)) -> cttz(x)
    Value *Y;
    SelectPatternFlavor SPF = matchSelectPattern(Op0, X, Y).Flavor;
    if (SPF == SPF_ABS || SPF == SPF_NABS)
      return IC.replaceOperand(II, 0, X);

    if (match(Op0, m_Intrinsic<Intrinsic::abs>(m_Value(X))))
      return IC.replaceOperand(II, 0, X);
  }

  KnownBits Known = IC.computeKnownBits(Op0, 0, &II);

  // Create a mask for bits above (ctlz) or below (cttz) the first known one.
  unsigned PossibleZeros = IsTZ ? Known.countMaxTrailingZeros()
                                : Known.countMaxLeadingZeros();
  unsigned DefiniteZeros = IsTZ ? Known.countMinTrailingZeros()
                                : Known.countMinLeadingZeros();

  // If all bits above (ctlz) or below (cttz) the first known one are known
  // zero, this value is constant.
  // FIXME: This should be in InstSimplify because we're replacing an
  // instruction with a constant.
  if (PossibleZeros == DefiniteZeros) {
    auto *C = ConstantInt::get(Op0->getType(), DefiniteZeros);
    return IC.replaceInstUsesWith(II, C);
  }

  // If the input to cttz/ctlz is known to be non-zero,
  // then change the 'ZeroIsPoison' parameter to 'true'
  // because we know the zero behavior can't affect the result.
  if (!Known.One.isZero() ||
      isKnownNonZero(Op0, IC.getDataLayout(), 0, &IC.getAssumptionCache(), &II,
                     &IC.getDominatorTree())) {
    if (!match(II.getArgOperand(1), m_One()))
      return IC.replaceOperand(II, 1, IC.Builder.getTrue());
  }

  // Add range metadata since known bits can't completely reflect what we know.
  // TODO: Handle splat vectors.
  auto *IT = dyn_cast<IntegerType>(Op0->getType());
  if (IT && IT->getBitWidth() != 1 && !II.getMetadata(LLVMContext::MD_range)) {
    Metadata *LowAndHigh[] = {
        ConstantAsMetadata::get(ConstantInt::get(IT, DefiniteZeros)),
        ConstantAsMetadata::get(ConstantInt::get(IT, PossibleZeros + 1))};
    II.setMetadata(LLVMContext::MD_range,
                   MDNode::get(II.getContext(), LowAndHigh));
    return &II;
  }

  return nullptr;
}

static Instruction *foldCtpop(IntrinsicInst &II, SeaInstCombinerImpl &IC) {
  assert(II.getIntrinsicID() == Intrinsic::ctpop &&
         "Expected ctpop intrinsic");
  Type *Ty = II.getType();
  unsigned BitWidth = Ty->getScalarSizeInBits();
  Value *Op0 = II.getArgOperand(0);
  Value *X, *Y;

  // ctpop(bitreverse(x)) -> ctpop(x)
  // ctpop(bswap(x)) -> ctpop(x)
  if (match(Op0, m_BitReverse(m_Value(X))) || match(Op0, m_BSwap(m_Value(X))))
    return IC.replaceOperand(II, 0, X);

  // ctpop(rot(x)) -> ctpop(x)
  if ((match(Op0, m_FShl(m_Value(X), m_Value(Y), m_Value())) ||
       match(Op0, m_FShr(m_Value(X), m_Value(Y), m_Value()))) &&
      X == Y)
    return IC.replaceOperand(II, 0, X);

  // ctpop(x | -x) -> bitwidth - cttz(x, false)
  if (Op0->hasOneUse() &&
      match(Op0, m_c_Or(m_Value(X), m_Neg(m_Deferred(X))))) {
    Function *F =
        Intrinsic::getDeclaration(II.getModule(), Intrinsic::cttz, Ty);
    auto *Cttz = IC.Builder.CreateCall(F, {X, IC.Builder.getFalse()});
    auto *Bw = ConstantInt::get(Ty, APInt(BitWidth, BitWidth));
    return IC.replaceInstUsesWith(II, IC.Builder.CreateSub(Bw, Cttz));
  }

  // ctpop(~x & (x - 1)) -> cttz(x, false)
  if (match(Op0,
            m_c_And(m_Not(m_Value(X)), m_Add(m_Deferred(X), m_AllOnes())))) {
    Function *F =
        Intrinsic::getDeclaration(II.getModule(), Intrinsic::cttz, Ty);
    return CallInst::Create(F, {X, IC.Builder.getFalse()});
  }

  // Zext doesn't change the number of set bits, so narrow:
  // ctpop (zext X) --> zext (ctpop X)
  if (match(Op0, m_OneUse(m_ZExt(m_Value(X))))) {
    Value *NarrowPop = IC.Builder.CreateUnaryIntrinsic(Intrinsic::ctpop, X);
    return CastInst::Create(Instruction::ZExt, NarrowPop, Ty);
  }

  // If the operand is a select with constant arm(s), try to hoist ctpop.
  if (auto *Sel = dyn_cast<SelectInst>(Op0))
    if (Instruction *R = IC.FoldOpIntoSelect(II, Sel))
      return R;

  KnownBits Known(BitWidth);
  IC.computeKnownBits(Op0, Known, 0, &II);

  // If all bits are zero except for exactly one fixed bit, then the result
  // must be 0 or 1, and we can get that answer by shifting to LSB:
  // ctpop (X & 32) --> (X & 32) >> 5
  if ((~Known.Zero).isPowerOf2())
    return BinaryOperator::CreateLShr(
        Op0, ConstantInt::get(Ty, (~Known.Zero).exactLogBase2()));

  // FIXME: Try to simplify vectors of integers.
  auto *IT = dyn_cast<IntegerType>(Ty);
  if (!IT)
    return nullptr;

  // Add range metadata since known bits can't completely reflect what we know.
  unsigned MinCount = Known.countMinPopulation();
  unsigned MaxCount = Known.countMaxPopulation();
  if (IT->getBitWidth() != 1 && !II.getMetadata(LLVMContext::MD_range)) {
    Metadata *LowAndHigh[] = {
        ConstantAsMetadata::get(ConstantInt::get(IT, MinCount)),
        ConstantAsMetadata::get(ConstantInt::get(IT, MaxCount + 1))};
    II.setMetadata(LLVMContext::MD_range,
                   MDNode::get(II.getContext(), LowAndHigh));
    return &II;
  }

  return nullptr;
}

/// Convert a table lookup to shufflevector if the mask is constant.
/// This could benefit tbl1 if the mask is { 7,6,5,4,3,2,1,0 }, in
/// which case we could lower the shufflevector with rev64 instructions
/// as it's actually a byte reverse.
static Value *simplifyNeonTbl1(const IntrinsicInst &II,
                               InstCombiner::BuilderTy &Builder) {
  // Bail out if the mask is not a constant.
  auto *C = dyn_cast<Constant>(II.getArgOperand(1));
  if (!C)
    return nullptr;

  auto *VecTy = cast<FixedVectorType>(II.getType());
  unsigned NumElts = VecTy->getNumElements();

  // Only perform this transformation for <8 x i8> vector types.
  if (!VecTy->getElementType()->isIntegerTy(8) || NumElts != 8)
    return nullptr;

  int Indexes[8];

  for (unsigned I = 0; I < NumElts; ++I) {
    Constant *COp = C->getAggregateElement(I);

    if (!COp || !isa<ConstantInt>(COp))
      return nullptr;

    Indexes[I] = cast<ConstantInt>(COp)->getLimitedValue();

    // Make sure the mask indices are in range.
    if ((unsigned)Indexes[I] >= NumElts)
      return nullptr;
  }

  auto *V1 = II.getArgOperand(0);
  auto *V2 = Constant::getNullValue(V1->getType());
  return Builder.CreateShuffleVector(V1, V2, makeArrayRef(Indexes));
}

// Returns true iff the 2 intrinsics have the same operands, limiting the
// comparison to the first NumOperands.
static bool haveSameOperands(const IntrinsicInst &I, const IntrinsicInst &E,
                             unsigned NumOperands) {
  assert(I.arg_size() >= NumOperands && "Not enough operands");
  assert(E.arg_size() >= NumOperands && "Not enough operands");
  for (unsigned i = 0; i < NumOperands; i++)
    if (I.getArgOperand(i) != E.getArgOperand(i))
      return false;
  return true;
}

// Remove trivially empty start/end intrinsic ranges, i.e. a start
// immediately followed by an end (ignoring debuginfo or other
// start/end intrinsics in between). As this handles only the most trivial
// cases, tracking the nesting level is not needed:
//
//   call @llvm.foo.start(i1 0)
//   call @llvm.foo.start(i1 0) ; This one won't be skipped: it will be removed
//   call @llvm.foo.end(i1 0)
//   call @llvm.foo.end(i1 0) ; &I
static bool
removeTriviallyEmptyRange(IntrinsicInst &EndI, SeaInstCombinerImpl &IC,
                          std::function<bool(const IntrinsicInst &)> IsStart) {
  // We start from the end intrinsic and scan backwards, so that InstCombine
  // has already processed (and potentially removed) all the instructions
  // before the end intrinsic.
  BasicBlock::reverse_iterator BI(EndI), BE(EndI.getParent()->rend());
  for (; BI != BE; ++BI) {
    if (auto *I = dyn_cast<IntrinsicInst>(&*BI)) {
      if (I->isDebugOrPseudoInst() ||
          I->getIntrinsicID() == EndI.getIntrinsicID())
        continue;
      if (IsStart(*I)) {
        if (haveSameOperands(EndI, *I, EndI.arg_size())) {
          IC.eraseInstFromFunction(*I);
          IC.eraseInstFromFunction(EndI);
          return true;
        }
        // Skip start intrinsics that don't pair with this end intrinsic.
        continue;
      }
    }
    break;
  }

  return false;
}

Instruction *SeaInstCombinerImpl::visitVAEndInst(VAEndInst &I) {
  removeTriviallyEmptyRange(I, *this, [](const IntrinsicInst &I) {
    return I.getIntrinsicID() == Intrinsic::vastart ||
           I.getIntrinsicID() == Intrinsic::vacopy;
  });
  return nullptr;
}

static CallInst *canonicalizeConstantArg0ToArg1(CallInst &Call) {
  assert(Call.arg_size() > 1 && "Need at least 2 args to swap");
  Value *Arg0 = Call.getArgOperand(0), *Arg1 = Call.getArgOperand(1);
  if (isa<Constant>(Arg0) && !isa<Constant>(Arg1)) {
    Call.setArgOperand(0, Arg1);
    Call.setArgOperand(1, Arg0);
    return &Call;
  }
  return nullptr;
}

/// Creates a result tuple for an overflow intrinsic \p II with a given
/// \p Result and a constant \p Overflow value.
static Instruction *createOverflowTuple(IntrinsicInst *II, Value *Result,
                                        Constant *Overflow) {
  Constant *V[] = {UndefValue::get(Result->getType()), Overflow};
  StructType *ST = cast<StructType>(II->getType());
  Constant *Struct = ConstantStruct::get(ST, V);
  return InsertValueInst::Create(Struct, Result, 0);
}

Instruction *
SeaInstCombinerImpl::foldIntrinsicWithOverflowCommon(IntrinsicInst *II) {
  WithOverflowInst *WO = cast<WithOverflowInst>(II);
  Value *OperationResult = nullptr;
  Constant *OverflowResult = nullptr;
  if (OptimizeOverflowCheck(WO->getBinaryOp(), WO->isSigned(), WO->getLHS(),
                            WO->getRHS(), *WO, OperationResult, OverflowResult))
    return createOverflowTuple(WO, OperationResult, OverflowResult);
  return nullptr;
}

static Optional<bool> getKnownSign(Value *Op, Instruction *CxtI,
                                   const DataLayout &DL, AssumptionCache *AC,
                                   DominatorTree *DT) {
  KnownBits Known = computeKnownBits(Op, DL, 0, AC, CxtI, DT);
  if (Known.isNonNegative())
    return false;
  if (Known.isNegative())
    return true;

  return isImpliedByDomCondition(
      ICmpInst::ICMP_SLT, Op, Constant::getNullValue(Op->getType()), CxtI, DL);
}

/// Try to canonicalize min/max(X + C0, C1) as min/max(X, C1 - C0) + C0. This
/// can trigger other combines.
static Instruction *moveAddAfterMinMax(IntrinsicInst *II,
                                       InstCombiner::BuilderTy &Builder) {
  Intrinsic::ID MinMaxID = II->getIntrinsicID();
  assert((MinMaxID == Intrinsic::smax || MinMaxID == Intrinsic::smin ||
          MinMaxID == Intrinsic::umax || MinMaxID == Intrinsic::umin) &&
         "Expected a min or max intrinsic");

  // TODO: Match vectors with undef elements, but undef may not propagate.
  Value *Op0 = II->getArgOperand(0), *Op1 = II->getArgOperand(1);
  Value *X;
  const APInt *C0, *C1;
  if (!match(Op0, m_OneUse(m_Add(m_Value(X), m_APInt(C0)))) ||
      !match(Op1, m_APInt(C1)))
    return nullptr;

  // Check for necessary no-wrap and overflow constraints.
  bool IsSigned = MinMaxID == Intrinsic::smax || MinMaxID == Intrinsic::smin;
  auto *Add = cast<BinaryOperator>(Op0);
  if ((IsSigned && !Add->hasNoSignedWrap()) ||
      (!IsSigned && !Add->hasNoUnsignedWrap()))
    return nullptr;

  // If the constant difference overflows, then instsimplify should reduce the
  // min/max to the add or C1.
  bool Overflow;
  APInt CDiff =
      IsSigned ? C1->ssub_ov(*C0, Overflow) : C1->usub_ov(*C0, Overflow);
  assert(!Overflow && "Expected simplify of min/max");

  // min/max (add X, C0), C1 --> add (min/max X, C1 - C0), C0
  // Note: the "mismatched" no-overflow setting does not propagate.
  Constant *NewMinMaxC = ConstantInt::get(II->getType(), CDiff);
  Value *NewMinMax = Builder.CreateBinaryIntrinsic(MinMaxID, X, NewMinMaxC);
  return IsSigned ? BinaryOperator::CreateNSWAdd(NewMinMax, Add->getOperand(1))
                  : BinaryOperator::CreateNUWAdd(NewMinMax, Add->getOperand(1));
}

/// If we have a clamp pattern like max (min X, 42), 41 -- where the output
/// can only be one of two possible constant values -- turn that into a select
/// of constants.
static Instruction *foldClampRangeOfTwo(IntrinsicInst *II,
                                        InstCombiner::BuilderTy &Builder) {
  Value *I0 = II->getArgOperand(0), *I1 = II->getArgOperand(1);
  Value *X;
  const APInt *C0, *C1;
  if (!match(I1, m_APInt(C1)) || !I0->hasOneUse())
    return nullptr;

  CmpInst::Predicate Pred = CmpInst::BAD_ICMP_PREDICATE;
  switch (II->getIntrinsicID()) {
  case Intrinsic::smax:
    if (match(I0, m_SMin(m_Value(X), m_APInt(C0))) && *C0 == *C1 + 1)
      Pred = ICmpInst::ICMP_SGT;
    break;
  case Intrinsic::smin:
    if (match(I0, m_SMax(m_Value(X), m_APInt(C0))) && *C1 == *C0 + 1)
      Pred = ICmpInst::ICMP_SLT;
    break;
  case Intrinsic::umax:
    if (match(I0, m_UMin(m_Value(X), m_APInt(C0))) && *C0 == *C1 + 1)
      Pred = ICmpInst::ICMP_UGT;
    break;
  case Intrinsic::umin:
    if (match(I0, m_UMax(m_Value(X), m_APInt(C0))) && *C1 == *C0 + 1)
      Pred = ICmpInst::ICMP_ULT;
    break;
  default:
    llvm_unreachable("Expected min/max intrinsic");
  }
  if (Pred == CmpInst::BAD_ICMP_PREDICATE)
    return nullptr;

  // max (min X, 42), 41 --> X > 41 ? 42 : 41
  // min (max X, 42), 43 --> X < 43 ? 42 : 43
  Value *Cmp = Builder.CreateICmp(Pred, X, I1);
  return SelectInst::Create(Cmp, ConstantInt::get(II->getType(), *C0), I1);
}

/// Reduce a sequence of min/max intrinsics with a common operand.
static Instruction *factorizeMinMaxTree(IntrinsicInst *II) {
  // Match 3 of the same min/max ops. Example: umin(umin(), umin()).
  auto *LHS = dyn_cast<IntrinsicInst>(II->getArgOperand(0));
  auto *RHS = dyn_cast<IntrinsicInst>(II->getArgOperand(1));
  Intrinsic::ID MinMaxID = II->getIntrinsicID();
  if (!LHS || !RHS || LHS->getIntrinsicID() != MinMaxID ||
      RHS->getIntrinsicID() != MinMaxID ||
      (!LHS->hasOneUse() && !RHS->hasOneUse()))
    return nullptr;

  Value *A = LHS->getArgOperand(0);
  Value *B = LHS->getArgOperand(1);
  Value *C = RHS->getArgOperand(0);
  Value *D = RHS->getArgOperand(1);

  // Look for a common operand.
  Value *MinMaxOp = nullptr;
  Value *ThirdOp = nullptr;
  if (LHS->hasOneUse()) {
    // If the LHS is only used in this chain and the RHS is used outside of it,
    // reuse the RHS min/max because that will eliminate the LHS.
    if (D == A || C == A) {
      // min(min(a, b), min(c, a)) --> min(min(c, a), b)
      // min(min(a, b), min(a, d)) --> min(min(a, d), b)
      MinMaxOp = RHS;
      ThirdOp = B;
    } else if (D == B || C == B) {
      // min(min(a, b), min(c, b)) --> min(min(c, b), a)
      // min(min(a, b), min(b, d)) --> min(min(b, d), a)
      MinMaxOp = RHS;
      ThirdOp = A;
    }
  } else {
    assert(RHS->hasOneUse() && "Expected one-use operand");
    // Reuse the LHS. This will eliminate the RHS.
    if (D == A || D == B) {
      // min(min(a, b), min(c, a)) --> min(min(a, b), c)
      // min(min(a, b), min(c, b)) --> min(min(a, b), c)
      MinMaxOp = LHS;
      ThirdOp = C;
    } else if (C == A || C == B) {
      // min(min(a, b), min(b, d)) --> min(min(a, b), d)
      // min(min(a, b), min(c, b)) --> min(min(a, b), d)
      MinMaxOp = LHS;
      ThirdOp = D;
    }
  }

  if (!MinMaxOp || !ThirdOp)
    return nullptr;

  Module *Mod = II->getModule();
  Function *MinMax = Intrinsic::getDeclaration(Mod, MinMaxID, II->getType());
  return CallInst::Create(MinMax, { MinMaxOp, ThirdOp });
}

/// CallInst simplification. This mostly only handles folding of intrinsic
/// instructions. For normal calls, it allows visitCallBase to do the heavy
/// lifting.
Instruction *SeaInstCombinerImpl::visitCallInst(CallInst &CI) {
  // Don't try to simplify calls without uses. It will not do anything useful,
  // but will result in the following folds being skipped.
  if (!CI.use_empty())
    if (Value *V = SimplifyCall(&CI, SQ.getWithInstruction(&CI)))
      return replaceInstUsesWith(CI, V);

  if (isFreeCall(&CI, &TLI))
    return visitFree(CI);

  // If the caller function is nounwind, mark the call as nounwind, even if the
  // callee isn't.
  if (CI.getFunction()->doesNotThrow() && !CI.doesNotThrow()) {
    CI.setDoesNotThrow();
    return &CI;
  }

  IntrinsicInst *II = dyn_cast<IntrinsicInst>(&CI);
  if (!II) return visitCallBase(CI);

  // For atomic unordered mem intrinsics if len is not a positive or
  // not a multiple of element size then behavior is undefined.
  if (auto *AMI = dyn_cast<AtomicMemIntrinsic>(II))
    if (ConstantInt *NumBytes = dyn_cast<ConstantInt>(AMI->getLength()))
      if (NumBytes->getSExtValue() < 0 ||
          (NumBytes->getZExtValue() % AMI->getElementSizeInBytes() != 0)) {
        CreateNonTerminatorUnreachable(AMI);
        assert(AMI->getType()->isVoidTy() &&
               "non void atomic unordered mem intrinsic");
        return eraseInstFromFunction(*AMI);
      }

  // Intrinsics cannot occur in an invoke or a callbr, so handle them here
  // instead of in visitCallBase.
  if (auto *MI = dyn_cast<AnyMemIntrinsic>(II)) {
    bool Changed = false;

    // memmove/cpy/set of zero bytes is a noop.
    if (Constant *NumBytes = dyn_cast<Constant>(MI->getLength())) {
      if (NumBytes->isNullValue())
        return eraseInstFromFunction(CI);

      if (ConstantInt *CI = dyn_cast<ConstantInt>(NumBytes))
        if (CI->getZExtValue() == 1) {
          // Replace the instruction with just byte operations.  We would
          // transform other cases to loads/stores, but we don't know if
          // alignment is sufficient.
        }
    }

    // No other transformations apply to volatile transfers.
    if (auto *M = dyn_cast<MemIntrinsic>(MI))
      if (M->isVolatile())
        return nullptr;

    // If we have a memmove and the source operation is a constant global,
    // then the source and dest pointers can't alias, so we can change this
    // into a call to memcpy.
    if (auto *MMI = dyn_cast<AnyMemMoveInst>(MI)) {
      if (GlobalVariable *GVSrc = dyn_cast<GlobalVariable>(MMI->getSource()))
        if (GVSrc->isConstant()) {
          Module *M = CI.getModule();
          Intrinsic::ID MemCpyID =
              isa<AtomicMemMoveInst>(MMI)
                  ? Intrinsic::memcpy_element_unordered_atomic
                  : Intrinsic::memcpy;
          Type *Tys[3] = { CI.getArgOperand(0)->getType(),
                           CI.getArgOperand(1)->getType(),
                           CI.getArgOperand(2)->getType() };
          CI.setCalledFunction(Intrinsic::getDeclaration(M, MemCpyID, Tys));
          Changed = true;
        }
    }

    if (AnyMemTransferInst *MTI = dyn_cast<AnyMemTransferInst>(MI)) {
      // memmove(x,x,size) -> noop.
      if (MTI->getSource() == MTI->getDest())
        return eraseInstFromFunction(CI);
    }

    // If we can determine a pointer alignment that is bigger than currently
    // set, update the alignment.
    if (auto *MTI = dyn_cast<AnyMemTransferInst>(MI)) {
      if (Instruction *I = SimplifyAnyMemTransfer(MTI))
        return I;
    } else if (auto *MSI = dyn_cast<AnyMemSetInst>(MI)) {
      if (Instruction *I = SimplifyAnyMemSet(MSI))
        return I;
    }

    if (Changed) return II;
  }

  // For fixed width vector result intrinsics, use the generic demanded vector
  // support.
  if (auto *IIFVTy = dyn_cast<FixedVectorType>(II->getType())) {
    auto VWidth = IIFVTy->getNumElements();
    APInt UndefElts(VWidth, 0);
    APInt AllOnesEltMask(APInt::getAllOnes(VWidth));
    if (Value *V = SimplifyDemandedVectorElts(II, AllOnesEltMask, UndefElts)) {
      if (V != II)
        return replaceInstUsesWith(*II, V);
      return II;
    }
  }

  if (II->isCommutative()) {
    if (CallInst *NewCall = canonicalizeConstantArg0ToArg1(CI))
      return NewCall;
  }

  Intrinsic::ID IID = II->getIntrinsicID();
  switch (IID) {
  case Intrinsic::objectsize:
    if (Value *V = lowerObjectSizeCall(II, DL, &TLI, /*MustSucceed=*/false))
      return replaceInstUsesWith(CI, V);
    return nullptr;
  case Intrinsic::abs: {
    Value *IIOperand = II->getArgOperand(0);
    bool IntMinIsPoison = cast<Constant>(II->getArgOperand(1))->isOneValue();

    // abs(-x) -> abs(x)
    // TODO: Copy nsw if it was present on the neg?
    Value *X;
    if (match(IIOperand, m_Neg(m_Value(X))))
      return replaceOperand(*II, 0, X);
    if (match(IIOperand, m_Select(m_Value(), m_Value(X), m_Neg(m_Deferred(X)))))
      return replaceOperand(*II, 0, X);
    if (match(IIOperand, m_Select(m_Value(), m_Neg(m_Value(X)), m_Deferred(X))))
      return replaceOperand(*II, 0, X);

    if (Optional<bool> Sign = getKnownSign(IIOperand, II, DL, &AC, &DT)) {
      // abs(x) -> x if x >= 0
      if (!*Sign)
        return replaceInstUsesWith(*II, IIOperand);

      // abs(x) -> -x if x < 0
      if (IntMinIsPoison)
        return BinaryOperator::CreateNSWNeg(IIOperand);
      return BinaryOperator::CreateNeg(IIOperand);
    }

    // abs (sext X) --> zext (abs X*)
    // Clear the IsIntMin (nsw) bit on the abs to allow narrowing.
    if (match(IIOperand, m_OneUse(m_SExt(m_Value(X))))) {
      Value *NarrowAbs =
          Builder.CreateBinaryIntrinsic(Intrinsic::abs, X, Builder.getFalse());
      return CastInst::Create(Instruction::ZExt, NarrowAbs, II->getType());
    }

    // Match a complicated way to check if a number is odd/even:
    // abs (srem X, 2) --> and X, 1
    const APInt *C;
    if (match(IIOperand, m_SRem(m_Value(X), m_APInt(C))) && *C == 2)
      return BinaryOperator::CreateAnd(X, ConstantInt::get(II->getType(), 1));

    break;
  }
  case Intrinsic::umin: {
    Value *I0 = II->getArgOperand(0), *I1 = II->getArgOperand(1);
    // umin(x, 1) == zext(x != 0)
    if (match(I1, m_One())) {
      Value *Zero = Constant::getNullValue(I0->getType());
      Value *Cmp = Builder.CreateICmpNE(I0, Zero);
      return CastInst::Create(Instruction::ZExt, Cmp, II->getType());
    }
    LLVM_FALLTHROUGH;
  }
  case Intrinsic::umax: {
    Value *I0 = II->getArgOperand(0), *I1 = II->getArgOperand(1);
    Value *X, *Y;
    if (match(I0, m_ZExt(m_Value(X))) && match(I1, m_ZExt(m_Value(Y))) &&
        (I0->hasOneUse() || I1->hasOneUse()) && X->getType() == Y->getType()) {
      Value *NarrowMaxMin = Builder.CreateBinaryIntrinsic(IID, X, Y);
      return CastInst::Create(Instruction::ZExt, NarrowMaxMin, II->getType());
    }
    Constant *C;
    if (match(I0, m_ZExt(m_Value(X))) && match(I1, m_Constant(C)) &&
        I0->hasOneUse()) {
      Constant *NarrowC = ConstantExpr::getTrunc(C, X->getType());
      if (ConstantExpr::getZExt(NarrowC, II->getType()) == C) {
        Value *NarrowMaxMin = Builder.CreateBinaryIntrinsic(IID, X, NarrowC);
        return CastInst::Create(Instruction::ZExt, NarrowMaxMin, II->getType());
      }
    }
    // If both operands of unsigned min/max are sign-extended, it is still ok
    // to narrow the operation.
    LLVM_FALLTHROUGH;
  }
  case Intrinsic::smax:
  case Intrinsic::smin: {
    Value *I0 = II->getArgOperand(0), *I1 = II->getArgOperand(1);
    Value *X, *Y;
    if (match(I0, m_SExt(m_Value(X))) && match(I1, m_SExt(m_Value(Y))) &&
        (I0->hasOneUse() || I1->hasOneUse()) && X->getType() == Y->getType()) {
      Value *NarrowMaxMin = Builder.CreateBinaryIntrinsic(IID, X, Y);
      return CastInst::Create(Instruction::SExt, NarrowMaxMin, II->getType());
    }

    Constant *C;
    if (match(I0, m_SExt(m_Value(X))) && match(I1, m_Constant(C)) &&
        I0->hasOneUse()) {
      Constant *NarrowC = ConstantExpr::getTrunc(C, X->getType());
      if (ConstantExpr::getSExt(NarrowC, II->getType()) == C) {
        Value *NarrowMaxMin = Builder.CreateBinaryIntrinsic(IID, X, NarrowC);
        return CastInst::Create(Instruction::SExt, NarrowMaxMin, II->getType());
      }
    }

    if (IID == Intrinsic::smax || IID == Intrinsic::smin) {
      // smax (neg nsw X), (neg nsw Y) --> neg nsw (smin X, Y)
      // smin (neg nsw X), (neg nsw Y) --> neg nsw (smax X, Y)
      // TODO: Canonicalize neg after min/max if I1 is constant.
      if (match(I0, m_NSWNeg(m_Value(X))) && match(I1, m_NSWNeg(m_Value(Y))) &&
          (I0->hasOneUse() || I1->hasOneUse())) {
        Intrinsic::ID InvID = getInverseMinMaxIntrinsic(IID);
        Value *InvMaxMin = Builder.CreateBinaryIntrinsic(InvID, X, Y);
        return BinaryOperator::CreateNSWNeg(InvMaxMin);
      }
    }

    // If we can eliminate ~A and Y is free to invert:
    // max ~A, Y --> ~(min A, ~Y)
    //
    // Examples:
    // max ~A, ~Y --> ~(min A, Y)
    // max ~A, C --> ~(min A, ~C)
    // max ~A, (max ~Y, ~Z) --> ~min( A, (min Y, Z))
    auto moveNotAfterMinMax = [&](Value *X, Value *Y) -> Instruction * {
      Value *A;
      if (match(X, m_OneUse(m_Not(m_Value(A)))) &&
          !isFreeToInvert(A, A->hasOneUse()) &&
          isFreeToInvert(Y, Y->hasOneUse())) {
        Value *NotY = Builder.CreateNot(Y);
        Intrinsic::ID InvID = getInverseMinMaxIntrinsic(IID);
        Value *InvMaxMin = Builder.CreateBinaryIntrinsic(InvID, A, NotY);
        return BinaryOperator::CreateNot(InvMaxMin);
      }
      return nullptr;
    };

    if (Instruction *I = moveNotAfterMinMax(I0, I1))
      return I;
    if (Instruction *I = moveNotAfterMinMax(I1, I0))
      return I;

    if (Instruction *I = moveAddAfterMinMax(II, Builder))
      return I;

    // smax(X, -X) --> abs(X)
    // smin(X, -X) --> -abs(X)
    // umax(X, -X) --> -abs(X)
    // umin(X, -X) --> abs(X)
    if (isKnownNegation(I0, I1)) {
      // We can choose either operand as the input to abs(), but if we can
      // eliminate the only use of a value, that's better for subsequent
      // transforms/analysis.
      if (I0->hasOneUse() && !I1->hasOneUse())
        std::swap(I0, I1);

      // This is some variant of abs(). See if we can propagate 'nsw' to the abs
      // operation and potentially its negation.
      bool IntMinIsPoison = isKnownNegation(I0, I1, /* NeedNSW */ true);
      Value *Abs = Builder.CreateBinaryIntrinsic(
          Intrinsic::abs, I0,
          ConstantInt::getBool(II->getContext(), IntMinIsPoison));

      // We don't have a "nabs" intrinsic, so negate if needed based on the
      // max/min operation.
      if (IID == Intrinsic::smin || IID == Intrinsic::umax)
        Abs = Builder.CreateNeg(Abs, "nabs", /* NUW */ false, IntMinIsPoison);
      return replaceInstUsesWith(CI, Abs);
    }

    if (Instruction *Sel = foldClampRangeOfTwo(II, Builder))
      return Sel;

    if (Instruction *SAdd = matchSAddSubSat(*II))
      return SAdd;

    if (match(I1, m_ImmConstant()))
      if (auto *Sel = dyn_cast<SelectInst>(I0))
        if (Instruction *R = FoldOpIntoSelect(*II, Sel))
          return R;

    if (Instruction *NewMinMax = factorizeMinMaxTree(II))
       return NewMinMax;

    break;
  }
  case Intrinsic::bswap: {
    Value *IIOperand = II->getArgOperand(0);
    Value *X = nullptr;

    KnownBits Known = computeKnownBits(IIOperand, 0, II);
    uint64_t LZ = alignDown(Known.countMinLeadingZeros(), 8);
    uint64_t TZ = alignDown(Known.countMinTrailingZeros(), 8);

    // bswap(x) -> shift(x) if x has exactly one "active byte"
    if (Known.getBitWidth() - LZ - TZ == 8) {
      assert(LZ != TZ && "active byte cannot be in the middle");
      if (LZ > TZ)  // -> shl(x) if the "active byte" is in the low part of x
        return BinaryOperator::CreateNUWShl(
            IIOperand, ConstantInt::get(IIOperand->getType(), LZ - TZ));
      // -> lshr(x) if the "active byte" is in the high part of x
      return BinaryOperator::CreateExactLShr(
            IIOperand, ConstantInt::get(IIOperand->getType(), TZ - LZ));
    }

    // bswap(trunc(bswap(x))) -> trunc(lshr(x, c))
    if (match(IIOperand, m_Trunc(m_BSwap(m_Value(X))))) {
      unsigned C = X->getType()->getScalarSizeInBits() -
                   IIOperand->getType()->getScalarSizeInBits();
      Value *CV = ConstantInt::get(X->getType(), C);
      Value *V = Builder.CreateLShr(X, CV);
      return new TruncInst(V, IIOperand->getType());
    }
    break;
  }
  case Intrinsic::masked_load:
    if (Value *SimplifiedMaskedOp = simplifyMaskedLoad(*II))
      return replaceInstUsesWith(CI, SimplifiedMaskedOp);
    break;
  case Intrinsic::masked_store:
    return simplifyMaskedStore(*II);
  case Intrinsic::masked_gather:
    return simplifyMaskedGather(*II);
  case Intrinsic::masked_scatter:
    return simplifyMaskedScatter(*II);
  case Intrinsic::launder_invariant_group:
  case Intrinsic::strip_invariant_group:
    if (auto *SkippedBarrier = simplifyInvariantGroupIntrinsic(*II, *this))
      return replaceInstUsesWith(*II, SkippedBarrier);
    break;
  case Intrinsic::powi:
    if (ConstantInt *Power = dyn_cast<ConstantInt>(II->getArgOperand(1))) {
      // 0 and 1 are handled in instsimplify
      // powi(x, -1) -> 1/x
      if (Power->isMinusOne())
        return BinaryOperator::CreateFDivFMF(ConstantFP::get(CI.getType(), 1.0),
                                             II->getArgOperand(0), II);
      // powi(x, 2) -> x*x
      if (Power->equalsInt(2))
        return BinaryOperator::CreateFMulFMF(II->getArgOperand(0),
                                             II->getArgOperand(0), II);

      if (!Power->getValue()[0]) {
        Value *X;
        // If power is even:
        // powi(-x, p) -> powi(x, p)
        // powi(fabs(x), p) -> powi(x, p)
        // powi(copysign(x, y), p) -> powi(x, p)
        if (match(II->getArgOperand(0), m_FNeg(m_Value(X))) ||
            match(II->getArgOperand(0), m_FAbs(m_Value(X))) ||
            match(II->getArgOperand(0),
                  m_Intrinsic<Intrinsic::copysign>(m_Value(X), m_Value())))
          return replaceOperand(*II, 0, X);
      }
    }
    break;

  case Intrinsic::cttz:
  case Intrinsic::ctlz:
    if (auto *I = foldCttzCtlz(*II, *this))
      return I;
    break;

  case Intrinsic::ctpop:
    if (auto *I = foldCtpop(*II, *this))
      return I;
    break;

  case Intrinsic::fshl:
  case Intrinsic::fshr: {
    Value *Op0 = II->getArgOperand(0), *Op1 = II->getArgOperand(1);
    Type *Ty = II->getType();
    unsigned BitWidth = Ty->getScalarSizeInBits();
    Constant *ShAmtC;
    if (match(II->getArgOperand(2), m_ImmConstant(ShAmtC)) &&
        !ShAmtC->containsConstantExpression()) {
      // Canonicalize a shift amount constant operand to modulo the bit-width.
      Constant *WidthC = ConstantInt::get(Ty, BitWidth);
      Constant *ModuloC = ConstantExpr::getURem(ShAmtC, WidthC);
      if (ModuloC != ShAmtC)
        return replaceOperand(*II, 2, ModuloC);

      assert(ConstantExpr::getICmp(ICmpInst::ICMP_UGT, WidthC, ShAmtC) ==
                 ConstantInt::getTrue(CmpInst::makeCmpResultType(Ty)) &&
             "Shift amount expected to be modulo bitwidth");

      // Canonicalize funnel shift right by constant to funnel shift left. This
      // is not entirely arbitrary. For historical reasons, the backend may
      // recognize rotate left patterns but miss rotate right patterns.
      if (IID == Intrinsic::fshr) {
        // fshr X, Y, C --> fshl X, Y, (BitWidth - C)
        Constant *LeftShiftC = ConstantExpr::getSub(WidthC, ShAmtC);
        Module *Mod = II->getModule();
        Function *Fshl = Intrinsic::getDeclaration(Mod, Intrinsic::fshl, Ty);
        return CallInst::Create(Fshl, { Op0, Op1, LeftShiftC });
      }
      assert(IID == Intrinsic::fshl &&
             "All funnel shifts by simple constants should go left");

      // fshl(X, 0, C) --> shl X, C
      // fshl(X, undef, C) --> shl X, C
      if (match(Op1, m_ZeroInt()) || match(Op1, m_Undef()))
        return BinaryOperator::CreateShl(Op0, ShAmtC);

      // fshl(0, X, C) --> lshr X, (BW-C)
      // fshl(undef, X, C) --> lshr X, (BW-C)
      if (match(Op0, m_ZeroInt()) || match(Op0, m_Undef()))
        return BinaryOperator::CreateLShr(Op1,
                                          ConstantExpr::getSub(WidthC, ShAmtC));

      // fshl i16 X, X, 8 --> bswap i16 X (reduce to more-specific form)
      if (Op0 == Op1 && BitWidth == 16 && match(ShAmtC, m_SpecificInt(8))) {
        Module *Mod = II->getModule();
        Function *Bswap = Intrinsic::getDeclaration(Mod, Intrinsic::bswap, Ty);
        return CallInst::Create(Bswap, { Op0 });
      }
    }

    // Left or right might be masked.
    if (SimplifyDemandedInstructionBits(*II))
      return &CI;

    // The shift amount (operand 2) of a funnel shift is modulo the bitwidth,
    // so only the low bits of the shift amount are demanded if the bitwidth is
    // a power-of-2.
    if (!isPowerOf2_32(BitWidth))
      break;
    APInt Op2Demanded = APInt::getLowBitsSet(BitWidth, Log2_32_Ceil(BitWidth));
    KnownBits Op2Known(BitWidth);
    if (SimplifyDemandedBits(II, 2, Op2Demanded, Op2Known))
      return &CI;
    break;
  }
  case Intrinsic::uadd_with_overflow:
  case Intrinsic::sadd_with_overflow: {
    if (Instruction *I = foldIntrinsicWithOverflowCommon(II))
      return I;

    // Given 2 constant operands whose sum does not overflow:
    // uaddo (X +nuw C0), C1 -> uaddo X, C0 + C1
    // saddo (X +nsw C0), C1 -> saddo X, C0 + C1
    Value *X;
    const APInt *C0, *C1;
    Value *Arg0 = II->getArgOperand(0);
    Value *Arg1 = II->getArgOperand(1);
    bool IsSigned = IID == Intrinsic::sadd_with_overflow;
    bool HasNWAdd = IsSigned ? match(Arg0, m_NSWAdd(m_Value(X), m_APInt(C0)))
                             : match(Arg0, m_NUWAdd(m_Value(X), m_APInt(C0)));
    if (HasNWAdd && match(Arg1, m_APInt(C1))) {
      bool Overflow;
      APInt NewC =
          IsSigned ? C1->sadd_ov(*C0, Overflow) : C1->uadd_ov(*C0, Overflow);
      if (!Overflow)
        return replaceInstUsesWith(
            *II, Builder.CreateBinaryIntrinsic(
                     IID, X, ConstantInt::get(Arg1->getType(), NewC)));
    }
    break;
  }

  case Intrinsic::umul_with_overflow:
  case Intrinsic::smul_with_overflow:
  case Intrinsic::usub_with_overflow:
    if (Instruction *I = foldIntrinsicWithOverflowCommon(II))
      return I;
    break;

  case Intrinsic::ssub_with_overflow: {
    if (Instruction *I = foldIntrinsicWithOverflowCommon(II))
      return I;

    Constant *C;
    Value *Arg0 = II->getArgOperand(0);
    Value *Arg1 = II->getArgOperand(1);
    // Given a constant C that is not the minimum signed value
    // for an integer of a given bit width:
    //
    // ssubo X, C -> saddo X, -C
    if (match(Arg1, m_Constant(C)) && C->isNotMinSignedValue()) {
      Value *NegVal = ConstantExpr::getNeg(C);
      // Build a saddo call that is equivalent to the discovered
      // ssubo call.
      return replaceInstUsesWith(
          *II, Builder.CreateBinaryIntrinsic(Intrinsic::sadd_with_overflow,
                                             Arg0, NegVal));
    }

    break;
  }

  case Intrinsic::uadd_sat:
  case Intrinsic::sadd_sat:
  case Intrinsic::usub_sat:
  case Intrinsic::ssub_sat: {
    SaturatingInst *SI = cast<SaturatingInst>(II);
    Type *Ty = SI->getType();
    Value *Arg0 = SI->getLHS();
    Value *Arg1 = SI->getRHS();

    // Make use of known overflow information.
    OverflowResult OR = computeOverflow(SI->getBinaryOp(), SI->isSigned(),
                                        Arg0, Arg1, SI);
    switch (OR) {
      case OverflowResult::MayOverflow:
        break;
      case OverflowResult::NeverOverflows:
        if (SI->isSigned())
          return BinaryOperator::CreateNSW(SI->getBinaryOp(), Arg0, Arg1);
        else
          return BinaryOperator::CreateNUW(SI->getBinaryOp(), Arg0, Arg1);
      case OverflowResult::AlwaysOverflowsLow: {
        unsigned BitWidth = Ty->getScalarSizeInBits();
        APInt Min = APSInt::getMinValue(BitWidth, !SI->isSigned());
        return replaceInstUsesWith(*SI, ConstantInt::get(Ty, Min));
      }
      case OverflowResult::AlwaysOverflowsHigh: {
        unsigned BitWidth = Ty->getScalarSizeInBits();
        APInt Max = APSInt::getMaxValue(BitWidth, !SI->isSigned());
        return replaceInstUsesWith(*SI, ConstantInt::get(Ty, Max));
      }
    }

    // ssub.sat(X, C) -> sadd.sat(X, -C) if C != MIN
    Constant *C;
    if (IID == Intrinsic::ssub_sat && match(Arg1, m_Constant(C)) &&
        C->isNotMinSignedValue()) {
      Value *NegVal = ConstantExpr::getNeg(C);
      return replaceInstUsesWith(
          *II, Builder.CreateBinaryIntrinsic(
              Intrinsic::sadd_sat, Arg0, NegVal));
    }

    // sat(sat(X + Val2) + Val) -> sat(X + (Val+Val2))
    // sat(sat(X - Val2) - Val) -> sat(X - (Val+Val2))
    // if Val and Val2 have the same sign
    if (auto *Other = dyn_cast<IntrinsicInst>(Arg0)) {
      Value *X;
      const APInt *Val, *Val2;
      APInt NewVal;
      bool IsUnsigned =
          IID == Intrinsic::uadd_sat || IID == Intrinsic::usub_sat;
      if (Other->getIntrinsicID() == IID &&
          match(Arg1, m_APInt(Val)) &&
          match(Other->getArgOperand(0), m_Value(X)) &&
          match(Other->getArgOperand(1), m_APInt(Val2))) {
        if (IsUnsigned)
          NewVal = Val->uadd_sat(*Val2);
        else if (Val->isNonNegative() == Val2->isNonNegative()) {
          bool Overflow;
          NewVal = Val->sadd_ov(*Val2, Overflow);
          if (Overflow) {
            // Both adds together may add more than SignedMaxValue
            // without saturating the final result.
            break;
          }
        } else {
          // Cannot fold saturated addition with different signs.
          break;
        }

        return replaceInstUsesWith(
            *II, Builder.CreateBinaryIntrinsic(
                     IID, X, ConstantInt::get(II->getType(), NewVal)));
      }
    }
    break;
  }

  case Intrinsic::minnum:
  case Intrinsic::maxnum:
  case Intrinsic::minimum:
  case Intrinsic::maximum: {
    Value *Arg0 = II->getArgOperand(0);
    Value *Arg1 = II->getArgOperand(1);
    Value *X, *Y;
    if (match(Arg0, m_FNeg(m_Value(X))) && match(Arg1, m_FNeg(m_Value(Y))) &&
        (Arg0->hasOneUse() || Arg1->hasOneUse())) {
      // If both operands are negated, invert the call and negate the result:
      // min(-X, -Y) --> -(max(X, Y))
      // max(-X, -Y) --> -(min(X, Y))
      Intrinsic::ID NewIID;
      switch (IID) {
      case Intrinsic::maxnum:
        NewIID = Intrinsic::minnum;
        break;
      case Intrinsic::minnum:
        NewIID = Intrinsic::maxnum;
        break;
      case Intrinsic::maximum:
        NewIID = Intrinsic::minimum;
        break;
      case Intrinsic::minimum:
        NewIID = Intrinsic::maximum;
        break;
      default:
        llvm_unreachable("unexpected intrinsic ID");
      }
      Value *NewCall = Builder.CreateBinaryIntrinsic(NewIID, X, Y, II);
      Instruction *FNeg = UnaryOperator::CreateFNeg(NewCall);
      FNeg->copyIRFlags(II);
      return FNeg;
    }

    // m(m(X, C2), C1) -> m(X, C)
    const APFloat *C1, *C2;
    if (auto *M = dyn_cast<IntrinsicInst>(Arg0)) {
      if (M->getIntrinsicID() == IID && match(Arg1, m_APFloat(C1)) &&
          ((match(M->getArgOperand(0), m_Value(X)) &&
            match(M->getArgOperand(1), m_APFloat(C2))) ||
           (match(M->getArgOperand(1), m_Value(X)) &&
            match(M->getArgOperand(0), m_APFloat(C2))))) {
        APFloat Res(0.0);
        switch (IID) {
        case Intrinsic::maxnum:
          Res = maxnum(*C1, *C2);
          break;
        case Intrinsic::minnum:
          Res = minnum(*C1, *C2);
          break;
        case Intrinsic::maximum:
          Res = maximum(*C1, *C2);
          break;
        case Intrinsic::minimum:
          Res = minimum(*C1, *C2);
          break;
        default:
          llvm_unreachable("unexpected intrinsic ID");
        }
        Instruction *NewCall = Builder.CreateBinaryIntrinsic(
            IID, X, ConstantFP::get(Arg0->getType(), Res), II);
        // TODO: Conservatively intersecting FMF. If Res == C2, the transform
        //       was a simplification (so Arg0 and its original flags could
        //       propagate?)
        NewCall->andIRFlags(M);
        return replaceInstUsesWith(*II, NewCall);
      }
    }

    // m((fpext X), (fpext Y)) -> fpext (m(X, Y))
    if (match(Arg0, m_OneUse(m_FPExt(m_Value(X)))) &&
        match(Arg1, m_OneUse(m_FPExt(m_Value(Y)))) &&
        X->getType() == Y->getType()) {
      Value *NewCall =
          Builder.CreateBinaryIntrinsic(IID, X, Y, II, II->getName());
      return new FPExtInst(NewCall, II->getType());
    }

    // max X, -X --> fabs X
    // min X, -X --> -(fabs X)
    // TODO: Remove one-use limitation? That is obviously better for max.
    //       It would be an extra instruction for min (fnabs), but that is
    //       still likely better for analysis and codegen.
    if ((match(Arg0, m_OneUse(m_FNeg(m_Value(X)))) && Arg1 == X) ||
        (match(Arg1, m_OneUse(m_FNeg(m_Value(X)))) && Arg0 == X)) {
      Value *R = Builder.CreateUnaryIntrinsic(Intrinsic::fabs, X, II);
      if (IID == Intrinsic::minimum || IID == Intrinsic::minnum)
        R = Builder.CreateFNegFMF(R, II);
      return replaceInstUsesWith(*II, R);
    }

    break;
  }
  case Intrinsic::fmuladd: {
    // Canonicalize fast fmuladd to the separate fmul + fadd.
    if (II->isFast()) {
      BuilderTy::FastMathFlagGuard Guard(Builder);
      Builder.setFastMathFlags(II->getFastMathFlags());
      Value *Mul = Builder.CreateFMul(II->getArgOperand(0),
                                      II->getArgOperand(1));
      Value *Add = Builder.CreateFAdd(Mul, II->getArgOperand(2));
      Add->takeName(II);
      return replaceInstUsesWith(*II, Add);
    }

    // Try to simplify the underlying FMul.
    if (Value *V = SimplifyFMulInst(II->getArgOperand(0), II->getArgOperand(1),
                                    II->getFastMathFlags(),
                                    SQ.getWithInstruction(II))) {
      auto *FAdd = BinaryOperator::CreateFAdd(V, II->getArgOperand(2));
      FAdd->copyFastMathFlags(II);
      return FAdd;
    }

    LLVM_FALLTHROUGH;
  }
  case Intrinsic::fma: {
    // fma fneg(x), fneg(y), z -> fma x, y, z
    Value *Src0 = II->getArgOperand(0);
    Value *Src1 = II->getArgOperand(1);
    Value *X, *Y;
    if (match(Src0, m_FNeg(m_Value(X))) && match(Src1, m_FNeg(m_Value(Y)))) {
      replaceOperand(*II, 0, X);
      replaceOperand(*II, 1, Y);
      return II;
    }

    // fma fabs(x), fabs(x), z -> fma x, x, z
    if (match(Src0, m_FAbs(m_Value(X))) &&
        match(Src1, m_FAbs(m_Specific(X)))) {
      replaceOperand(*II, 0, X);
      replaceOperand(*II, 1, X);
      return II;
    }

    // Try to simplify the underlying FMul. We can only apply simplifications
    // that do not require rounding.
    if (Value *V = SimplifyFMAFMul(II->getArgOperand(0), II->getArgOperand(1),
                                   II->getFastMathFlags(),
                                   SQ.getWithInstruction(II))) {
      auto *FAdd = BinaryOperator::CreateFAdd(V, II->getArgOperand(2));
      FAdd->copyFastMathFlags(II);
      return FAdd;
    }

    // fma x, y, 0 -> fmul x, y
    // This is always valid for -0.0, but requires nsz for +0.0 as
    // -0.0 + 0.0 = 0.0, which would not be the same as the fmul on its own.
    if (match(II->getArgOperand(2), m_NegZeroFP()) ||
        (match(II->getArgOperand(2), m_PosZeroFP()) &&
         II->getFastMathFlags().noSignedZeros()))
      return BinaryOperator::CreateFMulFMF(Src0, Src1, II);

    break;
  }
  case Intrinsic::copysign: {
    Value *Mag = II->getArgOperand(0), *Sign = II->getArgOperand(1);
    if (SignBitMustBeZero(Sign, &TLI)) {
      // If we know that the sign argument is positive, reduce to FABS:
      // copysign Mag, +Sign --> fabs Mag
      Value *Fabs = Builder.CreateUnaryIntrinsic(Intrinsic::fabs, Mag, II);
      return replaceInstUsesWith(*II, Fabs);
    }
    // TODO: There should be a ValueTracking sibling like SignBitMustBeOne.
    const APFloat *C;
    if (match(Sign, m_APFloat(C)) && C->isNegative()) {
      // If we know that the sign argument is negative, reduce to FNABS:
      // copysign Mag, -Sign --> fneg (fabs Mag)
      Value *Fabs = Builder.CreateUnaryIntrinsic(Intrinsic::fabs, Mag, II);
      return replaceInstUsesWith(*II, Builder.CreateFNegFMF(Fabs, II));
    }

    // Propagate sign argument through nested calls:
    // copysign Mag, (copysign ?, X) --> copysign Mag, X
    Value *X;
    if (match(Sign, m_Intrinsic<Intrinsic::copysign>(m_Value(), m_Value(X))))
      return replaceOperand(*II, 1, X);

    // Peek through changes of magnitude's sign-bit. This call rewrites those:
    // copysign (fabs X), Sign --> copysign X, Sign
    // copysign (fneg X), Sign --> copysign X, Sign
    if (match(Mag, m_FAbs(m_Value(X))) || match(Mag, m_FNeg(m_Value(X))))
      return replaceOperand(*II, 0, X);

    break;
  }
  case Intrinsic::fabs: {
    Value *Cond, *TVal, *FVal;
    if (match(II->getArgOperand(0),
              m_Select(m_Value(Cond), m_Value(TVal), m_Value(FVal)))) {
      // fabs (select Cond, TrueC, FalseC) --> select Cond, AbsT, AbsF
      if (isa<Constant>(TVal) && isa<Constant>(FVal)) {
        CallInst *AbsT = Builder.CreateCall(II->getCalledFunction(), {TVal});
        CallInst *AbsF = Builder.CreateCall(II->getCalledFunction(), {FVal});
        return SelectInst::Create(Cond, AbsT, AbsF);
      }
      // fabs (select Cond, -FVal, FVal) --> fabs FVal
      if (match(TVal, m_FNeg(m_Specific(FVal))))
        return replaceOperand(*II, 0, FVal);
      // fabs (select Cond, TVal, -TVal) --> fabs TVal
      if (match(FVal, m_FNeg(m_Specific(TVal))))
        return replaceOperand(*II, 0, TVal);
    }

    LLVM_FALLTHROUGH;
  }
  case Intrinsic::ceil:
  case Intrinsic::floor:
  case Intrinsic::round:
  case Intrinsic::roundeven:
  case Intrinsic::nearbyint:
  case Intrinsic::rint:
  case Intrinsic::trunc: {
    Value *ExtSrc;
    if (match(II->getArgOperand(0), m_OneUse(m_FPExt(m_Value(ExtSrc))))) {
      // Narrow the call: intrinsic (fpext x) -> fpext (intrinsic x)
      Value *NarrowII = Builder.CreateUnaryIntrinsic(IID, ExtSrc, II);
      return new FPExtInst(NarrowII, II->getType());
    }
    break;
  }
  case Intrinsic::cos:
  case Intrinsic::amdgcn_cos: {
    Value *X;
    Value *Src = II->getArgOperand(0);
    if (match(Src, m_FNeg(m_Value(X))) || match(Src, m_FAbs(m_Value(X)))) {
      // cos(-x) -> cos(x)
      // cos(fabs(x)) -> cos(x)
      return replaceOperand(*II, 0, X);
    }
    break;
  }
  case Intrinsic::sin: {
    Value *X;
    if (match(II->getArgOperand(0), m_OneUse(m_FNeg(m_Value(X))))) {
      // sin(-x) --> -sin(x)
      Value *NewSin = Builder.CreateUnaryIntrinsic(Intrinsic::sin, X, II);
      Instruction *FNeg = UnaryOperator::CreateFNeg(NewSin);
      FNeg->copyFastMathFlags(II);
      return FNeg;
    }
    break;
  }

  case Intrinsic::arm_neon_vtbl1:
  case Intrinsic::aarch64_neon_tbl1:
    if (Value *V = simplifyNeonTbl1(*II, Builder))
      return replaceInstUsesWith(*II, V);
    break;

  case Intrinsic::arm_neon_vmulls:
  case Intrinsic::arm_neon_vmullu:
  case Intrinsic::aarch64_neon_smull:
  case Intrinsic::aarch64_neon_umull: {
    Value *Arg0 = II->getArgOperand(0);
    Value *Arg1 = II->getArgOperand(1);

    // Handle mul by zero first:
    if (isa<ConstantAggregateZero>(Arg0) || isa<ConstantAggregateZero>(Arg1)) {
      return replaceInstUsesWith(CI, ConstantAggregateZero::get(II->getType()));
    }

    // Check for constant LHS & RHS - in this case we just simplify.
    bool Zext = (IID == Intrinsic::arm_neon_vmullu ||
                 IID == Intrinsic::aarch64_neon_umull);
    VectorType *NewVT = cast<VectorType>(II->getType());
    if (Constant *CV0 = dyn_cast<Constant>(Arg0)) {
      if (Constant *CV1 = dyn_cast<Constant>(Arg1)) {
        CV0 = ConstantExpr::getIntegerCast(CV0, NewVT, /*isSigned=*/!Zext);
        CV1 = ConstantExpr::getIntegerCast(CV1, NewVT, /*isSigned=*/!Zext);

        return replaceInstUsesWith(CI, ConstantExpr::getMul(CV0, CV1));
      }

      // Couldn't simplify - canonicalize constant to the RHS.
      std::swap(Arg0, Arg1);
    }

    // Handle mul by one:
    if (Constant *CV1 = dyn_cast<Constant>(Arg1))
      if (ConstantInt *Splat =
              dyn_cast_or_null<ConstantInt>(CV1->getSplatValue()))
        if (Splat->isOne())
          return CastInst::CreateIntegerCast(Arg0, II->getType(),
                                             /*isSigned=*/!Zext);

    break;
  }
  case Intrinsic::arm_neon_aesd:
  case Intrinsic::arm_neon_aese:
  case Intrinsic::aarch64_crypto_aesd:
  case Intrinsic::aarch64_crypto_aese: {
    Value *DataArg = II->getArgOperand(0);
    Value *KeyArg  = II->getArgOperand(1);

    // Try to use the builtin XOR in AESE and AESD to eliminate a prior XOR
    Value *Data, *Key;
    if (match(KeyArg, m_ZeroInt()) &&
        match(DataArg, m_Xor(m_Value(Data), m_Value(Key)))) {
      replaceOperand(*II, 0, Data);
      replaceOperand(*II, 1, Key);
      return II;
    }
    break;
  }
  case Intrinsic::hexagon_V6_vandvrt:
  case Intrinsic::hexagon_V6_vandvrt_128B: {
    // Simplify Q -> V -> Q conversion.
    if (auto Op0 = dyn_cast<IntrinsicInst>(II->getArgOperand(0))) {
      Intrinsic::ID ID0 = Op0->getIntrinsicID();
      if (ID0 != Intrinsic::hexagon_V6_vandqrt &&
          ID0 != Intrinsic::hexagon_V6_vandqrt_128B)
        break;
      Value *Bytes = Op0->getArgOperand(1), *Mask = II->getArgOperand(1);
      uint64_t Bytes1 = computeKnownBits(Bytes, 0, Op0).One.getZExtValue();
      uint64_t Mask1 = computeKnownBits(Mask, 0, II).One.getZExtValue();
      // Check if every byte has common bits in Bytes and Mask.
      uint64_t C = Bytes1 & Mask1;
      if ((C & 0xFF) && (C & 0xFF00) && (C & 0xFF0000) && (C & 0xFF000000))
        return replaceInstUsesWith(*II, Op0->getArgOperand(0));
    }
    break;
  }
  case Intrinsic::stackrestore: {
    enum class ClassifyResult {
      None,
      Alloca,
      StackRestore,
      CallWithSideEffects,
    };
    auto Classify = [](const Instruction *I) {
      if (isa<AllocaInst>(I))
        return ClassifyResult::Alloca;

      if (auto *CI = dyn_cast<CallInst>(I)) {
        if (auto *II = dyn_cast<IntrinsicInst>(CI)) {
          if (II->getIntrinsicID() == Intrinsic::stackrestore)
            return ClassifyResult::StackRestore;

          if (II->mayHaveSideEffects())
            return ClassifyResult::CallWithSideEffects;
        } else {
          // Consider all non-intrinsic calls to be side effects
          return ClassifyResult::CallWithSideEffects;
        }
      }

      return ClassifyResult::None;
    };

    // If the stacksave and the stackrestore are in the same BB, and there is
    // no intervening call, alloca, or stackrestore of a different stacksave,
    // remove the restore. This can happen when variable allocas are DCE'd.
    if (IntrinsicInst *SS = dyn_cast<IntrinsicInst>(II->getArgOperand(0))) {
      if (SS->getIntrinsicID() == Intrinsic::stacksave &&
          SS->getParent() == II->getParent()) {
        BasicBlock::iterator BI(SS);
        bool CannotRemove = false;
        for (++BI; &*BI != II; ++BI) {
          switch (Classify(&*BI)) {
          case ClassifyResult::None:
            // So far so good, look at next instructions.
            break;

          case ClassifyResult::StackRestore:
            // If we found an intervening stackrestore for a different
            // stacksave, we can't remove the stackrestore. Otherwise, continue.
            if (cast<IntrinsicInst>(*BI).getArgOperand(0) != SS)
              CannotRemove = true;
            break;

          case ClassifyResult::Alloca:
          case ClassifyResult::CallWithSideEffects:
            // If we found an alloca, a non-intrinsic call, or an intrinsic
            // call with side effects, we can't remove the stackrestore.
            CannotRemove = true;
            break;
          }
          if (CannotRemove)
            break;
        }

        if (!CannotRemove)
          return eraseInstFromFunction(CI);
      }
    }

    // Scan down this block to see if there is another stack restore in the
    // same block without an intervening call/alloca.
    BasicBlock::iterator BI(II);
    Instruction *TI = II->getParent()->getTerminator();
    bool CannotRemove = false;
    for (++BI; &*BI != TI; ++BI) {
      switch (Classify(&*BI)) {
      case ClassifyResult::None:
        // So far so good, look at next instructions.
        break;

      case ClassifyResult::StackRestore:
        // If there is a stackrestore below this one, remove this one.
        return eraseInstFromFunction(CI);

      case ClassifyResult::Alloca:
      case ClassifyResult::CallWithSideEffects:
        // If we found an alloca, a non-intrinsic call, or an intrinsic call
        // with side effects (such as llvm.stacksave and llvm.read_register),
        // we can't remove the stack restore.
        CannotRemove = true;
        break;
      }
      if (CannotRemove)
        break;
    }

    // If the stack restore is in a return, resume, or unwind block and if there
    // are no allocas or calls between the restore and the return, nuke the
    // restore.
    if (!CannotRemove && (isa<ReturnInst>(TI) || isa<ResumeInst>(TI)))
      return eraseInstFromFunction(CI);
    break;
  }
  case Intrinsic::lifetime_end:
    // Asan needs to poison memory to detect invalid access which is possible
    // even for empty lifetime range.
    if (II->getFunction()->hasFnAttribute(Attribute::SanitizeAddress) ||
        II->getFunction()->hasFnAttribute(Attribute::SanitizeMemory) ||
        II->getFunction()->hasFnAttribute(Attribute::SanitizeHWAddress))
      break;

    if (removeTriviallyEmptyRange(*II, *this, [](const IntrinsicInst &I) {
          return I.getIntrinsicID() == Intrinsic::lifetime_start;
        }))
      return nullptr;
    break;
  case Intrinsic::assume: {
    Value *IIOperand = II->getArgOperand(0);
    SmallVector<OperandBundleDef, 4> OpBundles;
    II->getOperandBundlesAsDefs(OpBundles);

    /// This will remove the boolean Condition from the assume given as
    /// argument and remove the assume if it becomes useless.
    /// always returns nullptr for use as a return values.
    auto RemoveConditionFromAssume = [&](Instruction *Assume) -> Instruction * {
      assert(isa<AssumeInst>(Assume));
      if (isAssumeWithEmptyBundle(*cast<AssumeInst>(II)))
        return eraseInstFromFunction(CI);
      replaceUse(II->getOperandUse(0), ConstantInt::getTrue(II->getContext()));
      return nullptr;
    };
    // Remove an assume if it is followed by an identical assume.
    // TODO: Do we need this? Unless there are conflicting assumptions, the
    // computeKnownBits(IIOperand) below here eliminates redundant assumes.
    Instruction *Next = II->getNextNonDebugInstruction();
    if (match(Next, m_Intrinsic<Intrinsic::assume>(m_Specific(IIOperand))))
      return RemoveConditionFromAssume(Next);

    // Canonicalize assume(a && b) -> assume(a); assume(b);
    // Note: New assumption intrinsics created here are registered by
    // the InstCombineIRInserter object.
    FunctionType *AssumeIntrinsicTy = II->getFunctionType();
    Value *AssumeIntrinsic = II->getCalledOperand();
    Value *A, *B;
    if (match(IIOperand, m_LogicalAnd(m_Value(A), m_Value(B)))) {
      Builder.CreateCall(AssumeIntrinsicTy, AssumeIntrinsic, A, OpBundles,
                         II->getName());
      Builder.CreateCall(AssumeIntrinsicTy, AssumeIntrinsic, B, II->getName());
      return eraseInstFromFunction(*II);
    }
    // assume(!(a || b)) -> assume(!a); assume(!b);
    if (match(IIOperand, m_Not(m_LogicalOr(m_Value(A), m_Value(B))))) {
      Builder.CreateCall(AssumeIntrinsicTy, AssumeIntrinsic,
                         Builder.CreateNot(A), OpBundles, II->getName());
      Builder.CreateCall(AssumeIntrinsicTy, AssumeIntrinsic,
                         Builder.CreateNot(B), II->getName());
      return eraseInstFromFunction(*II);
    }

    // assume( (load addr) != null ) -> add 'nonnull' metadata to load
    // (if assume is valid at the load)
    CmpInst::Predicate Pred;
    Instruction *LHS;
    if (match(IIOperand, m_ICmp(Pred, m_Instruction(LHS), m_Zero())) &&
        Pred == ICmpInst::ICMP_NE && LHS->getOpcode() == Instruction::Load &&
        LHS->getType()->isPointerTy() &&
        isValidAssumeForContext(II, LHS, &DT)) {
      MDNode *MD = MDNode::get(II->getContext(), None);
      LHS->setMetadata(LLVMContext::MD_nonnull, MD);
      return RemoveConditionFromAssume(II);

      // TODO: apply nonnull return attributes to calls and invokes
      // TODO: apply range metadata for range check patterns?
    }

    // Convert nonnull assume like:
    // %A = icmp ne i32* %PTR, null
    // call void @llvm.assume(i1 %A)
    // into
    // call void @llvm.assume(i1 true) [ "nonnull"(i32* %PTR) ]
    if (EnableKnowledgeRetention &&
        match(IIOperand, m_Cmp(Pred, m_Value(A), m_Zero())) &&
        Pred == CmpInst::ICMP_NE && A->getType()->isPointerTy()) {
      if (auto *Replacement = buildAssumeFromKnowledge(
              {RetainedKnowledge{Attribute::NonNull, 0, A}}, Next, &AC, &DT)) {

        Replacement->insertBefore(Next);
        AC.registerAssumption(Replacement);
        return RemoveConditionFromAssume(II);
      }
    }

    // Convert alignment assume like:
    // %B = ptrtoint i32* %A to i64
    // %C = and i64 %B, Constant
    // %D = icmp eq i64 %C, 0
    // call void @llvm.assume(i1 %D)
    // into
    // call void @llvm.assume(i1 true) [ "align"(i32* [[A]], i64  Constant + 1)]
    uint64_t AlignMask;
    if (EnableKnowledgeRetention &&
        match(IIOperand,
              m_Cmp(Pred, m_And(m_Value(A), m_ConstantInt(AlignMask)),
                    m_Zero())) &&
        Pred == CmpInst::ICMP_EQ) {
      if (isPowerOf2_64(AlignMask + 1)) {
        uint64_t Offset = 0;
        match(A, m_Add(m_Value(A), m_ConstantInt(Offset)));
        if (match(A, m_PtrToInt(m_Value(A)))) {
          /// Note: this doesn't preserve the offset information but merges
          /// offset and alignment.
          /// TODO: we can generate a GEP instead of merging the alignment with
          /// the offset.
          RetainedKnowledge RK{Attribute::Alignment,
                               (unsigned)MinAlign(Offset, AlignMask + 1), A};
          if (auto *Replacement =
                  buildAssumeFromKnowledge(RK, Next, &AC, &DT)) {

            Replacement->insertAfter(II);
            AC.registerAssumption(Replacement);
          }
          return RemoveConditionFromAssume(II);
        }
      }
    }

    /// Canonicalize Knowledge in operand bundles.
    if (EnableKnowledgeRetention && II->hasOperandBundles()) {
      for (unsigned Idx = 0; Idx < II->getNumOperandBundles(); Idx++) {
        auto &BOI = II->bundle_op_info_begin()[Idx];
        RetainedKnowledge RK =
          llvm::getKnowledgeFromBundle(cast<AssumeInst>(*II), BOI);
        if (BOI.End - BOI.Begin > 2)
          continue; // Prevent reducing knowledge in an align with offset since
                    // extracting a RetainedKnowledge form them looses offset
                    // information
        RetainedKnowledge CanonRK =
          llvm::simplifyRetainedKnowledge(cast<AssumeInst>(II), RK,
                                          &getAssumptionCache(),
                                          &getDominatorTree());
        if (CanonRK == RK)
          continue;
        if (!CanonRK) {
          if (BOI.End - BOI.Begin > 0) {
            Worklist.pushValue(II->op_begin()[BOI.Begin]);
            Value::dropDroppableUse(II->op_begin()[BOI.Begin]);
          }
          continue;
        }
        assert(RK.AttrKind == CanonRK.AttrKind);
        if (BOI.End - BOI.Begin > 0)
          II->op_begin()[BOI.Begin].set(CanonRK.WasOn);
        if (BOI.End - BOI.Begin > 1)
          II->op_begin()[BOI.Begin + 1].set(ConstantInt::get(
              Type::getInt64Ty(II->getContext()), CanonRK.ArgValue));
        if (RK.WasOn)
          Worklist.pushValue(RK.WasOn);
        return II;
      }
    }

    // If there is a dominating assume with the same condition as this one,
    // then this one is redundant, and should be removed.
    KnownBits Known(1);
    computeKnownBits(IIOperand, Known, 0, II);
    if (Known.isAllOnes() && isAssumeWithEmptyBundle(cast<AssumeInst>(*II)))
      return eraseInstFromFunction(*II);

    // Update the cache of affected values for this assumption (we might be
    // here because we just simplified the condition).
    AC.updateAffectedValues(cast<AssumeInst>(II));
    break;
  }
  case Intrinsic::experimental_guard: {
    // Is this guard followed by another guard?  We scan forward over a small
    // fixed window of instructions to handle common cases with conditions
    // computed between guards.
    Instruction *NextInst = II->getNextNonDebugInstruction();
    for (unsigned i = 0; i < GuardWideningWindow; i++) {
      // Note: Using context-free form to avoid compile time blow up
      if (!isSafeToSpeculativelyExecute(NextInst))
        break;
      NextInst = NextInst->getNextNonDebugInstruction();
    }
    Value *NextCond = nullptr;
    if (match(NextInst,
              m_Intrinsic<Intrinsic::experimental_guard>(m_Value(NextCond)))) {
      Value *CurrCond = II->getArgOperand(0);

      // Remove a guard that it is immediately preceded by an identical guard.
      // Otherwise canonicalize guard(a); guard(b) -> guard(a & b).
      if (CurrCond != NextCond) {
        Instruction *MoveI = II->getNextNonDebugInstruction();
        while (MoveI != NextInst) {
          auto *Temp = MoveI;
          MoveI = MoveI->getNextNonDebugInstruction();
          Temp->moveBefore(II);
        }
        replaceOperand(*II, 0, Builder.CreateAnd(CurrCond, NextCond));
      }
      eraseInstFromFunction(*NextInst);
      return II;
    }
    break;
  }
  case Intrinsic::experimental_vector_insert: {
    Value *Vec = II->getArgOperand(0);
    Value *SubVec = II->getArgOperand(1);
    Value *Idx = II->getArgOperand(2);
    auto *DstTy = dyn_cast<FixedVectorType>(II->getType());
    auto *VecTy = dyn_cast<FixedVectorType>(Vec->getType());
    auto *SubVecTy = dyn_cast<FixedVectorType>(SubVec->getType());

    // Only canonicalize if the destination vector, Vec, and SubVec are all
    // fixed vectors.
    if (DstTy && VecTy && SubVecTy) {
      unsigned DstNumElts = DstTy->getNumElements();
      unsigned VecNumElts = VecTy->getNumElements();
      unsigned SubVecNumElts = SubVecTy->getNumElements();
      unsigned IdxN = cast<ConstantInt>(Idx)->getZExtValue();

      // An insert that entirely overwrites Vec with SubVec is a nop.
      if (VecNumElts == SubVecNumElts)
        return replaceInstUsesWith(CI, SubVec);

      // Widen SubVec into a vector of the same width as Vec, since
      // shufflevector requires the two input vectors to be the same width.
      // Elements beyond the bounds of SubVec within the widened vector are
      // undefined.
      SmallVector<int, 8> WidenMask;
      unsigned i;
      for (i = 0; i != SubVecNumElts; ++i)
        WidenMask.push_back(i);
      for (; i != VecNumElts; ++i)
        WidenMask.push_back(UndefMaskElem);

      Value *WidenShuffle = Builder.CreateShuffleVector(SubVec, WidenMask);

      SmallVector<int, 8> Mask;
      for (unsigned i = 0; i != IdxN; ++i)
        Mask.push_back(i);
      for (unsigned i = DstNumElts; i != DstNumElts + SubVecNumElts; ++i)
        Mask.push_back(i);
      for (unsigned i = IdxN + SubVecNumElts; i != DstNumElts; ++i)
        Mask.push_back(i);

      Value *Shuffle = Builder.CreateShuffleVector(Vec, WidenShuffle, Mask);
      return replaceInstUsesWith(CI, Shuffle);
    }
    break;
  }
  case Intrinsic::experimental_vector_extract: {
    Value *Vec = II->getArgOperand(0);
    Value *Idx = II->getArgOperand(1);

    auto *DstTy = dyn_cast<FixedVectorType>(II->getType());
    auto *VecTy = dyn_cast<FixedVectorType>(Vec->getType());

    // Only canonicalize if the the destination vector and Vec are fixed
    // vectors.
    if (DstTy && VecTy) {
      unsigned DstNumElts = DstTy->getNumElements();
      unsigned VecNumElts = VecTy->getNumElements();
      unsigned IdxN = cast<ConstantInt>(Idx)->getZExtValue();

      // Extracting the entirety of Vec is a nop.
      if (VecNumElts == DstNumElts) {
        replaceInstUsesWith(CI, Vec);
        return eraseInstFromFunction(CI);
      }

      SmallVector<int, 8> Mask;
      for (unsigned i = 0; i != DstNumElts; ++i)
        Mask.push_back(IdxN + i);

      Value *Shuffle = Builder.CreateShuffleVector(Vec, Mask);
      return replaceInstUsesWith(CI, Shuffle);
    }
    break;
  }
  case Intrinsic::experimental_vector_reverse: {
    Value *BO0, *BO1, *X, *Y;
    Value *Vec = II->getArgOperand(0);
    if (match(Vec, m_OneUse(m_BinOp(m_Value(BO0), m_Value(BO1))))) {
      auto *OldBinOp = cast<BinaryOperator>(Vec);
      if (match(BO0, m_Intrinsic<Intrinsic::experimental_vector_reverse>(
                         m_Value(X)))) {
        // rev(binop rev(X), rev(Y)) --> binop X, Y
        if (match(BO1, m_Intrinsic<Intrinsic::experimental_vector_reverse>(
                           m_Value(Y))))
          return replaceInstUsesWith(CI,
                                     BinaryOperator::CreateWithCopiedFlags(
                                         OldBinOp->getOpcode(), X, Y, OldBinOp,
                                         OldBinOp->getName(), II));
        // rev(binop rev(X), BO1Splat) --> binop X, BO1Splat
        if (isSplatValue(BO1))
          return replaceInstUsesWith(CI,
                                     BinaryOperator::CreateWithCopiedFlags(
                                         OldBinOp->getOpcode(), X, BO1,
                                         OldBinOp, OldBinOp->getName(), II));
      }
      // rev(binop BO0Splat, rev(Y)) --> binop BO0Splat, Y
      if (match(BO1, m_Intrinsic<Intrinsic::experimental_vector_reverse>(
                         m_Value(Y))) &&
          isSplatValue(BO0))
        return replaceInstUsesWith(CI, BinaryOperator::CreateWithCopiedFlags(
                                           OldBinOp->getOpcode(), BO0, Y,
                                           OldBinOp, OldBinOp->getName(), II));
    }
    // rev(unop rev(X)) --> unop X
    if (match(Vec, m_OneUse(m_UnOp(
                       m_Intrinsic<Intrinsic::experimental_vector_reverse>(
                           m_Value(X)))))) {
      auto *OldUnOp = cast<UnaryOperator>(Vec);
      auto *NewUnOp = UnaryOperator::CreateWithCopiedFlags(
          OldUnOp->getOpcode(), X, OldUnOp, OldUnOp->getName(), II);
      return replaceInstUsesWith(CI, NewUnOp);
    }
    break;
  }
  case Intrinsic::vector_reduce_or:
  case Intrinsic::vector_reduce_and: {
    // Canonicalize logical or/and reductions:
    // Or reduction for i1 is represented as:
    // %val = bitcast <ReduxWidth x i1> to iReduxWidth
    // %res = cmp ne iReduxWidth %val, 0
    // And reduction for i1 is represented as:
    // %val = bitcast <ReduxWidth x i1> to iReduxWidth
    // %res = cmp eq iReduxWidth %val, 11111
    Value *Arg = II->getArgOperand(0);
    Value *Vect;
    if (match(Arg, m_ZExtOrSExtOrSelf(m_Value(Vect)))) {
      if (auto *FTy = dyn_cast<FixedVectorType>(Vect->getType()))
        if (FTy->getElementType() == Builder.getInt1Ty()) {
          Value *Res = Builder.CreateBitCast(
              Vect, Builder.getIntNTy(FTy->getNumElements()));
          if (IID == Intrinsic::vector_reduce_and) {
            Res = Builder.CreateICmpEQ(
                Res, ConstantInt::getAllOnesValue(Res->getType()));
          } else {
            assert(IID == Intrinsic::vector_reduce_or &&
                   "Expected or reduction.");
            Res = Builder.CreateIsNotNull(Res);
          }
          if (Arg != Vect)
            Res = Builder.CreateCast(cast<CastInst>(Arg)->getOpcode(), Res,
                                     II->getType());
          return replaceInstUsesWith(CI, Res);
        }
    }
    LLVM_FALLTHROUGH;
  }
  case Intrinsic::vector_reduce_add: {
    if (IID == Intrinsic::vector_reduce_add) {
      // Convert vector_reduce_add(ZExt(<n x i1>)) to
      // ZExtOrTrunc(ctpop(bitcast <n x i1> to in)).
      // Convert vector_reduce_add(SExt(<n x i1>)) to
      // -ZExtOrTrunc(ctpop(bitcast <n x i1> to in)).
      // Convert vector_reduce_add(<n x i1>) to
      // Trunc(ctpop(bitcast <n x i1> to in)).
      Value *Arg = II->getArgOperand(0);
      Value *Vect;
      if (match(Arg, m_ZExtOrSExtOrSelf(m_Value(Vect)))) {
        if (auto *FTy = dyn_cast<FixedVectorType>(Vect->getType()))
          if (FTy->getElementType() == Builder.getInt1Ty()) {
            Value *V = Builder.CreateBitCast(
                Vect, Builder.getIntNTy(FTy->getNumElements()));
            Value *Res = Builder.CreateUnaryIntrinsic(Intrinsic::ctpop, V);
            if (Res->getType() != II->getType())
              Res = Builder.CreateZExtOrTrunc(Res, II->getType());
            if (Arg != Vect &&
                cast<Instruction>(Arg)->getOpcode() == Instruction::SExt)
              Res = Builder.CreateNeg(Res);
            return replaceInstUsesWith(CI, Res);
          }
      }
    }
    LLVM_FALLTHROUGH;
  }
  case Intrinsic::vector_reduce_xor: {
    if (IID == Intrinsic::vector_reduce_xor) {
      // Exclusive disjunction reduction over the vector with
      // (potentially-extended) i1 element type is actually a
      // (potentially-extended) arithmetic `add` reduction over the original
      // non-extended value:
      //   vector_reduce_xor(?ext(<n x i1>))
      //     -->
      //   ?ext(vector_reduce_add(<n x i1>))
      Value *Arg = II->getArgOperand(0);
      Value *Vect;
      if (match(Arg, m_ZExtOrSExtOrSelf(m_Value(Vect)))) {
        if (auto *FTy = dyn_cast<FixedVectorType>(Vect->getType()))
          if (FTy->getElementType() == Builder.getInt1Ty()) {
            Value *Res = Builder.CreateAddReduce(Vect);
            if (Arg != Vect)
              Res = Builder.CreateCast(cast<CastInst>(Arg)->getOpcode(), Res,
                                       II->getType());
            return replaceInstUsesWith(CI, Res);
          }
      }
    }
    LLVM_FALLTHROUGH;
  }
  case Intrinsic::vector_reduce_mul: {
    if (IID == Intrinsic::vector_reduce_mul) {
      // Multiplicative reduction over the vector with (potentially-extended)
      // i1 element type is actually a (potentially zero-extended)
      // logical `and` reduction over the original non-extended value:
      //   vector_reduce_mul(?ext(<n x i1>))
      //     -->
      //   zext(vector_reduce_and(<n x i1>))
      Value *Arg = II->getArgOperand(0);
      Value *Vect;
      if (match(Arg, m_ZExtOrSExtOrSelf(m_Value(Vect)))) {
        if (auto *FTy = dyn_cast<FixedVectorType>(Vect->getType()))
          if (FTy->getElementType() == Builder.getInt1Ty()) {
            Value *Res = Builder.CreateAndReduce(Vect);
            if (Res->getType() != II->getType())
              Res = Builder.CreateZExt(Res, II->getType());
            return replaceInstUsesWith(CI, Res);
          }
      }
    }
    LLVM_FALLTHROUGH;
  }
  case Intrinsic::vector_reduce_umin:
  case Intrinsic::vector_reduce_umax: {
    if (IID == Intrinsic::vector_reduce_umin ||
        IID == Intrinsic::vector_reduce_umax) {
      // UMin/UMax reduction over the vector with (potentially-extended)
      // i1 element type is actually a (potentially-extended)
      // logical `and`/`or` reduction over the original non-extended value:
      //   vector_reduce_u{min,max}(?ext(<n x i1>))
      //     -->
      //   ?ext(vector_reduce_{and,or}(<n x i1>))
      Value *Arg = II->getArgOperand(0);
      Value *Vect;
      if (match(Arg, m_ZExtOrSExtOrSelf(m_Value(Vect)))) {
        if (auto *FTy = dyn_cast<FixedVectorType>(Vect->getType()))
          if (FTy->getElementType() == Builder.getInt1Ty()) {
            Value *Res = IID == Intrinsic::vector_reduce_umin
                             ? Builder.CreateAndReduce(Vect)
                             : Builder.CreateOrReduce(Vect);
            if (Arg != Vect)
              Res = Builder.CreateCast(cast<CastInst>(Arg)->getOpcode(), Res,
                                       II->getType());
            return replaceInstUsesWith(CI, Res);
          }
      }
    }
    LLVM_FALLTHROUGH;
  }
  case Intrinsic::vector_reduce_smin:
  case Intrinsic::vector_reduce_smax: {
    if (IID == Intrinsic::vector_reduce_smin ||
        IID == Intrinsic::vector_reduce_smax) {
      // SMin/SMax reduction over the vector with (potentially-extended)
      // i1 element type is actually a (potentially-extended)
      // logical `and`/`or` reduction over the original non-extended value:
      //   vector_reduce_s{min,max}(<n x i1>)
      //     -->
      //   vector_reduce_{or,and}(<n x i1>)
      // and
      //   vector_reduce_s{min,max}(sext(<n x i1>))
      //     -->
      //   sext(vector_reduce_{or,and}(<n x i1>))
      // and
      //   vector_reduce_s{min,max}(zext(<n x i1>))
      //     -->
      //   zext(vector_reduce_{and,or}(<n x i1>))
      Value *Arg = II->getArgOperand(0);
      Value *Vect;
      if (match(Arg, m_ZExtOrSExtOrSelf(m_Value(Vect)))) {
        if (auto *FTy = dyn_cast<FixedVectorType>(Vect->getType()))
          if (FTy->getElementType() == Builder.getInt1Ty()) {
            Instruction::CastOps ExtOpc = Instruction::CastOps::CastOpsEnd;
            if (Arg != Vect)
              ExtOpc = cast<CastInst>(Arg)->getOpcode();
            Value *Res = ((IID == Intrinsic::vector_reduce_smin) ==
                          (ExtOpc == Instruction::CastOps::ZExt))
                             ? Builder.CreateAndReduce(Vect)
                             : Builder.CreateOrReduce(Vect);
            if (Arg != Vect)
              Res = Builder.CreateCast(ExtOpc, Res, II->getType());
            return replaceInstUsesWith(CI, Res);
          }
      }
    }
    LLVM_FALLTHROUGH;
  }
  case Intrinsic::vector_reduce_fmax:
  case Intrinsic::vector_reduce_fmin:
  case Intrinsic::vector_reduce_fadd:
  case Intrinsic::vector_reduce_fmul: {
    bool CanBeReassociated = (IID != Intrinsic::vector_reduce_fadd &&
                              IID != Intrinsic::vector_reduce_fmul) ||
                             II->hasAllowReassoc();
    const unsigned ArgIdx = (IID == Intrinsic::vector_reduce_fadd ||
                             IID == Intrinsic::vector_reduce_fmul)
                                ? 1
                                : 0;
    Value *Arg = II->getArgOperand(ArgIdx);
    Value *V;
    ArrayRef<int> Mask;
    if (!isa<FixedVectorType>(Arg->getType()) || !CanBeReassociated ||
        !match(Arg, m_Shuffle(m_Value(V), m_Undef(), m_Mask(Mask))) ||
        !cast<ShuffleVectorInst>(Arg)->isSingleSource())
      break;
    int Sz = Mask.size();
    SmallBitVector UsedIndices(Sz);
    for (int Idx : Mask) {
      if (Idx == UndefMaskElem || UsedIndices.test(Idx))
        break;
      UsedIndices.set(Idx);
    }
    // Can remove shuffle iff just shuffled elements, no repeats, undefs, or
    // other changes.
    if (UsedIndices.all()) {
      replaceUse(II->getOperandUse(ArgIdx), V);
      return nullptr;
    }
    break;
  }
  default: {
    // Handle target specific intrinsics
    Optional<Instruction *> V = targetInstCombineIntrinsic(*II);
    if (V.hasValue())
      return V.getValue();
    break;
  }
  }
  // Some intrinsics (like experimental_gc_statepoint) can be used in invoke
  // context, so it is handled in visitCallBase and we should trigger it.
  return visitCallBase(*II);
}

// Fence instruction simplification
<<<<<<< HEAD
Instruction *SeaInstCombinerImpl::visitFenceInst(FenceInst &FI) {
  // Remove identical consecutive fences.
  Instruction *Next = FI.getNextNonDebugInstruction();
  if (auto *NFI = dyn_cast<FenceInst>(Next))
    if (FI.isIdenticalTo(NFI))
=======
Instruction *InstCombinerImpl::visitFenceInst(FenceInst &FI) {
  auto *NFI = dyn_cast<FenceInst>(FI.getNextNonDebugInstruction());
  // This check is solely here to handle arbitrary target-dependent syncscopes.
  // TODO: Can remove if does not matter in practice.
  if (NFI && FI.isIdenticalTo(NFI))
    return eraseInstFromFunction(FI);

  // Returns true if FI1 is identical or stronger fence than FI2.
  auto isIdenticalOrStrongerFence = [](FenceInst *FI1, FenceInst *FI2) {
    auto FI1SyncScope = FI1->getSyncScopeID();
    // Consider same scope, where scope is global or single-thread.
    if (FI1SyncScope != FI2->getSyncScopeID() ||
        (FI1SyncScope != SyncScope::System &&
         FI1SyncScope != SyncScope::SingleThread))
      return false;

    return isAtLeastOrStrongerThan(FI1->getOrdering(), FI2->getOrdering());
  };
  if (NFI && isIdenticalOrStrongerFence(NFI, &FI))
    return eraseInstFromFunction(FI);

  if (auto *PFI = dyn_cast_or_null<FenceInst>(FI.getPrevNonDebugInstruction()))
    if (isIdenticalOrStrongerFence(PFI, &FI))
>>>>>>> 92c1c8cb
      return eraseInstFromFunction(FI);
  return nullptr;
}

// InvokeInst simplification
Instruction *SeaInstCombinerImpl::visitInvokeInst(InvokeInst &II) {
  return visitCallBase(II);
}

// CallBrInst simplification
Instruction *SeaInstCombinerImpl::visitCallBrInst(CallBrInst &CBI) {
  return visitCallBase(CBI);
}

/// If this cast does not affect the value passed through the varargs area, we
/// can eliminate the use of the cast.
static bool isSafeToEliminateVarargsCast(const CallBase &Call,
                                         const DataLayout &DL,
                                         const CastInst *const CI,
                                         const int ix) {
  if (!CI->isLosslessCast())
    return false;

  // If this is a GC intrinsic, avoid munging types.  We need types for
  // statepoint reconstruction in SelectionDAG.
  // TODO: This is probably something which should be expanded to all
  // intrinsics since the entire point of intrinsics is that
  // they are understandable by the optimizer.
  if (isa<GCStatepointInst>(Call) || isa<GCRelocateInst>(Call) ||
      isa<GCResultInst>(Call))
    return false;

  // Opaque pointers are compatible with any byval types.
  PointerType *SrcTy = cast<PointerType>(CI->getOperand(0)->getType());
  if (SrcTy->isOpaque())
    return true;

  // The size of ByVal or InAlloca arguments is derived from the type, so we
  // can't change to a type with a different size.  If the size were
  // passed explicitly we could avoid this check.
  if (!Call.isPassPointeeByValueArgument(ix))
    return true;

  // The transform currently only handles type replacement for byval, not other
  // type-carrying attributes.
  if (!Call.isByValArgument(ix))
    return false;

  Type *SrcElemTy = SrcTy->getNonOpaquePointerElementType();
  Type *DstElemTy = Call.getParamByValType(ix);
  if (!SrcElemTy->isSized() || !DstElemTy->isSized())
    return false;
  if (DL.getTypeAllocSize(SrcElemTy) != DL.getTypeAllocSize(DstElemTy))
    return false;
  return true;
}

Instruction *SeaInstCombinerImpl::tryOptimizeCall(CallInst *CI) {
  if (!CI->getCalledFunction()) return nullptr;

  // Skip optimizing notail and musttail calls so
  // LibCallSimplifier::optimizeCall doesn't have to preserve those invariants.
  // LibCallSimplifier::optimizeCall should try to preseve tail calls though.
  if (CI->isMustTailCall() || CI->isNoTailCall())
    return nullptr;

  auto InstCombineRAUW = [this](Instruction *From, Value *With) {
    replaceInstUsesWith(*From, With);
  };
  auto InstCombineErase = [this](Instruction *I) {
    eraseInstFromFunction(*I);
  };
  LibCallSimplifier Simplifier(DL, &TLI, ORE, BFI, PSI, InstCombineRAUW,
                               InstCombineErase);
  if (Value *With = Simplifier.optimizeCall(CI, Builder)) {
    ++NumSimplified;
    return CI->use_empty() ? CI : replaceInstUsesWith(*CI, With);
  }

  return nullptr;
}

static IntrinsicInst *findInitTrampolineFromAlloca(Value *TrampMem) {
  // Strip off at most one level of pointer casts, looking for an alloca.  This
  // is good enough in practice and simpler than handling any number of casts.
  Value *Underlying = TrampMem->stripPointerCasts();
  if (Underlying != TrampMem &&
      (!Underlying->hasOneUse() || Underlying->user_back() != TrampMem))
    return nullptr;
  if (!isa<AllocaInst>(Underlying))
    return nullptr;

  IntrinsicInst *InitTrampoline = nullptr;
  for (User *U : TrampMem->users()) {
    IntrinsicInst *II = dyn_cast<IntrinsicInst>(U);
    if (!II)
      return nullptr;
    if (II->getIntrinsicID() == Intrinsic::init_trampoline) {
      if (InitTrampoline)
        // More than one init_trampoline writes to this value.  Give up.
        return nullptr;
      InitTrampoline = II;
      continue;
    }
    if (II->getIntrinsicID() == Intrinsic::adjust_trampoline)
      // Allow any number of calls to adjust.trampoline.
      continue;
    return nullptr;
  }

  // No call to init.trampoline found.
  if (!InitTrampoline)
    return nullptr;

  // Check that the alloca is being used in the expected way.
  if (InitTrampoline->getOperand(0) != TrampMem)
    return nullptr;

  return InitTrampoline;
}

static IntrinsicInst *findInitTrampolineFromBB(IntrinsicInst *AdjustTramp,
                                               Value *TrampMem) {
  // Visit all the previous instructions in the basic block, and try to find a
  // init.trampoline which has a direct path to the adjust.trampoline.
  for (BasicBlock::iterator I = AdjustTramp->getIterator(),
                            E = AdjustTramp->getParent()->begin();
       I != E;) {
    Instruction *Inst = &*--I;
    if (IntrinsicInst *II = dyn_cast<IntrinsicInst>(I))
      if (II->getIntrinsicID() == Intrinsic::init_trampoline &&
          II->getOperand(0) == TrampMem)
        return II;
    if (Inst->mayWriteToMemory())
      return nullptr;
  }
  return nullptr;
}

// Given a call to llvm.adjust.trampoline, find and return the corresponding
// call to llvm.init.trampoline if the call to the trampoline can be optimized
// to a direct call to a function.  Otherwise return NULL.
static IntrinsicInst *findInitTrampoline(Value *Callee) {
  Callee = Callee->stripPointerCasts();
  IntrinsicInst *AdjustTramp = dyn_cast<IntrinsicInst>(Callee);
  if (!AdjustTramp ||
      AdjustTramp->getIntrinsicID() != Intrinsic::adjust_trampoline)
    return nullptr;

  Value *TrampMem = AdjustTramp->getOperand(0);

  if (IntrinsicInst *IT = findInitTrampolineFromAlloca(TrampMem))
    return IT;
  if (IntrinsicInst *IT = findInitTrampolineFromBB(AdjustTramp, TrampMem))
    return IT;
  return nullptr;
}

<<<<<<< HEAD
void SeaInstCombinerImpl::annotateAnyAllocSite(CallBase &Call, const TargetLibraryInfo *TLI) {
  unsigned NumArgs = Call.getNumArgOperands();
  ConstantInt *Op0C = dyn_cast<ConstantInt>(Call.getOperand(0));
  ConstantInt *Op1C =
      (NumArgs == 1) ? nullptr : dyn_cast<ConstantInt>(Call.getOperand(1));
  // Bail out if the allocation size is zero (or an invalid alignment of zero
  // with aligned_alloc).
  if ((Op0C && Op0C->isNullValue()) || (Op1C && Op1C->isNullValue()))
=======
void InstCombinerImpl::annotateAnyAllocSite(CallBase &Call, const TargetLibraryInfo *TLI) {
  // Note: We only handle cases which can't be driven from generic attributes
  // here.  So, for example, nonnull and noalias (which are common properties
  // of some allocation functions) are expected to be handled via annotation
  // of the respective allocator declaration with generic attributes.

  uint64_t Size;
  ObjectSizeOpts Opts;
  if (getObjectSize(&Call, Size, DL, TLI, Opts) && Size > 0) {
    // TODO: We really should just emit deref_or_null here and then
    // let the generic inference code combine that with nonnull.
    if (Call.hasRetAttr(Attribute::NonNull))
      Call.addRetAttr(Attribute::getWithDereferenceableBytes(
          Call.getContext(), Size));
    else
      Call.addRetAttr(Attribute::getWithDereferenceableOrNullBytes(
          Call.getContext(), Size));
  }

  // Add alignment attribute if alignment is a power of two constant.
  Value *Alignment = getAllocAlignment(&Call, TLI);
  if (!Alignment)
>>>>>>> 92c1c8cb
    return;

  ConstantInt *AlignOpC = dyn_cast<ConstantInt>(Alignment);
  if (AlignOpC && AlignOpC->getValue().ult(llvm::Value::MaximumAlignment)) {
    uint64_t AlignmentVal = AlignOpC->getZExtValue();
    if (llvm::isPowerOf2_64(AlignmentVal)) {
      Call.removeRetAttr(Attribute::Alignment);
      Call.addRetAttr(Attribute::getWithAlignment(Call.getContext(),
                                                  Align(AlignmentVal)));
    }
  }
}

/// Improvements for call, callbr and invoke instructions.
Instruction *SeaInstCombinerImpl::visitCallBase(CallBase &Call) {
  if (isAllocationFn(&Call, &TLI))
    annotateAnyAllocSite(Call, &TLI);

  bool Changed = false;

  // Mark any parameters that are known to be non-null with the nonnull
  // attribute.  This is helpful for inlining calls to functions with null
  // checks on their arguments.
  SmallVector<unsigned, 4> ArgNos;
  unsigned ArgNo = 0;

  for (Value *V : Call.args()) {
    if (V->getType()->isPointerTy() &&
        !Call.paramHasAttr(ArgNo, Attribute::NonNull) &&
        isKnownNonZero(V, DL, 0, &AC, &Call, &DT))
      ArgNos.push_back(ArgNo);
    ArgNo++;
  }

  assert(ArgNo == Call.arg_size() && "Call arguments not processed correctly.");

  if (!ArgNos.empty()) {
    AttributeList AS = Call.getAttributes();
    LLVMContext &Ctx = Call.getContext();
    AS = AS.addParamAttribute(Ctx, ArgNos,
                              Attribute::get(Ctx, Attribute::NonNull));
    Call.setAttributes(AS);
    Changed = true;
  }

  // If the callee is a pointer to a function, attempt to move any casts to the
  // arguments of the call/callbr/invoke.
  Value *Callee = Call.getCalledOperand();
  if (!isa<Function>(Callee) && transformConstExprCastCall(Call))
    return nullptr;

  if (Function *CalleeF = dyn_cast<Function>(Callee)) {
    // Remove the convergent attr on calls when the callee is not convergent.
    if (Call.isConvergent() && !CalleeF->isConvergent() &&
        !CalleeF->isIntrinsic()) {
      LLVM_DEBUG(dbgs() << "Removing convergent attr from instr " << Call
                        << "\n");
      Call.setNotConvergent();
      return &Call;
    }

    // If the call and callee calling conventions don't match, and neither one
    // of the calling conventions is compatible with C calling convention
    // this call must be unreachable, as the call is undefined.
    if ((CalleeF->getCallingConv() != Call.getCallingConv() &&
         !(CalleeF->getCallingConv() == llvm::CallingConv::C &&
           TargetLibraryInfoImpl::isCallingConvCCompatible(&Call)) &&
         !(Call.getCallingConv() == llvm::CallingConv::C &&
           TargetLibraryInfoImpl::isCallingConvCCompatible(CalleeF))) &&
        // Only do this for calls to a function with a body.  A prototype may
        // not actually end up matching the implementation's calling conv for a
        // variety of reasons (e.g. it may be written in assembly).
        !CalleeF->isDeclaration()) {
      Instruction *OldCall = &Call;
      CreateNonTerminatorUnreachable(OldCall);
      // If OldCall does not return void then replaceInstUsesWith poison.
      // This allows ValueHandlers and custom metadata to adjust itself.
      if (!OldCall->getType()->isVoidTy())
        replaceInstUsesWith(*OldCall, PoisonValue::get(OldCall->getType()));
      if (isa<CallInst>(OldCall))
        return eraseInstFromFunction(*OldCall);

      // We cannot remove an invoke or a callbr, because it would change thexi
      // CFG, just change the callee to a null pointer.
      cast<CallBase>(OldCall)->setCalledFunction(
          CalleeF->getFunctionType(),
          Constant::getNullValue(CalleeF->getType()));
      return nullptr;
    }
  }

  // Calling a null function pointer is undefined if a null address isn't
  // dereferenceable.
  if ((isa<ConstantPointerNull>(Callee) &&
       !NullPointerIsDefined(Call.getFunction())) ||
      isa<UndefValue>(Callee)) {
    // If Call does not return void then replaceInstUsesWith poison.
    // This allows ValueHandlers and custom metadata to adjust itself.
    if (!Call.getType()->isVoidTy())
      replaceInstUsesWith(Call, PoisonValue::get(Call.getType()));

    if (Call.isTerminator()) {
      // Can't remove an invoke or callbr because we cannot change the CFG.
      return nullptr;
    }

    // This instruction is not reachable, just remove it.
    CreateNonTerminatorUnreachable(&Call);
    return eraseInstFromFunction(Call);
  }

  if (IntrinsicInst *II = findInitTrampoline(Callee))
    return transformCallThroughTrampoline(Call, *II);

  // TODO: Drop this transform once opaque pointer transition is done.
  FunctionType *FTy = Call.getFunctionType();
  if (FTy->isVarArg()) {
    int ix = FTy->getNumParams();
    // See if we can optimize any arguments passed through the varargs area of
    // the call.
    for (auto I = Call.arg_begin() + FTy->getNumParams(), E = Call.arg_end();
         I != E; ++I, ++ix) {
      CastInst *CI = dyn_cast<CastInst>(*I);
      if (CI && isSafeToEliminateVarargsCast(Call, DL, CI, ix)) {
        replaceUse(*I, CI->getOperand(0));

        // Update the byval type to match the pointer type.
        // Not necessary for opaque pointers.
        PointerType *NewTy = cast<PointerType>(CI->getOperand(0)->getType());
        if (!NewTy->isOpaque() && Call.isByValArgument(ix)) {
          Call.removeParamAttr(ix, Attribute::ByVal);
          Call.addParamAttr(ix, Attribute::getWithByValType(
                                    Call.getContext(),
                                    NewTy->getNonOpaquePointerElementType()));
        }
        Changed = true;
      }
    }
  }

  if (isa<InlineAsm>(Callee) && !Call.doesNotThrow()) {
    InlineAsm *IA = cast<InlineAsm>(Callee);
    if (!IA->canThrow()) {
      // Normal inline asm calls cannot throw - mark them
      // 'nounwind'.
      Call.setDoesNotThrow();
      Changed = true;
    }
  }

  // Try to optimize the call if possible, we require DataLayout for most of
  // this.  None of these calls are seen as possibly dead so go ahead and
  // delete the instruction now.
  if (CallInst *CI = dyn_cast<CallInst>(&Call)) {
    Instruction *I = tryOptimizeCall(CI);
    // If we changed something return the result, etc. Otherwise let
    // the fallthrough check.
    if (I) return eraseInstFromFunction(*I);
  }

  if (!Call.use_empty() && !Call.isMustTailCall())
    if (Value *ReturnedArg = Call.getReturnedArgOperand()) {
      Type *CallTy = Call.getType();
      Type *RetArgTy = ReturnedArg->getType();
      if (RetArgTy->canLosslesslyBitCastTo(CallTy))
        return replaceInstUsesWith(
            Call, Builder.CreateBitOrPointerCast(ReturnedArg, CallTy));
    }

  if (isAllocationFn(&Call, &TLI) &&
      isAllocRemovable(&cast<CallBase>(Call), &TLI))
    return visitAllocSite(Call);

  // Handle intrinsics which can be used in both call and invoke context.
  switch (Call.getIntrinsicID()) {
  case Intrinsic::experimental_gc_statepoint: {
    GCStatepointInst &GCSP = *cast<GCStatepointInst>(&Call);
    SmallPtrSet<Value *, 32> LiveGcValues;
    for (const GCRelocateInst *Reloc : GCSP.getGCRelocates()) {
      GCRelocateInst &GCR = *const_cast<GCRelocateInst *>(Reloc);

      // Remove the relocation if unused.
      if (GCR.use_empty()) {
        eraseInstFromFunction(GCR);
        continue;
      }

      Value *DerivedPtr = GCR.getDerivedPtr();
      Value *BasePtr = GCR.getBasePtr();

      // Undef is undef, even after relocation.
      if (isa<UndefValue>(DerivedPtr) || isa<UndefValue>(BasePtr)) {
        replaceInstUsesWith(GCR, UndefValue::get(GCR.getType()));
        eraseInstFromFunction(GCR);
        continue;
      }

      if (auto *PT = dyn_cast<PointerType>(GCR.getType())) {
        // The relocation of null will be null for most any collector.
        // TODO: provide a hook for this in GCStrategy.  There might be some
        // weird collector this property does not hold for.
        if (isa<ConstantPointerNull>(DerivedPtr)) {
          // Use null-pointer of gc_relocate's type to replace it.
          replaceInstUsesWith(GCR, ConstantPointerNull::get(PT));
          eraseInstFromFunction(GCR);
          continue;
        }

        // isKnownNonNull -> nonnull attribute
        if (!GCR.hasRetAttr(Attribute::NonNull) &&
            isKnownNonZero(DerivedPtr, DL, 0, &AC, &Call, &DT)) {
          GCR.addRetAttr(Attribute::NonNull);
          // We discovered new fact, re-check users.
          Worklist.pushUsersToWorkList(GCR);
        }
      }

      // If we have two copies of the same pointer in the statepoint argument
      // list, canonicalize to one.  This may let us common gc.relocates.
      if (GCR.getBasePtr() == GCR.getDerivedPtr() &&
          GCR.getBasePtrIndex() != GCR.getDerivedPtrIndex()) {
        auto *OpIntTy = GCR.getOperand(2)->getType();
        GCR.setOperand(2, ConstantInt::get(OpIntTy, GCR.getBasePtrIndex()));
      }

      // TODO: bitcast(relocate(p)) -> relocate(bitcast(p))
      // Canonicalize on the type from the uses to the defs

      // TODO: relocate((gep p, C, C2, ...)) -> gep(relocate(p), C, C2, ...)
      LiveGcValues.insert(BasePtr);
      LiveGcValues.insert(DerivedPtr);
    }
    Optional<OperandBundleUse> Bundle =
        GCSP.getOperandBundle(LLVMContext::OB_gc_live);
    unsigned NumOfGCLives = LiveGcValues.size();
    if (!Bundle.hasValue() || NumOfGCLives == Bundle->Inputs.size())
      break;
    // We can reduce the size of gc live bundle.
    DenseMap<Value *, unsigned> Val2Idx;
    std::vector<Value *> NewLiveGc;
    for (unsigned I = 0, E = Bundle->Inputs.size(); I < E; ++I) {
      Value *V = Bundle->Inputs[I];
      if (Val2Idx.count(V))
        continue;
      if (LiveGcValues.count(V)) {
        Val2Idx[V] = NewLiveGc.size();
        NewLiveGc.push_back(V);
      } else
        Val2Idx[V] = NumOfGCLives;
    }
    // Update all gc.relocates
    for (const GCRelocateInst *Reloc : GCSP.getGCRelocates()) {
      GCRelocateInst &GCR = *const_cast<GCRelocateInst *>(Reloc);
      Value *BasePtr = GCR.getBasePtr();
      assert(Val2Idx.count(BasePtr) && Val2Idx[BasePtr] != NumOfGCLives &&
             "Missed live gc for base pointer");
      auto *OpIntTy1 = GCR.getOperand(1)->getType();
      GCR.setOperand(1, ConstantInt::get(OpIntTy1, Val2Idx[BasePtr]));
      Value *DerivedPtr = GCR.getDerivedPtr();
      assert(Val2Idx.count(DerivedPtr) && Val2Idx[DerivedPtr] != NumOfGCLives &&
             "Missed live gc for derived pointer");
      auto *OpIntTy2 = GCR.getOperand(2)->getType();
      GCR.setOperand(2, ConstantInt::get(OpIntTy2, Val2Idx[DerivedPtr]));
    }
    // Create new statepoint instruction.
    OperandBundleDef NewBundle("gc-live", NewLiveGc);
    return CallBase::Create(&Call, NewBundle);
  }
  default: { break; }
  }

  return Changed ? &Call : nullptr;
}

/// If the callee is a constexpr cast of a function, attempt to move the cast to
/// the arguments of the call/callbr/invoke.
bool SeaInstCombinerImpl::transformConstExprCastCall(CallBase &Call) {
  auto *Callee =
      dyn_cast<Function>(Call.getCalledOperand()->stripPointerCasts());
  if (!Callee)
    return false;

  // If this is a call to a thunk function, don't remove the cast. Thunks are
  // used to transparently forward all incoming parameters and outgoing return
  // values, so it's important to leave the cast in place.
  if (Callee->hasFnAttribute("thunk"))
    return false;

  // If this is a musttail call, the callee's prototype must match the caller's
  // prototype with the exception of pointee types. The code below doesn't
  // implement that, so we can't do this transform.
  // TODO: Do the transform if it only requires adding pointer casts.
  if (Call.isMustTailCall())
    return false;

  Instruction *Caller = &Call;
  const AttributeList &CallerPAL = Call.getAttributes();

  // Okay, this is a cast from a function to a different type.  Unless doing so
  // would cause a type conversion of one of our arguments, change this call to
  // be a direct call with arguments casted to the appropriate types.
  FunctionType *FT = Callee->getFunctionType();
  Type *OldRetTy = Caller->getType();
  Type *NewRetTy = FT->getReturnType();

  // Check to see if we are changing the return type...
  if (OldRetTy != NewRetTy) {

    if (NewRetTy->isStructTy())
      return false; // TODO: Handle multiple return values.

    if (!CastInst::isBitOrNoopPointerCastable(NewRetTy, OldRetTy, DL)) {
      if (Callee->isDeclaration())
        return false;   // Cannot transform this return value.

      if (!Caller->use_empty() &&
          // void -> non-void is handled specially
          !NewRetTy->isVoidTy())
        return false;   // Cannot transform this return value.
    }

    if (!CallerPAL.isEmpty() && !Caller->use_empty()) {
      AttrBuilder RAttrs(FT->getContext(), CallerPAL.getRetAttrs());
      if (RAttrs.overlaps(AttributeFuncs::typeIncompatible(NewRetTy)))
        return false;   // Attribute not compatible with transformed value.
    }

    // If the callbase is an invoke/callbr instruction, and the return value is
    // used by a PHI node in a successor, we cannot change the return type of
    // the call because there is no place to put the cast instruction (without
    // breaking the critical edge).  Bail out in this case.
    if (!Caller->use_empty()) {
      if (InvokeInst *II = dyn_cast<InvokeInst>(Caller))
        for (User *U : II->users())
          if (PHINode *PN = dyn_cast<PHINode>(U))
            if (PN->getParent() == II->getNormalDest() ||
                PN->getParent() == II->getUnwindDest())
              return false;
      // FIXME: Be conservative for callbr to avoid a quadratic search.
      if (isa<CallBrInst>(Caller))
        return false;
    }
  }

  unsigned NumActualArgs = Call.arg_size();
  unsigned NumCommonArgs = std::min(FT->getNumParams(), NumActualArgs);

  // Prevent us turning:
  // declare void @takes_i32_inalloca(i32* inalloca)
  //  call void bitcast (void (i32*)* @takes_i32_inalloca to void (i32)*)(i32 0)
  //
  // into:
  //  call void @takes_i32_inalloca(i32* null)
  //
  //  Similarly, avoid folding away bitcasts of byval calls.
  if (Callee->getAttributes().hasAttrSomewhere(Attribute::InAlloca) ||
      Callee->getAttributes().hasAttrSomewhere(Attribute::Preallocated) ||
      Callee->getAttributes().hasAttrSomewhere(Attribute::ByVal))
    return false;

  auto AI = Call.arg_begin();
  for (unsigned i = 0, e = NumCommonArgs; i != e; ++i, ++AI) {
    Type *ParamTy = FT->getParamType(i);
    Type *ActTy = (*AI)->getType();

    if (!CastInst::isBitOrNoopPointerCastable(ActTy, ParamTy, DL))
      return false;   // Cannot transform this parameter value.

    if (AttrBuilder(FT->getContext(), CallerPAL.getParamAttrs(i))
            .overlaps(AttributeFuncs::typeIncompatible(ParamTy)))
      return false;   // Attribute not compatible with transformed value.

    if (Call.isInAllocaArgument(i))
      return false;   // Cannot transform to and from inalloca.

    if (CallerPAL.hasParamAttr(i, Attribute::SwiftError))
      return false;

    // If the parameter is passed as a byval argument, then we have to have a
    // sized type and the sized type has to have the same size as the old type.
    if (ParamTy != ActTy && CallerPAL.hasParamAttr(i, Attribute::ByVal)) {
      PointerType *ParamPTy = dyn_cast<PointerType>(ParamTy);
      if (!ParamPTy || !ParamPTy->getPointerElementType()->isSized())
        return false;

      Type *CurElTy = Call.getParamByValType(i);
      if (DL.getTypeAllocSize(CurElTy) !=
          DL.getTypeAllocSize(ParamPTy->getPointerElementType()))
        return false;
    }
  }

  if (Callee->isDeclaration()) {
    // Do not delete arguments unless we have a function body.
    if (FT->getNumParams() < NumActualArgs && !FT->isVarArg())
      return false;

    // If the callee is just a declaration, don't change the varargsness of the
    // call.  We don't want to introduce a varargs call where one doesn't
    // already exist.
    if (FT->isVarArg() != Call.getFunctionType()->isVarArg())
      return false;

    // If both the callee and the cast type are varargs, we still have to make
    // sure the number of fixed parameters are the same or we have the same
    // ABI issues as if we introduce a varargs call.
    if (FT->isVarArg() && Call.getFunctionType()->isVarArg() &&
        FT->getNumParams() != Call.getFunctionType()->getNumParams())
      return false;
  }

  if (FT->getNumParams() < NumActualArgs && FT->isVarArg() &&
      !CallerPAL.isEmpty()) {
    // In this case we have more arguments than the new function type, but we
    // won't be dropping them.  Check that these extra arguments have attributes
    // that are compatible with being a vararg call argument.
    unsigned SRetIdx;
    if (CallerPAL.hasAttrSomewhere(Attribute::StructRet, &SRetIdx) &&
        SRetIdx - AttributeList::FirstArgIndex >= FT->getNumParams())
      return false;
  }

  // Okay, we decided that this is a safe thing to do: go ahead and start
  // inserting cast instructions as necessary.
  SmallVector<Value *, 8> Args;
  SmallVector<AttributeSet, 8> ArgAttrs;
  Args.reserve(NumActualArgs);
  ArgAttrs.reserve(NumActualArgs);

  // Get any return attributes.
  AttrBuilder RAttrs(FT->getContext(), CallerPAL.getRetAttrs());

  // If the return value is not being used, the type may not be compatible
  // with the existing attributes.  Wipe out any problematic attributes.
  RAttrs.remove(AttributeFuncs::typeIncompatible(NewRetTy));

  LLVMContext &Ctx = Call.getContext();
  AI = Call.arg_begin();
  for (unsigned i = 0; i != NumCommonArgs; ++i, ++AI) {
    Type *ParamTy = FT->getParamType(i);

    Value *NewArg = *AI;
    if ((*AI)->getType() != ParamTy)
      NewArg = Builder.CreateBitOrPointerCast(*AI, ParamTy);
    Args.push_back(NewArg);

    // Add any parameter attributes.
    if (CallerPAL.hasParamAttr(i, Attribute::ByVal)) {
      AttrBuilder AB(FT->getContext(), CallerPAL.getParamAttrs(i));
      AB.addByValAttr(NewArg->getType()->getPointerElementType());
      ArgAttrs.push_back(AttributeSet::get(Ctx, AB));
    } else
      ArgAttrs.push_back(CallerPAL.getParamAttrs(i));
  }

  // If the function takes more arguments than the call was taking, add them
  // now.
  for (unsigned i = NumCommonArgs; i != FT->getNumParams(); ++i) {
    Args.push_back(Constant::getNullValue(FT->getParamType(i)));
    ArgAttrs.push_back(AttributeSet());
  }

  // If we are removing arguments to the function, emit an obnoxious warning.
  if (FT->getNumParams() < NumActualArgs) {
    // TODO: if (!FT->isVarArg()) this call may be unreachable. PR14722
    if (FT->isVarArg()) {
      // Add all of the arguments in their promoted form to the arg list.
      for (unsigned i = FT->getNumParams(); i != NumActualArgs; ++i, ++AI) {
        Type *PTy = getPromotedType((*AI)->getType());
        Value *NewArg = *AI;
        if (PTy != (*AI)->getType()) {
          // Must promote to pass through va_arg area!
          Instruction::CastOps opcode =
            CastInst::getCastOpcode(*AI, false, PTy, false);
          NewArg = Builder.CreateCast(opcode, *AI, PTy);
        }
        Args.push_back(NewArg);

        // Add any parameter attributes.
        ArgAttrs.push_back(CallerPAL.getParamAttrs(i));
      }
    }
  }

  AttributeSet FnAttrs = CallerPAL.getFnAttrs();

  if (NewRetTy->isVoidTy())
    Caller->setName("");   // Void type should not have a name.

  assert((ArgAttrs.size() == FT->getNumParams() || FT->isVarArg()) &&
         "missing argument attributes");
  AttributeList NewCallerPAL = AttributeList::get(
      Ctx, FnAttrs, AttributeSet::get(Ctx, RAttrs), ArgAttrs);

  SmallVector<OperandBundleDef, 1> OpBundles;
  Call.getOperandBundlesAsDefs(OpBundles);

  CallBase *NewCall;
  if (InvokeInst *II = dyn_cast<InvokeInst>(Caller)) {
    NewCall = Builder.CreateInvoke(Callee, II->getNormalDest(),
                                   II->getUnwindDest(), Args, OpBundles);
  } else if (CallBrInst *CBI = dyn_cast<CallBrInst>(Caller)) {
    NewCall = Builder.CreateCallBr(Callee, CBI->getDefaultDest(),
                                   CBI->getIndirectDests(), Args, OpBundles);
  } else {
    NewCall = Builder.CreateCall(Callee, Args, OpBundles);
    cast<CallInst>(NewCall)->setTailCallKind(
        cast<CallInst>(Caller)->getTailCallKind());
  }
  NewCall->takeName(Caller);
  NewCall->setCallingConv(Call.getCallingConv());
  NewCall->setAttributes(NewCallerPAL);

  // Preserve prof metadata if any.
  NewCall->copyMetadata(*Caller, {LLVMContext::MD_prof});

  // Insert a cast of the return type as necessary.
  Instruction *NC = NewCall;
  Value *NV = NC;
  if (OldRetTy != NV->getType() && !Caller->use_empty()) {
    if (!NV->getType()->isVoidTy()) {
      NV = NC = CastInst::CreateBitOrPointerCast(NC, OldRetTy);
      NC->setDebugLoc(Caller->getDebugLoc());

      // If this is an invoke/callbr instruction, we should insert it after the
      // first non-phi instruction in the normal successor block.
      if (InvokeInst *II = dyn_cast<InvokeInst>(Caller)) {
        BasicBlock::iterator I = II->getNormalDest()->getFirstInsertionPt();
        InsertNewInstBefore(NC, *I);
      } else if (CallBrInst *CBI = dyn_cast<CallBrInst>(Caller)) {
        BasicBlock::iterator I = CBI->getDefaultDest()->getFirstInsertionPt();
        InsertNewInstBefore(NC, *I);
      } else {
        // Otherwise, it's a call, just insert cast right after the call.
        InsertNewInstBefore(NC, *Caller);
      }
      Worklist.pushUsersToWorkList(*Caller);
    } else {
      NV = UndefValue::get(Caller->getType());
    }
  }

  if (!Caller->use_empty())
    replaceInstUsesWith(*Caller, NV);
  else if (Caller->hasValueHandle()) {
    if (OldRetTy == NV->getType())
      ValueHandleBase::ValueIsRAUWd(Caller, NV);
    else
      // We cannot call ValueIsRAUWd with a different type, and the
      // actual tracked value will disappear.
      ValueHandleBase::ValueIsDeleted(Caller);
  }

  eraseInstFromFunction(*Caller);
  return true;
}

/// Turn a call to a function created by init_trampoline / adjust_trampoline
/// intrinsic pair into a direct call to the underlying function.
Instruction *
SeaInstCombinerImpl::transformCallThroughTrampoline(CallBase &Call,
                                                 IntrinsicInst &Tramp) {
  Value *Callee = Call.getCalledOperand();
  Type *CalleeTy = Callee->getType();
  FunctionType *FTy = Call.getFunctionType();
  AttributeList Attrs = Call.getAttributes();

  // If the call already has the 'nest' attribute somewhere then give up -
  // otherwise 'nest' would occur twice after splicing in the chain.
  if (Attrs.hasAttrSomewhere(Attribute::Nest))
    return nullptr;

  Function *NestF = cast<Function>(Tramp.getArgOperand(1)->stripPointerCasts());
  FunctionType *NestFTy = NestF->getFunctionType();

  AttributeList NestAttrs = NestF->getAttributes();
  if (!NestAttrs.isEmpty()) {
    unsigned NestArgNo = 0;
    Type *NestTy = nullptr;
    AttributeSet NestAttr;

    // Look for a parameter marked with the 'nest' attribute.
    for (FunctionType::param_iterator I = NestFTy->param_begin(),
                                      E = NestFTy->param_end();
         I != E; ++NestArgNo, ++I) {
      AttributeSet AS = NestAttrs.getParamAttrs(NestArgNo);
      if (AS.hasAttribute(Attribute::Nest)) {
        // Record the parameter type and any other attributes.
        NestTy = *I;
        NestAttr = AS;
        break;
      }
    }

    if (NestTy) {
      std::vector<Value*> NewArgs;
      std::vector<AttributeSet> NewArgAttrs;
      NewArgs.reserve(Call.arg_size() + 1);
      NewArgAttrs.reserve(Call.arg_size());

      // Insert the nest argument into the call argument list, which may
      // mean appending it.  Likewise for attributes.

      {
        unsigned ArgNo = 0;
        auto I = Call.arg_begin(), E = Call.arg_end();
        do {
          if (ArgNo == NestArgNo) {
            // Add the chain argument and attributes.
            Value *NestVal = Tramp.getArgOperand(2);
            if (NestVal->getType() != NestTy)
              NestVal = Builder.CreateBitCast(NestVal, NestTy, "nest");
            NewArgs.push_back(NestVal);
            NewArgAttrs.push_back(NestAttr);
          }

          if (I == E)
            break;

          // Add the original argument and attributes.
          NewArgs.push_back(*I);
          NewArgAttrs.push_back(Attrs.getParamAttrs(ArgNo));

          ++ArgNo;
          ++I;
        } while (true);
      }

      // The trampoline may have been bitcast to a bogus type (FTy).
      // Handle this by synthesizing a new function type, equal to FTy
      // with the chain parameter inserted.

      std::vector<Type*> NewTypes;
      NewTypes.reserve(FTy->getNumParams()+1);

      // Insert the chain's type into the list of parameter types, which may
      // mean appending it.
      {
        unsigned ArgNo = 0;
        FunctionType::param_iterator I = FTy->param_begin(),
          E = FTy->param_end();

        do {
          if (ArgNo == NestArgNo)
            // Add the chain's type.
            NewTypes.push_back(NestTy);

          if (I == E)
            break;

          // Add the original type.
          NewTypes.push_back(*I);

          ++ArgNo;
          ++I;
        } while (true);
      }

      // Replace the trampoline call with a direct call.  Let the generic
      // code sort out any function type mismatches.
      FunctionType *NewFTy = FunctionType::get(FTy->getReturnType(), NewTypes,
                                                FTy->isVarArg());
      Constant *NewCallee =
        NestF->getType() == PointerType::getUnqual(NewFTy) ?
        NestF : ConstantExpr::getBitCast(NestF,
                                         PointerType::getUnqual(NewFTy));
      AttributeList NewPAL =
          AttributeList::get(FTy->getContext(), Attrs.getFnAttrs(),
                             Attrs.getRetAttrs(), NewArgAttrs);

      SmallVector<OperandBundleDef, 1> OpBundles;
      Call.getOperandBundlesAsDefs(OpBundles);

      Instruction *NewCaller;
      if (InvokeInst *II = dyn_cast<InvokeInst>(&Call)) {
        NewCaller = InvokeInst::Create(NewFTy, NewCallee,
                                       II->getNormalDest(), II->getUnwindDest(),
                                       NewArgs, OpBundles);
        cast<InvokeInst>(NewCaller)->setCallingConv(II->getCallingConv());
        cast<InvokeInst>(NewCaller)->setAttributes(NewPAL);
      } else if (CallBrInst *CBI = dyn_cast<CallBrInst>(&Call)) {
        NewCaller =
            CallBrInst::Create(NewFTy, NewCallee, CBI->getDefaultDest(),
                               CBI->getIndirectDests(), NewArgs, OpBundles);
        cast<CallBrInst>(NewCaller)->setCallingConv(CBI->getCallingConv());
        cast<CallBrInst>(NewCaller)->setAttributes(NewPAL);
      } else {
        NewCaller = CallInst::Create(NewFTy, NewCallee, NewArgs, OpBundles);
        cast<CallInst>(NewCaller)->setTailCallKind(
            cast<CallInst>(Call).getTailCallKind());
        cast<CallInst>(NewCaller)->setCallingConv(
            cast<CallInst>(Call).getCallingConv());
        cast<CallInst>(NewCaller)->setAttributes(NewPAL);
      }
      NewCaller->setDebugLoc(Call.getDebugLoc());

      return NewCaller;
    }
  }

  // Replace the trampoline call with a direct call.  Since there is no 'nest'
  // parameter, there is no need to adjust the argument list.  Let the generic
  // code sort out any function type mismatches.
  Constant *NewCallee = ConstantExpr::getBitCast(NestF, CalleeTy);
  Call.setCalledFunction(FTy, NewCallee);
  return &Call;
}<|MERGE_RESOLUTION|>--- conflicted
+++ resolved
@@ -85,11 +85,7 @@
 using namespace llvm_seahorn;
 using namespace PatternMatch;
 
-<<<<<<< HEAD
 #define DEBUG_TYPE "sea-instcombine"
-
-=======
->>>>>>> 92c1c8cb
 STATISTIC(NumSimplified, "Number of library calls simplified");
 
 static cl::opt<unsigned> GuardWideningWindow(
@@ -359,10 +355,7 @@
 // * Adjacent vector addresses -> masked.load
 // * Narrow width by halfs excluding zero/undef lanes
 // * Vector incrementing address -> vector masked load
-<<<<<<< HEAD
 Instruction *SeaInstCombinerImpl::simplifyMaskedGather(IntrinsicInst &II) {
-=======
-Instruction *InstCombinerImpl::simplifyMaskedGather(IntrinsicInst &II) {
   auto *ConstMask = dyn_cast<Constant>(II.getArgOperand(2));
   if (!ConstMask)
     return nullptr;
@@ -382,7 +375,6 @@
       return replaceInstUsesWith(II, cast<Instruction>(Shuf));
     }
 
->>>>>>> 92c1c8cb
   return nullptr;
 }
 
@@ -1164,7 +1156,7 @@
       // TODO: Canonicalize neg after min/max if I1 is constant.
       if (match(I0, m_NSWNeg(m_Value(X))) && match(I1, m_NSWNeg(m_Value(Y))) &&
           (I0->hasOneUse() || I1->hasOneUse())) {
-        Intrinsic::ID InvID = getInverseMinMaxIntrinsic(IID);
+      Intrinsic::ID InvID = getInverseMinMaxIntrinsic(IID);
         Value *InvMaxMin = Builder.CreateBinaryIntrinsic(InvID, X, Y);
         return BinaryOperator::CreateNSWNeg(InvMaxMin);
       }
@@ -1906,8 +1898,8 @@
 
         if (!CannotRemove)
           return eraseInstFromFunction(CI);
-      }
-    }
+        }
+      }
 
     // Scan down this block to see if there is another stack restore in the
     // same block without an intervening call/alloca.
@@ -1921,20 +1913,20 @@
         break;
 
       case ClassifyResult::StackRestore:
-        // If there is a stackrestore below this one, remove this one.
-        return eraseInstFromFunction(CI);
+          // If there is a stackrestore below this one, remove this one.
+            return eraseInstFromFunction(CI);
 
       case ClassifyResult::Alloca:
       case ClassifyResult::CallWithSideEffects:
         // If we found an alloca, a non-intrinsic call, or an intrinsic call
         // with side effects (such as llvm.stacksave and llvm.read_register),
         // we can't remove the stack restore.
-        CannotRemove = true;
-        break;
-      }
+            CannotRemove = true;
+            break;
+          }
       if (CannotRemove)
-        break;
-    }
+          break;
+        }
 
     // If the stack restore is in a return, resume, or unwind block and if there
     // are no allocas or calls between the restore and the return, nuke the
@@ -2274,21 +2266,21 @@
     if (match(Arg, m_ZExtOrSExtOrSelf(m_Value(Vect)))) {
       if (auto *FTy = dyn_cast<FixedVectorType>(Vect->getType()))
         if (FTy->getElementType() == Builder.getInt1Ty()) {
-          Value *Res = Builder.CreateBitCast(
+        Value *Res = Builder.CreateBitCast(
               Vect, Builder.getIntNTy(FTy->getNumElements()));
-          if (IID == Intrinsic::vector_reduce_and) {
-            Res = Builder.CreateICmpEQ(
-                Res, ConstantInt::getAllOnesValue(Res->getType()));
-          } else {
-            assert(IID == Intrinsic::vector_reduce_or &&
-                   "Expected or reduction.");
-            Res = Builder.CreateIsNotNull(Res);
-          }
+        if (IID == Intrinsic::vector_reduce_and) {
+          Res = Builder.CreateICmpEQ(
+              Res, ConstantInt::getAllOnesValue(Res->getType()));
+        } else {
+          assert(IID == Intrinsic::vector_reduce_or &&
+                 "Expected or reduction.");
+          Res = Builder.CreateIsNotNull(Res);
+        }
           if (Arg != Vect)
             Res = Builder.CreateCast(cast<CastInst>(Arg)->getOpcode(), Res,
                                      II->getType());
-          return replaceInstUsesWith(CI, Res);
-        }
+        return replaceInstUsesWith(CI, Res);
+      }
     }
     LLVM_FALLTHROUGH;
   }
@@ -2477,14 +2469,7 @@
 }
 
 // Fence instruction simplification
-<<<<<<< HEAD
 Instruction *SeaInstCombinerImpl::visitFenceInst(FenceInst &FI) {
-  // Remove identical consecutive fences.
-  Instruction *Next = FI.getNextNonDebugInstruction();
-  if (auto *NFI = dyn_cast<FenceInst>(Next))
-    if (FI.isIdenticalTo(NFI))
-=======
-Instruction *InstCombinerImpl::visitFenceInst(FenceInst &FI) {
   auto *NFI = dyn_cast<FenceInst>(FI.getNextNonDebugInstruction());
   // This check is solely here to handle arbitrary target-dependent syncscopes.
   // TODO: Can remove if does not matter in practice.
@@ -2507,7 +2492,6 @@
 
   if (auto *PFI = dyn_cast_or_null<FenceInst>(FI.getPrevNonDebugInstruction()))
     if (isIdenticalOrStrongerFence(PFI, &FI))
->>>>>>> 92c1c8cb
       return eraseInstFromFunction(FI);
   return nullptr;
 }
@@ -2666,17 +2650,7 @@
   return nullptr;
 }
 
-<<<<<<< HEAD
 void SeaInstCombinerImpl::annotateAnyAllocSite(CallBase &Call, const TargetLibraryInfo *TLI) {
-  unsigned NumArgs = Call.getNumArgOperands();
-  ConstantInt *Op0C = dyn_cast<ConstantInt>(Call.getOperand(0));
-  ConstantInt *Op1C =
-      (NumArgs == 1) ? nullptr : dyn_cast<ConstantInt>(Call.getOperand(1));
-  // Bail out if the allocation size is zero (or an invalid alignment of zero
-  // with aligned_alloc).
-  if ((Op0C && Op0C->isNullValue()) || (Op1C && Op1C->isNullValue()))
-=======
-void InstCombinerImpl::annotateAnyAllocSite(CallBase &Call, const TargetLibraryInfo *TLI) {
   // Note: We only handle cases which can't be driven from generic attributes
   // here.  So, for example, nonnull and noalias (which are common properties
   // of some allocation functions) are expected to be handled via annotation
@@ -2695,21 +2669,20 @@
           Call.getContext(), Size));
   }
 
-  // Add alignment attribute if alignment is a power of two constant.
+    // Add alignment attribute if alignment is a power of two constant.
   Value *Alignment = getAllocAlignment(&Call, TLI);
   if (!Alignment)
->>>>>>> 92c1c8cb
     return;
 
   ConstantInt *AlignOpC = dyn_cast<ConstantInt>(Alignment);
   if (AlignOpC && AlignOpC->getValue().ult(llvm::Value::MaximumAlignment)) {
     uint64_t AlignmentVal = AlignOpC->getZExtValue();
-    if (llvm::isPowerOf2_64(AlignmentVal)) {
+      if (llvm::isPowerOf2_64(AlignmentVal)) {
       Call.removeRetAttr(Attribute::Alignment);
       Call.addRetAttr(Attribute::getWithAlignment(Call.getContext(),
-                                                  Align(AlignmentVal)));
-    }
-  }
+                                                      Align(AlignmentVal)));
+      }
+    }
 }
 
 /// Improvements for call, callbr and invoke instructions.
