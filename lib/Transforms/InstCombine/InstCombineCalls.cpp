//===- InstCombineCalls.cpp -----------------------------------------------===//
//
// Part of the LLVM Project, under the Apache License v2.0 with LLVM Exceptions.
// See https://llvm.org/LICENSE.txt for license information.
// SPDX-License-Identifier: Apache-2.0 WITH LLVM-exception
//
//===----------------------------------------------------------------------===//
//
// This file implements the visitCall, visitInvoke, and visitCallBr functions.
//
//===----------------------------------------------------------------------===//

#include "InstCombineInternal.h"
#include "llvm/ADT/APFloat.h"
#include "llvm/ADT/APInt.h"
#include "llvm/ADT/APSInt.h"
#include "llvm/ADT/ArrayRef.h"
#include "llvm/ADT/None.h"
#include "llvm/ADT/Optional.h"
#include "llvm/ADT/STLExtras.h"
#include "llvm/ADT/SmallVector.h"
#include "llvm/ADT/Statistic.h"
#include "llvm/ADT/Twine.h"
#include "llvm/Analysis/AssumptionCache.h"
#include "llvm/Analysis/InstructionSimplify.h"
#include "llvm/Analysis/Loads.h"
#include "llvm/Analysis/MemoryBuiltins.h"
#include "llvm/Analysis/ValueTracking.h"
#include "llvm/Analysis/VectorUtils.h"
#include "llvm/IR/Attributes.h"
#include "llvm/IR/BasicBlock.h"
#include "llvm/IR/Constant.h"
#include "llvm/IR/Constants.h"
#include "llvm/IR/DataLayout.h"
#include "llvm/IR/DerivedTypes.h"
#include "llvm/IR/Function.h"
#include "llvm/IR/GlobalVariable.h"
#include "llvm/IR/InstrTypes.h"
#include "llvm/IR/Instruction.h"
#include "llvm/IR/Instructions.h"
#include "llvm/IR/IntrinsicInst.h"
#include "llvm/IR/Intrinsics.h"
#include "llvm/IR/IntrinsicsX86.h"
#include "llvm/IR/IntrinsicsARM.h"
#include "llvm/IR/IntrinsicsAArch64.h"
#include "llvm/IR/IntrinsicsNVPTX.h"
#include "llvm/IR/IntrinsicsAMDGPU.h"
#include "llvm/IR/IntrinsicsPowerPC.h"
#include "llvm/IR/LLVMContext.h"
#include "llvm/IR/Metadata.h"
#include "llvm/IR/PatternMatch.h"
#include "llvm/IR/Statepoint.h"
#include "llvm/IR/Type.h"
#include "llvm/IR/User.h"
#include "llvm/IR/Value.h"
#include "llvm/IR/ValueHandle.h"
#include "llvm/Support/AtomicOrdering.h"
#include "llvm/Support/Casting.h"
#include "llvm/Support/CommandLine.h"
#include "llvm/Support/Compiler.h"
#include "llvm/Support/Debug.h"
#include "llvm/Support/ErrorHandling.h"
#include "llvm/Support/KnownBits.h"
#include "llvm/Support/MathExtras.h"
#include "llvm/Support/raw_ostream.h"
#include "llvm/Transforms/InstCombine/InstCombineWorklist.h"
#include "llvm/Transforms/Utils/Local.h"
#include "llvm/Transforms/Utils/SimplifyLibCalls.h"
#include <algorithm>
#include <cassert>
#include <cstdint>
#include <cstring>
#include <utility>
#include <vector>

using namespace llvm;
using namespace llvm_seahorn;
using namespace PatternMatch;

#define DEBUG_TYPE "sea-instcombine"

STATISTIC(NumSimplified, "Number of library calls simplified");

static cl::opt<unsigned> GuardWideningWindow(
    "seaopt-instcombine-guard-widening-window",
    cl::init(3),
    cl::desc("How wide an instruction window to bypass looking for "
             "another guard"));

/// Return the specified type promoted as it would be to pass though a va_arg
/// area.
static Type *getPromotedType(Type *Ty) {
  if (IntegerType *ITy = dyn_cast<IntegerType>(Ty)) {
    if (ITy->getBitWidth() < 32)
      return Type::getInt32Ty(Ty->getContext());
  }
  return Ty;
}

/// Return a constant boolean vector that has true elements in all positions
/// where the input constant data vector has an element with the sign bit set.
static Constant *getNegativeIsTrueBoolVec(ConstantDataVector *V) {
  SmallVector<Constant *, 32> BoolVec;
  IntegerType *BoolTy = Type::getInt1Ty(V->getContext());
  for (unsigned I = 0, E = V->getNumElements(); I != E; ++I) {
    Constant *Elt = V->getElementAsConstant(I);
    assert((isa<ConstantInt>(Elt) || isa<ConstantFP>(Elt)) &&
           "Unexpected constant data vector element type");
    bool Sign = V->getElementType()->isIntegerTy()
                    ? cast<ConstantInt>(Elt)->isNegative()
                    : cast<ConstantFP>(Elt)->isNegative();
    BoolVec.push_back(ConstantInt::get(BoolTy, Sign));
  }
  return ConstantVector::get(BoolVec);
}

Instruction *InstCombiner::SimplifyAnyMemTransfer(AnyMemTransferInst *MI) {
  unsigned DstAlign = getKnownAlignment(MI->getRawDest(), DL, MI, &AC, &DT);
  unsigned CopyDstAlign = MI->getDestAlignment();
  if (CopyDstAlign < DstAlign) {
    MI->setDestAlignment(DstAlign);
    return MI;
  }

  unsigned SrcAlign = getKnownAlignment(MI->getRawSource(), DL, MI, &AC, &DT);
  unsigned CopySrcAlign = MI->getSourceAlignment();
  if (CopySrcAlign < SrcAlign) {
    MI->setSourceAlignment(SrcAlign);
    return MI;
  }

  // If we have a store to a location which is known constant, we can conclude
  // that the store must be storing the constant value (else the memory
  // wouldn't be constant), and this must be a noop.
  if (AA->pointsToConstantMemory(MI->getDest())) {
    // Set the size of the copy to 0, it will be deleted on the next iteration.
    MI->setLength(Constant::getNullValue(MI->getLength()->getType()));
    return MI;
  }

  // If MemCpyInst length is 1/2/4/8 bytes then replace memcpy with
  // load/store.
  ConstantInt *MemOpLength = dyn_cast<ConstantInt>(MI->getLength());
  if (!MemOpLength) return nullptr;

  // Source and destination pointer types are always "i8*" for intrinsic.  See
  // if the size is something we can handle with a single primitive load/store.
  // A single load+store correctly handles overlapping memory in the memmove
  // case.
  uint64_t Size = MemOpLength->getLimitedValue();
  assert(Size && "0-sized memory transferring should be removed already.");

  if (Size > 8 || (Size & (Size - 1)))
    return nullptr; // If not 1/2/4/8 bytes, exit.

  // If it is an atomic and alignment is less than the size then we will
  // introduce the unaligned memory access which will be later transformed
  // into libcall in CodeGen. This is not evident performance gain so disable
  // it now.
  if (isa<AtomicMemTransferInst>(MI))
    if (CopyDstAlign < Size || CopySrcAlign < Size)
      return nullptr;

  // Use an integer load+store unless we can find something better.
  unsigned SrcAddrSp =
      cast<PointerType>(MI->getArgOperand(1)->getType())->getAddressSpace();
  unsigned DstAddrSp =
      cast<PointerType>(MI->getArgOperand(0)->getType())->getAddressSpace();

  IntegerType *IntType = IntegerType::get(MI->getContext(), Size << 3);
  Type *NewSrcPtrTy = PointerType::get(IntType, SrcAddrSp);
  Type *NewDstPtrTy = PointerType::get(IntType, DstAddrSp);

  // If the memcpy has metadata describing the members, see if we can get the
  // TBAA tag describing our copy.
  MDNode *CopyMD = nullptr;
  if (MDNode *M = MI->getMetadata(LLVMContext::MD_tbaa)) {
    CopyMD = M;
  } else if (MDNode *M = MI->getMetadata(LLVMContext::MD_tbaa_struct)) {
    if (M->getNumOperands() == 3 && M->getOperand(0) &&
        mdconst::hasa<ConstantInt>(M->getOperand(0)) &&
        mdconst::extract<ConstantInt>(M->getOperand(0))->isZero() &&
        M->getOperand(1) &&
        mdconst::hasa<ConstantInt>(M->getOperand(1)) &&
        mdconst::extract<ConstantInt>(M->getOperand(1))->getValue() ==
        Size &&
        M->getOperand(2) && isa<MDNode>(M->getOperand(2)))
      CopyMD = cast<MDNode>(M->getOperand(2));
  }

  Value *Src = Builder.CreateBitCast(MI->getArgOperand(1), NewSrcPtrTy);
  Value *Dest = Builder.CreateBitCast(MI->getArgOperand(0), NewDstPtrTy);
  LoadInst *L = Builder.CreateLoad(IntType, Src);
  // Alignment from the mem intrinsic will be better, so use it.
  L->setAlignment(
      MaybeAlign(CopySrcAlign)); // FIXME: Check if we can use Align instead.
  if (CopyMD)
    L->setMetadata(LLVMContext::MD_tbaa, CopyMD);
  MDNode *LoopMemParallelMD =
      MI->getMetadata(LLVMContext::MD_mem_parallel_loop_access);
  if (LoopMemParallelMD)
    L->setMetadata(LLVMContext::MD_mem_parallel_loop_access, LoopMemParallelMD);
  MDNode *AccessGroupMD = MI->getMetadata(LLVMContext::MD_access_group);
  if (AccessGroupMD)
    L->setMetadata(LLVMContext::MD_access_group, AccessGroupMD);

  StoreInst *S = Builder.CreateStore(L, Dest);
  // Alignment from the mem intrinsic will be better, so use it.
  S->setAlignment(
      MaybeAlign(CopyDstAlign)); // FIXME: Check if we can use Align instead.
  if (CopyMD)
    S->setMetadata(LLVMContext::MD_tbaa, CopyMD);
  if (LoopMemParallelMD)
    S->setMetadata(LLVMContext::MD_mem_parallel_loop_access, LoopMemParallelMD);
  if (AccessGroupMD)
    S->setMetadata(LLVMContext::MD_access_group, AccessGroupMD);

  if (auto *MT = dyn_cast<MemTransferInst>(MI)) {
    // non-atomics can be volatile
    L->setVolatile(MT->isVolatile());
    S->setVolatile(MT->isVolatile());
  }
  if (isa<AtomicMemTransferInst>(MI)) {
    // atomics have to be unordered
    L->setOrdering(AtomicOrdering::Unordered);
    S->setOrdering(AtomicOrdering::Unordered);
  }

  // Set the size of the copy to 0, it will be deleted on the next iteration.
  MI->setLength(Constant::getNullValue(MemOpLength->getType()));
  return MI;
}

Instruction *InstCombiner::SimplifyAnyMemSet(AnyMemSetInst *MI) {
  const unsigned KnownAlignment =
      getKnownAlignment(MI->getDest(), DL, MI, &AC, &DT);
  if (MI->getDestAlignment() < KnownAlignment) {
    MI->setDestAlignment(KnownAlignment);
    return MI;
  }

  // If we have a store to a location which is known constant, we can conclude
  // that the store must be storing the constant value (else the memory
  // wouldn't be constant), and this must be a noop.
  if (AA->pointsToConstantMemory(MI->getDest())) {
    // Set the size of the copy to 0, it will be deleted on the next iteration.
    MI->setLength(Constant::getNullValue(MI->getLength()->getType()));
    return MI;
  }

  // Extract the length and alignment and fill if they are constant.
  ConstantInt *LenC = dyn_cast<ConstantInt>(MI->getLength());
  ConstantInt *FillC = dyn_cast<ConstantInt>(MI->getValue());
  if (!LenC || !FillC || !FillC->getType()->isIntegerTy(8))
    return nullptr;
  const uint64_t Len = LenC->getLimitedValue();
  assert(Len && "0-sized memory setting should be removed already.");
  const Align Alignment = assumeAligned(MI->getDestAlignment());

  // If it is an atomic and alignment is less than the size then we will
  // introduce the unaligned memory access which will be later transformed
  // into libcall in CodeGen. This is not evident performance gain so disable
  // it now.
  if (isa<AtomicMemSetInst>(MI))
    if (Alignment < Len)
      return nullptr;

  // memset(s,c,n) -> store s, c (for n=1,2,4,8)
  if (Len <= 8 && isPowerOf2_32((uint32_t)Len)) {
    Type *ITy = IntegerType::get(MI->getContext(), Len * 8); // n=1 -> i8.

    Value *Dest = MI->getDest();
    unsigned DstAddrSp = cast<PointerType>(Dest->getType())->getAddressSpace();
    Type *NewDstPtrTy = PointerType::get(ITy, DstAddrSp);
    Dest = Builder.CreateBitCast(Dest, NewDstPtrTy);

    // Extract the fill value and store.
    uint64_t Fill = FillC->getZExtValue() * 0x0101010101010101ULL;
    StoreInst *S = Builder.CreateStore(ConstantInt::get(ITy, Fill), Dest,
                                       MI->isVolatile());
    S->setAlignment(Alignment);
    if (isa<AtomicMemSetInst>(MI))
      S->setOrdering(AtomicOrdering::Unordered);

    // Set the size of the copy to 0, it will be deleted on the next iteration.
    MI->setLength(Constant::getNullValue(LenC->getType()));
    return MI;
  }

  return nullptr;
}

static Value *simplifyX86immShift(const IntrinsicInst &II,
                                  InstCombiner::BuilderTy &Builder) {
  bool LogicalShift = false;
  bool ShiftLeft = false;

  switch (II.getIntrinsicID()) {
  default: llvm_unreachable("Unexpected intrinsic!");
  case Intrinsic::x86_sse2_psra_d:
  case Intrinsic::x86_sse2_psra_w:
  case Intrinsic::x86_sse2_psrai_d:
  case Intrinsic::x86_sse2_psrai_w:
  case Intrinsic::x86_avx2_psra_d:
  case Intrinsic::x86_avx2_psra_w:
  case Intrinsic::x86_avx2_psrai_d:
  case Intrinsic::x86_avx2_psrai_w:
  case Intrinsic::x86_avx512_psra_q_128:
  case Intrinsic::x86_avx512_psrai_q_128:
  case Intrinsic::x86_avx512_psra_q_256:
  case Intrinsic::x86_avx512_psrai_q_256:
  case Intrinsic::x86_avx512_psra_d_512:
  case Intrinsic::x86_avx512_psra_q_512:
  case Intrinsic::x86_avx512_psra_w_512:
  case Intrinsic::x86_avx512_psrai_d_512:
  case Intrinsic::x86_avx512_psrai_q_512:
  case Intrinsic::x86_avx512_psrai_w_512:
    LogicalShift = false; ShiftLeft = false;
    break;
  case Intrinsic::x86_sse2_psrl_d:
  case Intrinsic::x86_sse2_psrl_q:
  case Intrinsic::x86_sse2_psrl_w:
  case Intrinsic::x86_sse2_psrli_d:
  case Intrinsic::x86_sse2_psrli_q:
  case Intrinsic::x86_sse2_psrli_w:
  case Intrinsic::x86_avx2_psrl_d:
  case Intrinsic::x86_avx2_psrl_q:
  case Intrinsic::x86_avx2_psrl_w:
  case Intrinsic::x86_avx2_psrli_d:
  case Intrinsic::x86_avx2_psrli_q:
  case Intrinsic::x86_avx2_psrli_w:
  case Intrinsic::x86_avx512_psrl_d_512:
  case Intrinsic::x86_avx512_psrl_q_512:
  case Intrinsic::x86_avx512_psrl_w_512:
  case Intrinsic::x86_avx512_psrli_d_512:
  case Intrinsic::x86_avx512_psrli_q_512:
  case Intrinsic::x86_avx512_psrli_w_512:
    LogicalShift = true; ShiftLeft = false;
    break;
  case Intrinsic::x86_sse2_psll_d:
  case Intrinsic::x86_sse2_psll_q:
  case Intrinsic::x86_sse2_psll_w:
  case Intrinsic::x86_sse2_pslli_d:
  case Intrinsic::x86_sse2_pslli_q:
  case Intrinsic::x86_sse2_pslli_w:
  case Intrinsic::x86_avx2_psll_d:
  case Intrinsic::x86_avx2_psll_q:
  case Intrinsic::x86_avx2_psll_w:
  case Intrinsic::x86_avx2_pslli_d:
  case Intrinsic::x86_avx2_pslli_q:
  case Intrinsic::x86_avx2_pslli_w:
  case Intrinsic::x86_avx512_psll_d_512:
  case Intrinsic::x86_avx512_psll_q_512:
  case Intrinsic::x86_avx512_psll_w_512:
  case Intrinsic::x86_avx512_pslli_d_512:
  case Intrinsic::x86_avx512_pslli_q_512:
  case Intrinsic::x86_avx512_pslli_w_512:
    LogicalShift = true; ShiftLeft = true;
    break;
  }
  assert((LogicalShift || !ShiftLeft) && "Only logical shifts can shift left");

  // Simplify if count is constant.
  auto Arg1 = II.getArgOperand(1);
  auto CAZ = dyn_cast<ConstantAggregateZero>(Arg1);
  auto CDV = dyn_cast<ConstantDataVector>(Arg1);
  auto CInt = dyn_cast<ConstantInt>(Arg1);
  if (!CAZ && !CDV && !CInt)
    return nullptr;

  APInt Count(64, 0);
  if (CDV) {
    // SSE2/AVX2 uses all the first 64-bits of the 128-bit vector
    // operand to compute the shift amount.
    auto VT = cast<VectorType>(CDV->getType());
    unsigned BitWidth = VT->getElementType()->getPrimitiveSizeInBits();
    assert((64 % BitWidth) == 0 && "Unexpected packed shift size");
    unsigned NumSubElts = 64 / BitWidth;

    // Concatenate the sub-elements to create the 64-bit value.
    for (unsigned i = 0; i != NumSubElts; ++i) {
      unsigned SubEltIdx = (NumSubElts - 1) - i;
      auto SubElt = cast<ConstantInt>(CDV->getElementAsConstant(SubEltIdx));
      Count <<= BitWidth;
      Count |= SubElt->getValue().zextOrTrunc(64);
    }
  }
  else if (CInt)
    Count = CInt->getValue();

  auto Vec = II.getArgOperand(0);
  auto VT = cast<VectorType>(Vec->getType());
  auto SVT = VT->getElementType();
  unsigned VWidth = VT->getNumElements();
  unsigned BitWidth = SVT->getPrimitiveSizeInBits();

  // If shift-by-zero then just return the original value.
  if (Count.isNullValue())
    return Vec;

  // Handle cases when Shift >= BitWidth.
  if (Count.uge(BitWidth)) {
    // If LogicalShift - just return zero.
    if (LogicalShift)
      return ConstantAggregateZero::get(VT);

    // If ArithmeticShift - clamp Shift to (BitWidth - 1).
    Count = APInt(64, BitWidth - 1);
  }

  // Get a constant vector of the same type as the first operand.
  auto ShiftAmt = ConstantInt::get(SVT, Count.zextOrTrunc(BitWidth));
  auto ShiftVec = Builder.CreateVectorSplat(VWidth, ShiftAmt);

  if (ShiftLeft)
    return Builder.CreateShl(Vec, ShiftVec);

  if (LogicalShift)
    return Builder.CreateLShr(Vec, ShiftVec);

  return Builder.CreateAShr(Vec, ShiftVec);
}

// Attempt to simplify AVX2 per-element shift intrinsics to a generic IR shift.
// Unlike the generic IR shifts, the intrinsics have defined behaviour for out
// of range shift amounts (logical - set to zero, arithmetic - splat sign bit).
static Value *simplifyX86varShift(const IntrinsicInst &II,
                                  InstCombiner::BuilderTy &Builder) {
  bool LogicalShift = false;
  bool ShiftLeft = false;

  switch (II.getIntrinsicID()) {
  default: llvm_unreachable("Unexpected intrinsic!");
  case Intrinsic::x86_avx2_psrav_d:
  case Intrinsic::x86_avx2_psrav_d_256:
  case Intrinsic::x86_avx512_psrav_q_128:
  case Intrinsic::x86_avx512_psrav_q_256:
  case Intrinsic::x86_avx512_psrav_d_512:
  case Intrinsic::x86_avx512_psrav_q_512:
  case Intrinsic::x86_avx512_psrav_w_128:
  case Intrinsic::x86_avx512_psrav_w_256:
  case Intrinsic::x86_avx512_psrav_w_512:
    LogicalShift = false;
    ShiftLeft = false;
    break;
  case Intrinsic::x86_avx2_psrlv_d:
  case Intrinsic::x86_avx2_psrlv_d_256:
  case Intrinsic::x86_avx2_psrlv_q:
  case Intrinsic::x86_avx2_psrlv_q_256:
  case Intrinsic::x86_avx512_psrlv_d_512:
  case Intrinsic::x86_avx512_psrlv_q_512:
  case Intrinsic::x86_avx512_psrlv_w_128:
  case Intrinsic::x86_avx512_psrlv_w_256:
  case Intrinsic::x86_avx512_psrlv_w_512:
    LogicalShift = true;
    ShiftLeft = false;
    break;
  case Intrinsic::x86_avx2_psllv_d:
  case Intrinsic::x86_avx2_psllv_d_256:
  case Intrinsic::x86_avx2_psllv_q:
  case Intrinsic::x86_avx2_psllv_q_256:
  case Intrinsic::x86_avx512_psllv_d_512:
  case Intrinsic::x86_avx512_psllv_q_512:
  case Intrinsic::x86_avx512_psllv_w_128:
  case Intrinsic::x86_avx512_psllv_w_256:
  case Intrinsic::x86_avx512_psllv_w_512:
    LogicalShift = true;
    ShiftLeft = true;
    break;
  }
  assert((LogicalShift || !ShiftLeft) && "Only logical shifts can shift left");

  // Simplify if all shift amounts are constant/undef.
  auto *CShift = dyn_cast<Constant>(II.getArgOperand(1));
  if (!CShift)
    return nullptr;

  auto Vec = II.getArgOperand(0);
  auto VT = cast<VectorType>(II.getType());
  auto SVT = VT->getVectorElementType();
  int NumElts = VT->getNumElements();
  int BitWidth = SVT->getIntegerBitWidth();

  // Collect each element's shift amount.
  // We also collect special cases: UNDEF = -1, OUT-OF-RANGE = BitWidth.
  bool AnyOutOfRange = false;
  SmallVector<int, 8> ShiftAmts;
  for (int I = 0; I < NumElts; ++I) {
    auto *CElt = CShift->getAggregateElement(I);
    if (CElt && isa<UndefValue>(CElt)) {
      ShiftAmts.push_back(-1);
      continue;
    }

    auto *COp = dyn_cast_or_null<ConstantInt>(CElt);
    if (!COp)
      return nullptr;

    // Handle out of range shifts.
    // If LogicalShift - set to BitWidth (special case).
    // If ArithmeticShift - set to (BitWidth - 1) (sign splat).
    APInt ShiftVal = COp->getValue();
    if (ShiftVal.uge(BitWidth)) {
      AnyOutOfRange = LogicalShift;
      ShiftAmts.push_back(LogicalShift ? BitWidth : BitWidth - 1);
      continue;
    }

    ShiftAmts.push_back((int)ShiftVal.getZExtValue());
  }

  // If all elements out of range or UNDEF, return vector of zeros/undefs.
  // ArithmeticShift should only hit this if they are all UNDEF.
  auto OutOfRange = [&](int Idx) { return (Idx < 0) || (BitWidth <= Idx); };
  if (llvm::all_of(ShiftAmts, OutOfRange)) {
    SmallVector<Constant *, 8> ConstantVec;
    for (int Idx : ShiftAmts) {
      if (Idx < 0) {
        ConstantVec.push_back(UndefValue::get(SVT));
      } else {
        assert(LogicalShift && "Logical shift expected");
        ConstantVec.push_back(ConstantInt::getNullValue(SVT));
      }
    }
    return ConstantVector::get(ConstantVec);
  }

  // We can't handle only some out of range values with generic logical shifts.
  if (AnyOutOfRange)
    return nullptr;

  // Build the shift amount constant vector.
  SmallVector<Constant *, 8> ShiftVecAmts;
  for (int Idx : ShiftAmts) {
    if (Idx < 0)
      ShiftVecAmts.push_back(UndefValue::get(SVT));
    else
      ShiftVecAmts.push_back(ConstantInt::get(SVT, Idx));
  }
  auto ShiftVec = ConstantVector::get(ShiftVecAmts);

  if (ShiftLeft)
    return Builder.CreateShl(Vec, ShiftVec);

  if (LogicalShift)
    return Builder.CreateLShr(Vec, ShiftVec);

  return Builder.CreateAShr(Vec, ShiftVec);
}

static Value *simplifyX86pack(IntrinsicInst &II,
                              InstCombiner::BuilderTy &Builder, bool IsSigned) {
  Value *Arg0 = II.getArgOperand(0);
  Value *Arg1 = II.getArgOperand(1);
  Type *ResTy = II.getType();

  // Fast all undef handling.
  if (isa<UndefValue>(Arg0) && isa<UndefValue>(Arg1))
    return UndefValue::get(ResTy);

  Type *ArgTy = Arg0->getType();
  unsigned NumLanes = ResTy->getPrimitiveSizeInBits() / 128;
  unsigned NumSrcElts = ArgTy->getVectorNumElements();
  assert(ResTy->getVectorNumElements() == (2 * NumSrcElts) &&
         "Unexpected packing types");

  unsigned NumSrcEltsPerLane = NumSrcElts / NumLanes;
  unsigned DstScalarSizeInBits = ResTy->getScalarSizeInBits();
  unsigned SrcScalarSizeInBits = ArgTy->getScalarSizeInBits();
  assert(SrcScalarSizeInBits == (2 * DstScalarSizeInBits) &&
         "Unexpected packing types");

  // Constant folding.
  if (!isa<Constant>(Arg0) || !isa<Constant>(Arg1))
    return nullptr;

  // Clamp Values - signed/unsigned both use signed clamp values, but they
  // differ on the min/max values.
  APInt MinValue, MaxValue;
      if (IsSigned) {
        // PACKSS: Truncate signed value with signed saturation.
        // Source values less than dst minint are saturated to minint.
        // Source values greater than dst maxint are saturated to maxint.
    MinValue =
        APInt::getSignedMinValue(DstScalarSizeInBits).sext(SrcScalarSizeInBits);
    MaxValue =
        APInt::getSignedMaxValue(DstScalarSizeInBits).sext(SrcScalarSizeInBits);
      } else {
        // PACKUS: Truncate signed value with unsigned saturation.
        // Source values less than zero are saturated to zero.
        // Source values greater than dst maxuint are saturated to maxuint.
    MinValue = APInt::getNullValue(SrcScalarSizeInBits);
    MaxValue = APInt::getLowBitsSet(SrcScalarSizeInBits, DstScalarSizeInBits);
      }

  auto *MinC = Constant::getIntegerValue(ArgTy, MinValue);
  auto *MaxC = Constant::getIntegerValue(ArgTy, MaxValue);
  Arg0 = Builder.CreateSelect(Builder.CreateICmpSLT(Arg0, MinC), MinC, Arg0);
  Arg1 = Builder.CreateSelect(Builder.CreateICmpSLT(Arg1, MinC), MinC, Arg1);
  Arg0 = Builder.CreateSelect(Builder.CreateICmpSGT(Arg0, MaxC), MaxC, Arg0);
  Arg1 = Builder.CreateSelect(Builder.CreateICmpSGT(Arg1, MaxC), MaxC, Arg1);

  // Shuffle clamped args together at the lane level.
  SmallVector<unsigned, 32> PackMask;
  for (unsigned Lane = 0; Lane != NumLanes; ++Lane) {
    for (unsigned Elt = 0; Elt != NumSrcEltsPerLane; ++Elt)
      PackMask.push_back(Elt + (Lane * NumSrcEltsPerLane));
    for (unsigned Elt = 0; Elt != NumSrcEltsPerLane; ++Elt)
      PackMask.push_back(Elt + (Lane * NumSrcEltsPerLane) + NumSrcElts);
}
  auto *Shuffle = Builder.CreateShuffleVector(Arg0, Arg1, PackMask);

  // Truncate to dst size.
  return Builder.CreateTrunc(Shuffle, ResTy);
}

static Value *simplifyX86movmsk(const IntrinsicInst &II,
                                InstCombiner::BuilderTy &Builder) {
  Value *Arg = II.getArgOperand(0);
  Type *ResTy = II.getType();
  Type *ArgTy = Arg->getType();

  // movmsk(undef) -> zero as we must ensure the upper bits are zero.
  if (isa<UndefValue>(Arg))
    return Constant::getNullValue(ResTy);

  // We can't easily peek through x86_mmx types.
  if (!ArgTy->isVectorTy())
    return nullptr;

  // Expand MOVMSK to compare/bitcast/zext:
  // e.g. PMOVMSKB(v16i8 x):
  // %cmp = icmp slt <16 x i8> %x, zeroinitializer
  // %int = bitcast <16 x i1> %cmp to i16
  // %res = zext i16 %int to i32
  unsigned NumElts = ArgTy->getVectorNumElements();
  Type *IntegerVecTy = VectorType::getInteger(cast<VectorType>(ArgTy));
  Type *IntegerTy = Builder.getIntNTy(NumElts);

  Value *Res = Builder.CreateBitCast(Arg, IntegerVecTy);
  Res = Builder.CreateICmpSLT(Res, Constant::getNullValue(IntegerVecTy));
  Res = Builder.CreateBitCast(Res, IntegerTy);
  Res = Builder.CreateZExtOrTrunc(Res, ResTy);
  return Res;
  }

static Value *simplifyX86addcarry(const IntrinsicInst &II,
                                  InstCombiner::BuilderTy &Builder) {
  Value *CarryIn = II.getArgOperand(0);
  Value *Op1 = II.getArgOperand(1);
  Value *Op2 = II.getArgOperand(2);
  Type *RetTy = II.getType();
  Type *OpTy = Op1->getType();
  assert(RetTy->getStructElementType(0)->isIntegerTy(8) &&
         RetTy->getStructElementType(1) == OpTy && OpTy == Op2->getType() &&
         "Unexpected types for x86 addcarry");

  // If carry-in is zero, this is just an unsigned add with overflow.
  if (match(CarryIn, m_ZeroInt())) {
    Value *UAdd = Builder.CreateIntrinsic(Intrinsic::uadd_with_overflow, OpTy,
                                          { Op1, Op2 });
    // The types have to be adjusted to match the x86 call types.
    Value *UAddResult = Builder.CreateExtractValue(UAdd, 0);
    Value *UAddOV = Builder.CreateZExt(Builder.CreateExtractValue(UAdd, 1),
                                       Builder.getInt8Ty());
    Value *Res = UndefValue::get(RetTy);
    Res = Builder.CreateInsertValue(Res, UAddOV, 0);
    return Builder.CreateInsertValue(Res, UAddResult, 1);
  }

  return nullptr;
}

static Value *simplifyX86insertps(const IntrinsicInst &II,
                                  InstCombiner::BuilderTy &Builder) {
  auto *CInt = dyn_cast<ConstantInt>(II.getArgOperand(2));
  if (!CInt)
    return nullptr;

  VectorType *VecTy = cast<VectorType>(II.getType());
  assert(VecTy->getNumElements() == 4 && "insertps with wrong vector type");

  // The immediate permute control byte looks like this:
  //    [3:0] - zero mask for each 32-bit lane
  //    [5:4] - select one 32-bit destination lane
  //    [7:6] - select one 32-bit source lane

  uint8_t Imm = CInt->getZExtValue();
  uint8_t ZMask = Imm & 0xf;
  uint8_t DestLane = (Imm >> 4) & 0x3;
  uint8_t SourceLane = (Imm >> 6) & 0x3;

  ConstantAggregateZero *ZeroVector = ConstantAggregateZero::get(VecTy);

  // If all zero mask bits are set, this was just a weird way to
  // generate a zero vector.
  if (ZMask == 0xf)
    return ZeroVector;

  // Initialize by passing all of the first source bits through.
  uint32_t ShuffleMask[4] = {0, 1, 2, 3};

  // We may replace the second operand with the zero vector.
  Value *V1 = II.getArgOperand(1);

  if (ZMask) {
    // If the zero mask is being used with a single input or the zero mask
    // overrides the destination lane, this is a shuffle with the zero vector.
    if ((II.getArgOperand(0) == II.getArgOperand(1)) ||
        (ZMask & (1 << DestLane))) {
      V1 = ZeroVector;
      // We may still move 32-bits of the first source vector from one lane
      // to another.
      ShuffleMask[DestLane] = SourceLane;
      // The zero mask may override the previous insert operation.
      for (unsigned i = 0; i < 4; ++i)
        if ((ZMask >> i) & 0x1)
          ShuffleMask[i] = i + 4;
    } else {
      // TODO: Model this case as 2 shuffles or a 'logical and' plus shuffle?
      return nullptr;
    }
  } else {
    // Replace the selected destination lane with the selected source lane.
    ShuffleMask[DestLane] = SourceLane + 4;
  }

  return Builder.CreateShuffleVector(II.getArgOperand(0), V1, ShuffleMask);
}

/// Attempt to simplify SSE4A EXTRQ/EXTRQI instructions using constant folding
/// or conversion to a shuffle vector.
static Value *simplifyX86extrq(IntrinsicInst &II, Value *Op0,
                               ConstantInt *CILength, ConstantInt *CIIndex,
                               InstCombiner::BuilderTy &Builder) {
  auto LowConstantHighUndef = [&](uint64_t Val) {
    Type *IntTy64 = Type::getInt64Ty(II.getContext());
    Constant *Args[] = {ConstantInt::get(IntTy64, Val),
                        UndefValue::get(IntTy64)};
    return ConstantVector::get(Args);
  };

  // See if we're dealing with constant values.
  Constant *C0 = dyn_cast<Constant>(Op0);
  ConstantInt *CI0 =
      C0 ? dyn_cast_or_null<ConstantInt>(C0->getAggregateElement((unsigned)0))
         : nullptr;

  // Attempt to constant fold.
  if (CILength && CIIndex) {
    // From AMD documentation: "The bit index and field length are each six
    // bits in length other bits of the field are ignored."
    APInt APIndex = CIIndex->getValue().zextOrTrunc(6);
    APInt APLength = CILength->getValue().zextOrTrunc(6);

    unsigned Index = APIndex.getZExtValue();

    // From AMD documentation: "a value of zero in the field length is
    // defined as length of 64".
    unsigned Length = APLength == 0 ? 64 : APLength.getZExtValue();

    // From AMD documentation: "If the sum of the bit index + length field
    // is greater than 64, the results are undefined".
    unsigned End = Index + Length;

    // Note that both field index and field length are 8-bit quantities.
    // Since variables 'Index' and 'Length' are unsigned values
    // obtained from zero-extending field index and field length
    // respectively, their sum should never wrap around.
    if (End > 64)
      return UndefValue::get(II.getType());

    // If we are inserting whole bytes, we can convert this to a shuffle.
    // Lowering can recognize EXTRQI shuffle masks.
    if ((Length % 8) == 0 && (Index % 8) == 0) {
      // Convert bit indices to byte indices.
      Length /= 8;
      Index /= 8;

      Type *IntTy8 = Type::getInt8Ty(II.getContext());
      Type *IntTy32 = Type::getInt32Ty(II.getContext());
      VectorType *ShufTy = VectorType::get(IntTy8, 16);

      SmallVector<Constant *, 16> ShuffleMask;
      for (int i = 0; i != (int)Length; ++i)
        ShuffleMask.push_back(
            Constant::getIntegerValue(IntTy32, APInt(32, i + Index)));
      for (int i = Length; i != 8; ++i)
        ShuffleMask.push_back(
            Constant::getIntegerValue(IntTy32, APInt(32, i + 16)));
      for (int i = 8; i != 16; ++i)
        ShuffleMask.push_back(UndefValue::get(IntTy32));

      Value *SV = Builder.CreateShuffleVector(
          Builder.CreateBitCast(Op0, ShufTy),
          ConstantAggregateZero::get(ShufTy), ConstantVector::get(ShuffleMask));
      return Builder.CreateBitCast(SV, II.getType());
    }

    // Constant Fold - shift Index'th bit to lowest position and mask off
    // Length bits.
    if (CI0) {
      APInt Elt = CI0->getValue();
      Elt.lshrInPlace(Index);
      Elt = Elt.zextOrTrunc(Length);
      return LowConstantHighUndef(Elt.getZExtValue());
    }

    // If we were an EXTRQ call, we'll save registers if we convert to EXTRQI.
    if (II.getIntrinsicID() == Intrinsic::x86_sse4a_extrq) {
      Value *Args[] = {Op0, CILength, CIIndex};
      Module *M = II.getModule();
      Function *F = Intrinsic::getDeclaration(M, Intrinsic::x86_sse4a_extrqi);
      return Builder.CreateCall(F, Args);
    }
  }

  // Constant Fold - extraction from zero is always {zero, undef}.
  if (CI0 && CI0->isZero())
    return LowConstantHighUndef(0);

  return nullptr;
}

/// Attempt to simplify SSE4A INSERTQ/INSERTQI instructions using constant
/// folding or conversion to a shuffle vector.
static Value *simplifyX86insertq(IntrinsicInst &II, Value *Op0, Value *Op1,
                                 APInt APLength, APInt APIndex,
                                 InstCombiner::BuilderTy &Builder) {
  // From AMD documentation: "The bit index and field length are each six bits
  // in length other bits of the field are ignored."
  APIndex = APIndex.zextOrTrunc(6);
  APLength = APLength.zextOrTrunc(6);

  // Attempt to constant fold.
  unsigned Index = APIndex.getZExtValue();

  // From AMD documentation: "a value of zero in the field length is
  // defined as length of 64".
  unsigned Length = APLength == 0 ? 64 : APLength.getZExtValue();

  // From AMD documentation: "If the sum of the bit index + length field
  // is greater than 64, the results are undefined".
  unsigned End = Index + Length;

  // Note that both field index and field length are 8-bit quantities.
  // Since variables 'Index' and 'Length' are unsigned values
  // obtained from zero-extending field index and field length
  // respectively, their sum should never wrap around.
  if (End > 64)
    return UndefValue::get(II.getType());

  // If we are inserting whole bytes, we can convert this to a shuffle.
  // Lowering can recognize INSERTQI shuffle masks.
  if ((Length % 8) == 0 && (Index % 8) == 0) {
    // Convert bit indices to byte indices.
    Length /= 8;
    Index /= 8;

    Type *IntTy8 = Type::getInt8Ty(II.getContext());
    Type *IntTy32 = Type::getInt32Ty(II.getContext());
    VectorType *ShufTy = VectorType::get(IntTy8, 16);

    SmallVector<Constant *, 16> ShuffleMask;
    for (int i = 0; i != (int)Index; ++i)
      ShuffleMask.push_back(Constant::getIntegerValue(IntTy32, APInt(32, i)));
    for (int i = 0; i != (int)Length; ++i)
      ShuffleMask.push_back(
          Constant::getIntegerValue(IntTy32, APInt(32, i + 16)));
    for (int i = Index + Length; i != 8; ++i)
      ShuffleMask.push_back(Constant::getIntegerValue(IntTy32, APInt(32, i)));
    for (int i = 8; i != 16; ++i)
      ShuffleMask.push_back(UndefValue::get(IntTy32));

    Value *SV = Builder.CreateShuffleVector(Builder.CreateBitCast(Op0, ShufTy),
                                            Builder.CreateBitCast(Op1, ShufTy),
                                            ConstantVector::get(ShuffleMask));
    return Builder.CreateBitCast(SV, II.getType());
  }

  // See if we're dealing with constant values.
  Constant *C0 = dyn_cast<Constant>(Op0);
  Constant *C1 = dyn_cast<Constant>(Op1);
  ConstantInt *CI00 =
      C0 ? dyn_cast_or_null<ConstantInt>(C0->getAggregateElement((unsigned)0))
         : nullptr;
  ConstantInt *CI10 =
      C1 ? dyn_cast_or_null<ConstantInt>(C1->getAggregateElement((unsigned)0))
         : nullptr;

  // Constant Fold - insert bottom Length bits starting at the Index'th bit.
  if (CI00 && CI10) {
    APInt V00 = CI00->getValue();
    APInt V10 = CI10->getValue();
    APInt Mask = APInt::getLowBitsSet(64, Length).shl(Index);
    V00 = V00 & ~Mask;
    V10 = V10.zextOrTrunc(Length).zextOrTrunc(64).shl(Index);
    APInt Val = V00 | V10;
    Type *IntTy64 = Type::getInt64Ty(II.getContext());
    Constant *Args[] = {ConstantInt::get(IntTy64, Val.getZExtValue()),
                        UndefValue::get(IntTy64)};
    return ConstantVector::get(Args);
  }

  // If we were an INSERTQ call, we'll save demanded elements if we convert to
  // INSERTQI.
  if (II.getIntrinsicID() == Intrinsic::x86_sse4a_insertq) {
    Type *IntTy8 = Type::getInt8Ty(II.getContext());
    Constant *CILength = ConstantInt::get(IntTy8, Length, false);
    Constant *CIIndex = ConstantInt::get(IntTy8, Index, false);

    Value *Args[] = {Op0, Op1, CILength, CIIndex};
    Module *M = II.getModule();
    Function *F = Intrinsic::getDeclaration(M, Intrinsic::x86_sse4a_insertqi);
    return Builder.CreateCall(F, Args);
  }

  return nullptr;
}

/// Attempt to convert pshufb* to shufflevector if the mask is constant.
static Value *simplifyX86pshufb(const IntrinsicInst &II,
                                InstCombiner::BuilderTy &Builder) {
  Constant *V = dyn_cast<Constant>(II.getArgOperand(1));
  if (!V)
    return nullptr;

  auto *VecTy = cast<VectorType>(II.getType());
  auto *MaskEltTy = Type::getInt32Ty(II.getContext());
  unsigned NumElts = VecTy->getNumElements();
  assert((NumElts == 16 || NumElts == 32 || NumElts == 64) &&
         "Unexpected number of elements in shuffle mask!");

  // Construct a shuffle mask from constant integers or UNDEFs.
  Constant *Indexes[64] = {nullptr};

  // Each byte in the shuffle control mask forms an index to permute the
  // corresponding byte in the destination operand.
  for (unsigned I = 0; I < NumElts; ++I) {
    Constant *COp = V->getAggregateElement(I);
    if (!COp || (!isa<UndefValue>(COp) && !isa<ConstantInt>(COp)))
      return nullptr;

    if (isa<UndefValue>(COp)) {
      Indexes[I] = UndefValue::get(MaskEltTy);
      continue;
    }

    int8_t Index = cast<ConstantInt>(COp)->getValue().getZExtValue();

    // If the most significant bit (bit[7]) of each byte of the shuffle
    // control mask is set, then zero is written in the result byte.
    // The zero vector is in the right-hand side of the resulting
    // shufflevector.

    // The value of each index for the high 128-bit lane is the least
    // significant 4 bits of the respective shuffle control byte.
    Index = ((Index < 0) ? NumElts : Index & 0x0F) + (I & 0xF0);
    Indexes[I] = ConstantInt::get(MaskEltTy, Index);
  }

  auto ShuffleMask = ConstantVector::get(makeArrayRef(Indexes, NumElts));
  auto V1 = II.getArgOperand(0);
  auto V2 = Constant::getNullValue(VecTy);
  return Builder.CreateShuffleVector(V1, V2, ShuffleMask);
}

/// Attempt to convert vpermilvar* to shufflevector if the mask is constant.
static Value *simplifyX86vpermilvar(const IntrinsicInst &II,
                                    InstCombiner::BuilderTy &Builder) {
  Constant *V = dyn_cast<Constant>(II.getArgOperand(1));
  if (!V)
    return nullptr;

  auto *VecTy = cast<VectorType>(II.getType());
  auto *MaskEltTy = Type::getInt32Ty(II.getContext());
  unsigned NumElts = VecTy->getVectorNumElements();
  bool IsPD = VecTy->getScalarType()->isDoubleTy();
  unsigned NumLaneElts = IsPD ? 2 : 4;
  assert(NumElts == 16 || NumElts == 8 || NumElts == 4 || NumElts == 2);

  // Construct a shuffle mask from constant integers or UNDEFs.
  Constant *Indexes[16] = {nullptr};

  // The intrinsics only read one or two bits, clear the rest.
  for (unsigned I = 0; I < NumElts; ++I) {
    Constant *COp = V->getAggregateElement(I);
    if (!COp || (!isa<UndefValue>(COp) && !isa<ConstantInt>(COp)))
      return nullptr;

    if (isa<UndefValue>(COp)) {
      Indexes[I] = UndefValue::get(MaskEltTy);
      continue;
    }

    APInt Index = cast<ConstantInt>(COp)->getValue();
    Index = Index.zextOrTrunc(32).getLoBits(2);

    // The PD variants uses bit 1 to select per-lane element index, so
    // shift down to convert to generic shuffle mask index.
    if (IsPD)
      Index.lshrInPlace(1);

    // The _256 variants are a bit trickier since the mask bits always index
    // into the corresponding 128 half. In order to convert to a generic
    // shuffle, we have to make that explicit.
    Index += APInt(32, (I / NumLaneElts) * NumLaneElts);

    Indexes[I] = ConstantInt::get(MaskEltTy, Index);
  }

  auto ShuffleMask = ConstantVector::get(makeArrayRef(Indexes, NumElts));
  auto V1 = II.getArgOperand(0);
  auto V2 = UndefValue::get(V1->getType());
  return Builder.CreateShuffleVector(V1, V2, ShuffleMask);
}

/// Attempt to convert vpermd/vpermps to shufflevector if the mask is constant.
static Value *simplifyX86vpermv(const IntrinsicInst &II,
                                InstCombiner::BuilderTy &Builder) {
  auto *V = dyn_cast<Constant>(II.getArgOperand(1));
  if (!V)
    return nullptr;

  auto *VecTy = cast<VectorType>(II.getType());
  auto *MaskEltTy = Type::getInt32Ty(II.getContext());
  unsigned Size = VecTy->getNumElements();
  assert((Size == 4 || Size == 8 || Size == 16 || Size == 32 || Size == 64) &&
         "Unexpected shuffle mask size");

  // Construct a shuffle mask from constant integers or UNDEFs.
  Constant *Indexes[64] = {nullptr};

  for (unsigned I = 0; I < Size; ++I) {
    Constant *COp = V->getAggregateElement(I);
    if (!COp || (!isa<UndefValue>(COp) && !isa<ConstantInt>(COp)))
      return nullptr;

    if (isa<UndefValue>(COp)) {
      Indexes[I] = UndefValue::get(MaskEltTy);
      continue;
    }

    uint32_t Index = cast<ConstantInt>(COp)->getZExtValue();
    Index &= Size - 1;
    Indexes[I] = ConstantInt::get(MaskEltTy, Index);
  }

  auto ShuffleMask = ConstantVector::get(makeArrayRef(Indexes, Size));
  auto V1 = II.getArgOperand(0);
  auto V2 = UndefValue::get(VecTy);
  return Builder.CreateShuffleVector(V1, V2, ShuffleMask);
}

// TODO, Obvious Missing Transforms:
// * Narrow width by halfs excluding zero/undef lanes
Value *InstCombiner::simplifyMaskedLoad(IntrinsicInst &II) {
  Value *LoadPtr = II.getArgOperand(0);
  unsigned Alignment = cast<ConstantInt>(II.getArgOperand(1))->getZExtValue();

  // If the mask is all ones or undefs, this is a plain vector load of the 1st
  // argument.
  if (maskIsAllOneOrUndef(II.getArgOperand(2)))
    return Builder.CreateAlignedLoad(II.getType(), LoadPtr, Alignment,
                                     "unmaskedload");

  // If we can unconditionally load from this address, replace with a
  // load/select idiom. TODO: use DT for context sensitive query
  if (isDereferenceableAndAlignedPointer(
          LoadPtr, II.getType(), MaybeAlign(Alignment),
          II.getModule()->getDataLayout(), &II, nullptr)) {
    Value *LI = Builder.CreateAlignedLoad(II.getType(), LoadPtr, Alignment,
                                         "unmaskedload");
    return Builder.CreateSelect(II.getArgOperand(2), LI, II.getArgOperand(3));
  }

  return nullptr;
}

// TODO, Obvious Missing Transforms:
// * Single constant active lane -> store
// * Narrow width by halfs excluding zero/undef lanes
Instruction *InstCombiner::simplifyMaskedStore(IntrinsicInst &II) {
  auto *ConstMask = dyn_cast<Constant>(II.getArgOperand(3));
  if (!ConstMask)
    return nullptr;

  // If the mask is all zeros, this instruction does nothing.
  if (ConstMask->isNullValue())
    return eraseInstFromFunction(II);

  // If the mask is all ones, this is a plain vector store of the 1st argument.
  if (ConstMask->isAllOnesValue()) {
    Value *StorePtr = II.getArgOperand(1);
    MaybeAlign Alignment(
        cast<ConstantInt>(II.getArgOperand(2))->getZExtValue());
    return new StoreInst(II.getArgOperand(0), StorePtr, false, Alignment);
  }

  // Use masked off lanes to simplify operands via SimplifyDemandedVectorElts
  APInt DemandedElts = possiblyDemandedEltsInMask(ConstMask);
  APInt UndefElts(DemandedElts.getBitWidth(), 0);
  if (Value *V = SimplifyDemandedVectorElts(II.getOperand(0),
                                            DemandedElts, UndefElts)) {
    II.setOperand(0, V);
    return &II;
  }

  return nullptr;
}

// TODO, Obvious Missing Transforms:
// * Single constant active lane load -> load
// * Dereferenceable address & few lanes -> scalarize speculative load/selects
// * Adjacent vector addresses -> masked.load
// * Narrow width by halfs excluding zero/undef lanes
// * Vector splat address w/known mask -> scalar load
// * Vector incrementing address -> vector masked load
Instruction *InstCombiner::simplifyMaskedGather(IntrinsicInst &II) {
  return nullptr;
}

// TODO, Obvious Missing Transforms:
// * Single constant active lane -> store
// * Adjacent vector addresses -> masked.store
// * Narrow store width by halfs excluding zero/undef lanes
// * Vector splat address w/known mask -> scalar store
// * Vector incrementing address -> vector masked store
Instruction *InstCombiner::simplifyMaskedScatter(IntrinsicInst &II) {
  auto *ConstMask = dyn_cast<Constant>(II.getArgOperand(3));
  if (!ConstMask)
    return nullptr;

  // If the mask is all zeros, a scatter does nothing.
  if (ConstMask->isNullValue())
    return eraseInstFromFunction(II);

  // Use masked off lanes to simplify operands via SimplifyDemandedVectorElts
  APInt DemandedElts = possiblyDemandedEltsInMask(ConstMask);
  APInt UndefElts(DemandedElts.getBitWidth(), 0);
  if (Value *V = SimplifyDemandedVectorElts(II.getOperand(0),
                                            DemandedElts, UndefElts)) {
    II.setOperand(0, V);
    return &II;
  }
  if (Value *V = SimplifyDemandedVectorElts(II.getOperand(1),
                                            DemandedElts, UndefElts)) {
    II.setOperand(1, V);
    return &II;
  }

  return nullptr;
}

/// This function transforms launder.invariant.group and strip.invariant.group
/// like:
/// launder(launder(%x)) -> launder(%x)       (the result is not the argument)
/// launder(strip(%x)) -> launder(%x)
/// strip(strip(%x)) -> strip(%x)             (the result is not the argument)
/// strip(launder(%x)) -> strip(%x)
/// This is legal because it preserves the most recent information about
/// the presence or absence of invariant.group.
static Instruction *simplifyInvariantGroupIntrinsic(IntrinsicInst &II,
                                                    InstCombiner &IC) {
  auto *Arg = II.getArgOperand(0);
  auto *StrippedArg = Arg->stripPointerCasts();
  auto *StrippedInvariantGroupsArg = Arg->stripPointerCastsAndInvariantGroups();
  if (StrippedArg == StrippedInvariantGroupsArg)
    return nullptr; // No launders/strips to remove.

  Value *Result = nullptr;

  if (II.getIntrinsicID() == Intrinsic::launder_invariant_group)
    Result = IC.Builder.CreateLaunderInvariantGroup(StrippedInvariantGroupsArg);
  else if (II.getIntrinsicID() == Intrinsic::strip_invariant_group)
    Result = IC.Builder.CreateStripInvariantGroup(StrippedInvariantGroupsArg);
  else
    llvm_unreachable(
        "simplifyInvariantGroupIntrinsic only handles launder and strip");
  if (Result->getType()->getPointerAddressSpace() !=
      II.getType()->getPointerAddressSpace())
    Result = IC.Builder.CreateAddrSpaceCast(Result, II.getType());
  if (Result->getType() != II.getType())
    Result = IC.Builder.CreateBitCast(Result, II.getType());

  return cast<Instruction>(Result);
}

static Instruction *foldCttzCtlz(IntrinsicInst &II, InstCombiner &IC) {
  assert((II.getIntrinsicID() == Intrinsic::cttz ||
          II.getIntrinsicID() == Intrinsic::ctlz) &&
         "Expected cttz or ctlz intrinsic");
  bool IsTZ = II.getIntrinsicID() == Intrinsic::cttz;
  Value *Op0 = II.getArgOperand(0);
  Value *X;
  // ctlz(bitreverse(x)) -> cttz(x)
  // cttz(bitreverse(x)) -> ctlz(x)
  if (match(Op0, m_BitReverse(m_Value(X)))) {
    Intrinsic::ID ID = IsTZ ? Intrinsic::ctlz : Intrinsic::cttz;
    Function *F = Intrinsic::getDeclaration(II.getModule(), ID, II.getType());
    return CallInst::Create(F, {X, II.getArgOperand(1)});
  }

  if (IsTZ) {
    // cttz(-x) -> cttz(x)
    if (match(Op0, m_Neg(m_Value(X)))) {
      II.setOperand(0, X);
      return &II;
    }

    // cttz(abs(x)) -> cttz(x)
    // cttz(nabs(x)) -> cttz(x)
    Value *Y;
    SelectPatternFlavor SPF = matchSelectPattern(Op0, X, Y).Flavor;
    if (SPF == SPF_ABS || SPF == SPF_NABS) {
      II.setOperand(0, X);
      return &II;
    }
  }

  KnownBits Known = IC.computeKnownBits(Op0, 0, &II);

  // Create a mask for bits above (ctlz) or below (cttz) the first known one.
  unsigned PossibleZeros = IsTZ ? Known.countMaxTrailingZeros()
                                : Known.countMaxLeadingZeros();
  unsigned DefiniteZeros = IsTZ ? Known.countMinTrailingZeros()
                                : Known.countMinLeadingZeros();

  // If all bits above (ctlz) or below (cttz) the first known one are known
  // zero, this value is constant.
  // FIXME: This should be in InstSimplify because we're replacing an
  // instruction with a constant.
  if (PossibleZeros == DefiniteZeros) {
    auto *C = ConstantInt::get(Op0->getType(), DefiniteZeros);
    return IC.replaceInstUsesWith(II, C);
  }

  // If the input to cttz/ctlz is known to be non-zero,
  // then change the 'ZeroIsUndef' parameter to 'true'
  // because we know the zero behavior can't affect the result.
  if (!Known.One.isNullValue() ||
      isKnownNonZero(Op0, IC.getDataLayout(), 0, &IC.getAssumptionCache(), &II,
                     &IC.getDominatorTree())) {
    if (!match(II.getArgOperand(1), m_One())) {
      II.setOperand(1, IC.Builder.getTrue());
      return &II;
    }
  }

  // Add range metadata since known bits can't completely reflect what we know.
  // TODO: Handle splat vectors.
  auto *IT = dyn_cast<IntegerType>(Op0->getType());
  if (IT && IT->getBitWidth() != 1 && !II.getMetadata(LLVMContext::MD_range)) {
    Metadata *LowAndHigh[] = {
        ConstantAsMetadata::get(ConstantInt::get(IT, DefiniteZeros)),
        ConstantAsMetadata::get(ConstantInt::get(IT, PossibleZeros + 1))};
    II.setMetadata(LLVMContext::MD_range,
                   MDNode::get(II.getContext(), LowAndHigh));
    return &II;
  }

  return nullptr;
}

static Instruction *foldCtpop(IntrinsicInst &II, InstCombiner &IC) {
  assert(II.getIntrinsicID() == Intrinsic::ctpop &&
         "Expected ctpop intrinsic");
  Value *Op0 = II.getArgOperand(0);
  Value *X;
  // ctpop(bitreverse(x)) -> ctpop(x)
  // ctpop(bswap(x)) -> ctpop(x)
  if (match(Op0, m_BitReverse(m_Value(X))) || match(Op0, m_BSwap(m_Value(X)))) {
    II.setOperand(0, X);
    return &II;
  }

  // FIXME: Try to simplify vectors of integers.
  auto *IT = dyn_cast<IntegerType>(Op0->getType());
  if (!IT)
    return nullptr;

  unsigned BitWidth = IT->getBitWidth();
  KnownBits Known(BitWidth);
  IC.computeKnownBits(Op0, Known, 0, &II);

  unsigned MinCount = Known.countMinPopulation();
  unsigned MaxCount = Known.countMaxPopulation();

  // Add range metadata since known bits can't completely reflect what we know.
  if (IT->getBitWidth() != 1 && !II.getMetadata(LLVMContext::MD_range)) {
    Metadata *LowAndHigh[] = {
        ConstantAsMetadata::get(ConstantInt::get(IT, MinCount)),
        ConstantAsMetadata::get(ConstantInt::get(IT, MaxCount + 1))};
    II.setMetadata(LLVMContext::MD_range,
                   MDNode::get(II.getContext(), LowAndHigh));
    return &II;
  }

  return nullptr;
}

// TODO: If the x86 backend knew how to convert a bool vector mask back to an
// XMM register mask efficiently, we could transform all x86 masked intrinsics
// to LLVM masked intrinsics and remove the x86 masked intrinsic defs.
static Instruction *simplifyX86MaskedLoad(IntrinsicInst &II, InstCombiner &IC) {
  Value *Ptr = II.getOperand(0);
  Value *Mask = II.getOperand(1);
  Constant *ZeroVec = Constant::getNullValue(II.getType());

  // Special case a zero mask since that's not a ConstantDataVector.
  // This masked load instruction creates a zero vector.
  if (isa<ConstantAggregateZero>(Mask))
    return IC.replaceInstUsesWith(II, ZeroVec);

  auto *ConstMask = dyn_cast<ConstantDataVector>(Mask);
  if (!ConstMask)
    return nullptr;

  // The mask is constant. Convert this x86 intrinsic to the LLVM instrinsic
  // to allow target-independent optimizations.

  // First, cast the x86 intrinsic scalar pointer to a vector pointer to match
  // the LLVM intrinsic definition for the pointer argument.
  unsigned AddrSpace = cast<PointerType>(Ptr->getType())->getAddressSpace();
  PointerType *VecPtrTy = PointerType::get(II.getType(), AddrSpace);
  Value *PtrCast = IC.Builder.CreateBitCast(Ptr, VecPtrTy, "castvec");

  // Second, convert the x86 XMM integer vector mask to a vector of bools based
  // on each element's most significant bit (the sign bit).
  Constant *BoolMask = getNegativeIsTrueBoolVec(ConstMask);

  // The pass-through vector for an x86 masked load is a zero vector.
  CallInst *NewMaskedLoad =
      IC.Builder.CreateMaskedLoad(PtrCast, 1, BoolMask, ZeroVec);
  return IC.replaceInstUsesWith(II, NewMaskedLoad);
}

// TODO: If the x86 backend knew how to convert a bool vector mask back to an
// XMM register mask efficiently, we could transform all x86 masked intrinsics
// to LLVM masked intrinsics and remove the x86 masked intrinsic defs.
static bool simplifyX86MaskedStore(IntrinsicInst &II, InstCombiner &IC) {
  Value *Ptr = II.getOperand(0);
  Value *Mask = II.getOperand(1);
  Value *Vec = II.getOperand(2);

  // Special case a zero mask since that's not a ConstantDataVector:
  // this masked store instruction does nothing.
  if (isa<ConstantAggregateZero>(Mask)) {
    IC.eraseInstFromFunction(II);
    return true;
  }

  // The SSE2 version is too weird (eg, unaligned but non-temporal) to do
  // anything else at this level.
  if (II.getIntrinsicID() == Intrinsic::x86_sse2_maskmov_dqu)
    return false;

  auto *ConstMask = dyn_cast<ConstantDataVector>(Mask);
  if (!ConstMask)
    return false;

  // The mask is constant. Convert this x86 intrinsic to the LLVM instrinsic
  // to allow target-independent optimizations.

  // First, cast the x86 intrinsic scalar pointer to a vector pointer to match
  // the LLVM intrinsic definition for the pointer argument.
  unsigned AddrSpace = cast<PointerType>(Ptr->getType())->getAddressSpace();
  PointerType *VecPtrTy = PointerType::get(Vec->getType(), AddrSpace);
  Value *PtrCast = IC.Builder.CreateBitCast(Ptr, VecPtrTy, "castvec");

  // Second, convert the x86 XMM integer vector mask to a vector of bools based
  // on each element's most significant bit (the sign bit).
  Constant *BoolMask = getNegativeIsTrueBoolVec(ConstMask);

  IC.Builder.CreateMaskedStore(Vec, PtrCast, 1, BoolMask);

  // 'Replace uses' doesn't work for stores. Erase the original masked store.
  IC.eraseInstFromFunction(II);
  return true;
}

// Constant fold llvm.amdgcn.fmed3 intrinsics for standard inputs.
//
// A single NaN input is folded to minnum, so we rely on that folding for
// handling NaNs.
static APFloat fmed3AMDGCN(const APFloat &Src0, const APFloat &Src1,
                           const APFloat &Src2) {
  APFloat Max3 = maxnum(maxnum(Src0, Src1), Src2);

  APFloat::cmpResult Cmp0 = Max3.compare(Src0);
  assert(Cmp0 != APFloat::cmpUnordered && "nans handled separately");
  if (Cmp0 == APFloat::cmpEqual)
    return maxnum(Src1, Src2);

  APFloat::cmpResult Cmp1 = Max3.compare(Src1);
  assert(Cmp1 != APFloat::cmpUnordered && "nans handled separately");
  if (Cmp1 == APFloat::cmpEqual)
    return maxnum(Src0, Src2);

  return maxnum(Src0, Src1);
}

/// Convert a table lookup to shufflevector if the mask is constant.
/// This could benefit tbl1 if the mask is { 7,6,5,4,3,2,1,0 }, in
/// which case we could lower the shufflevector with rev64 instructions
/// as it's actually a byte reverse.
static Value *simplifyNeonTbl1(const IntrinsicInst &II,
                               InstCombiner::BuilderTy &Builder) {
  // Bail out if the mask is not a constant.
  auto *C = dyn_cast<Constant>(II.getArgOperand(1));
  if (!C)
    return nullptr;

  auto *VecTy = cast<VectorType>(II.getType());
  unsigned NumElts = VecTy->getNumElements();

  // Only perform this transformation for <8 x i8> vector types.
  if (!VecTy->getElementType()->isIntegerTy(8) || NumElts != 8)
    return nullptr;

  uint32_t Indexes[8];

  for (unsigned I = 0; I < NumElts; ++I) {
    Constant *COp = C->getAggregateElement(I);

    if (!COp || !isa<ConstantInt>(COp))
      return nullptr;

    Indexes[I] = cast<ConstantInt>(COp)->getLimitedValue();

    // Make sure the mask indices are in range.
    if (Indexes[I] >= NumElts)
      return nullptr;
  }

  auto *ShuffleMask = ConstantDataVector::get(II.getContext(),
                                              makeArrayRef(Indexes));
  auto *V1 = II.getArgOperand(0);
  auto *V2 = Constant::getNullValue(V1->getType());
  return Builder.CreateShuffleVector(V1, V2, ShuffleMask);
}

/// Convert a vector load intrinsic into a simple llvm load instruction.
/// This is beneficial when the underlying object being addressed comes
/// from a constant, since we get constant-folding for free.
static Value *simplifyNeonVld1(const IntrinsicInst &II,
                               unsigned MemAlign,
                               InstCombiner::BuilderTy &Builder) {
  auto *IntrAlign = dyn_cast<ConstantInt>(II.getArgOperand(1));

  if (!IntrAlign)
    return nullptr;

  unsigned Alignment = IntrAlign->getLimitedValue() < MemAlign ?
                       MemAlign : IntrAlign->getLimitedValue();

  if (!isPowerOf2_32(Alignment))
    return nullptr;

  auto *BCastInst = Builder.CreateBitCast(II.getArgOperand(0),
                                          PointerType::get(II.getType(), 0));
  return Builder.CreateAlignedLoad(II.getType(), BCastInst, Alignment);
}

// Returns true iff the 2 intrinsics have the same operands, limiting the
// comparison to the first NumOperands.
static bool haveSameOperands(const IntrinsicInst &I, const IntrinsicInst &E,
                             unsigned NumOperands) {
  assert(I.getNumArgOperands() >= NumOperands && "Not enough operands");
  assert(E.getNumArgOperands() >= NumOperands && "Not enough operands");
  for (unsigned i = 0; i < NumOperands; i++)
    if (I.getArgOperand(i) != E.getArgOperand(i))
      return false;
  return true;
}

// Remove trivially empty start/end intrinsic ranges, i.e. a start
// immediately followed by an end (ignoring debuginfo or other
// start/end intrinsics in between). As this handles only the most trivial
// cases, tracking the nesting level is not needed:
//
//   call @llvm.foo.start(i1 0) ; &I
//   call @llvm.foo.start(i1 0)
//   call @llvm.foo.end(i1 0) ; This one will not be skipped: it will be removed
//   call @llvm.foo.end(i1 0)
static bool removeTriviallyEmptyRange(IntrinsicInst &I, unsigned StartID,
                                      unsigned EndID, InstCombiner &IC) {
  assert(I.getIntrinsicID() == StartID &&
         "Start intrinsic does not have expected ID");
  BasicBlock::iterator BI(I), BE(I.getParent()->end());
  for (++BI; BI != BE; ++BI) {
    if (auto *E = dyn_cast<IntrinsicInst>(BI)) {
      if (isa<DbgInfoIntrinsic>(E) || E->getIntrinsicID() == StartID)
        continue;
      if (E->getIntrinsicID() == EndID &&
          haveSameOperands(I, *E, E->getNumArgOperands())) {
        IC.eraseInstFromFunction(*E);
        IC.eraseInstFromFunction(I);
        return true;
      }
    }
    break;
  }

  return false;
}

// Convert NVVM intrinsics to target-generic LLVM code where possible.
static Instruction *SimplifyNVVMIntrinsic(IntrinsicInst *II, InstCombiner &IC) {
  // Each NVVM intrinsic we can simplify can be replaced with one of:
  //
  //  * an LLVM intrinsic,
  //  * an LLVM cast operation,
  //  * an LLVM binary operation, or
  //  * ad-hoc LLVM IR for the particular operation.

  // Some transformations are only valid when the module's
  // flush-denormals-to-zero (ftz) setting is true/false, whereas other
  // transformations are valid regardless of the module's ftz setting.
  enum FtzRequirementTy {
    FTZ_Any,       // Any ftz setting is ok.
    FTZ_MustBeOn,  // Transformation is valid only if ftz is on.
    FTZ_MustBeOff, // Transformation is valid only if ftz is off.
  };
  // Classes of NVVM intrinsics that can't be replaced one-to-one with a
  // target-generic intrinsic, cast op, or binary op but that we can nonetheless
  // simplify.
  enum SpecialCase {
    SPC_Reciprocal,
  };

  // SimplifyAction is a poor-man's variant (plus an additional flag) that
  // represents how to replace an NVVM intrinsic with target-generic LLVM IR.
  struct SimplifyAction {
    // Invariant: At most one of these Optionals has a value.
    Optional<Intrinsic::ID> IID;
    Optional<Instruction::CastOps> CastOp;
    Optional<Instruction::BinaryOps> BinaryOp;
    Optional<SpecialCase> Special;

    FtzRequirementTy FtzRequirement = FTZ_Any;

    SimplifyAction() = default;

    SimplifyAction(Intrinsic::ID IID, FtzRequirementTy FtzReq)
        : IID(IID), FtzRequirement(FtzReq) {}

    // Cast operations don't have anything to do with FTZ, so we skip that
    // argument.
    SimplifyAction(Instruction::CastOps CastOp) : CastOp(CastOp) {}

    SimplifyAction(Instruction::BinaryOps BinaryOp, FtzRequirementTy FtzReq)
        : BinaryOp(BinaryOp), FtzRequirement(FtzReq) {}

    SimplifyAction(SpecialCase Special, FtzRequirementTy FtzReq)
        : Special(Special), FtzRequirement(FtzReq) {}
  };

  // Try to generate a SimplifyAction describing how to replace our
  // IntrinsicInstr with target-generic LLVM IR.
  const SimplifyAction Action = [II]() -> SimplifyAction {
    switch (II->getIntrinsicID()) {
    // NVVM intrinsics that map directly to LLVM intrinsics.
    case Intrinsic::nvvm_ceil_d:
      return {Intrinsic::ceil, FTZ_Any};
    case Intrinsic::nvvm_ceil_f:
      return {Intrinsic::ceil, FTZ_MustBeOff};
    case Intrinsic::nvvm_ceil_ftz_f:
      return {Intrinsic::ceil, FTZ_MustBeOn};
    case Intrinsic::nvvm_fabs_d:
      return {Intrinsic::fabs, FTZ_Any};
    case Intrinsic::nvvm_fabs_f:
      return {Intrinsic::fabs, FTZ_MustBeOff};
    case Intrinsic::nvvm_fabs_ftz_f:
      return {Intrinsic::fabs, FTZ_MustBeOn};
    case Intrinsic::nvvm_floor_d:
      return {Intrinsic::floor, FTZ_Any};
    case Intrinsic::nvvm_floor_f:
      return {Intrinsic::floor, FTZ_MustBeOff};
    case Intrinsic::nvvm_floor_ftz_f:
      return {Intrinsic::floor, FTZ_MustBeOn};
    case Intrinsic::nvvm_fma_rn_d:
      return {Intrinsic::fma, FTZ_Any};
    case Intrinsic::nvvm_fma_rn_f:
      return {Intrinsic::fma, FTZ_MustBeOff};
    case Intrinsic::nvvm_fma_rn_ftz_f:
      return {Intrinsic::fma, FTZ_MustBeOn};
    case Intrinsic::nvvm_fmax_d:
      return {Intrinsic::maxnum, FTZ_Any};
    case Intrinsic::nvvm_fmax_f:
      return {Intrinsic::maxnum, FTZ_MustBeOff};
    case Intrinsic::nvvm_fmax_ftz_f:
      return {Intrinsic::maxnum, FTZ_MustBeOn};
    case Intrinsic::nvvm_fmin_d:
      return {Intrinsic::minnum, FTZ_Any};
    case Intrinsic::nvvm_fmin_f:
      return {Intrinsic::minnum, FTZ_MustBeOff};
    case Intrinsic::nvvm_fmin_ftz_f:
      return {Intrinsic::minnum, FTZ_MustBeOn};
    case Intrinsic::nvvm_round_d:
      return {Intrinsic::round, FTZ_Any};
    case Intrinsic::nvvm_round_f:
      return {Intrinsic::round, FTZ_MustBeOff};
    case Intrinsic::nvvm_round_ftz_f:
      return {Intrinsic::round, FTZ_MustBeOn};
    case Intrinsic::nvvm_sqrt_rn_d:
      return {Intrinsic::sqrt, FTZ_Any};
    case Intrinsic::nvvm_sqrt_f:
      // nvvm_sqrt_f is a special case.  For  most intrinsics, foo_ftz_f is the
      // ftz version, and foo_f is the non-ftz version.  But nvvm_sqrt_f adopts
      // the ftz-ness of the surrounding code.  sqrt_rn_f and sqrt_rn_ftz_f are
      // the versions with explicit ftz-ness.
      return {Intrinsic::sqrt, FTZ_Any};
    case Intrinsic::nvvm_sqrt_rn_f:
      return {Intrinsic::sqrt, FTZ_MustBeOff};
    case Intrinsic::nvvm_sqrt_rn_ftz_f:
      return {Intrinsic::sqrt, FTZ_MustBeOn};
    case Intrinsic::nvvm_trunc_d:
      return {Intrinsic::trunc, FTZ_Any};
    case Intrinsic::nvvm_trunc_f:
      return {Intrinsic::trunc, FTZ_MustBeOff};
    case Intrinsic::nvvm_trunc_ftz_f:
      return {Intrinsic::trunc, FTZ_MustBeOn};

    // NVVM intrinsics that map to LLVM cast operations.
    //
    // Note that llvm's target-generic conversion operators correspond to the rz
    // (round to zero) versions of the nvvm conversion intrinsics, even though
    // most everything else here uses the rn (round to nearest even) nvvm ops.
    case Intrinsic::nvvm_d2i_rz:
    case Intrinsic::nvvm_f2i_rz:
    case Intrinsic::nvvm_d2ll_rz:
    case Intrinsic::nvvm_f2ll_rz:
      return {Instruction::FPToSI};
    case Intrinsic::nvvm_d2ui_rz:
    case Intrinsic::nvvm_f2ui_rz:
    case Intrinsic::nvvm_d2ull_rz:
    case Intrinsic::nvvm_f2ull_rz:
      return {Instruction::FPToUI};
    case Intrinsic::nvvm_i2d_rz:
    case Intrinsic::nvvm_i2f_rz:
    case Intrinsic::nvvm_ll2d_rz:
    case Intrinsic::nvvm_ll2f_rz:
      return {Instruction::SIToFP};
    case Intrinsic::nvvm_ui2d_rz:
    case Intrinsic::nvvm_ui2f_rz:
    case Intrinsic::nvvm_ull2d_rz:
    case Intrinsic::nvvm_ull2f_rz:
      return {Instruction::UIToFP};

    // NVVM intrinsics that map to LLVM binary ops.
    case Intrinsic::nvvm_add_rn_d:
      return {Instruction::FAdd, FTZ_Any};
    case Intrinsic::nvvm_add_rn_f:
      return {Instruction::FAdd, FTZ_MustBeOff};
    case Intrinsic::nvvm_add_rn_ftz_f:
      return {Instruction::FAdd, FTZ_MustBeOn};
    case Intrinsic::nvvm_mul_rn_d:
      return {Instruction::FMul, FTZ_Any};
    case Intrinsic::nvvm_mul_rn_f:
      return {Instruction::FMul, FTZ_MustBeOff};
    case Intrinsic::nvvm_mul_rn_ftz_f:
      return {Instruction::FMul, FTZ_MustBeOn};
    case Intrinsic::nvvm_div_rn_d:
      return {Instruction::FDiv, FTZ_Any};
    case Intrinsic::nvvm_div_rn_f:
      return {Instruction::FDiv, FTZ_MustBeOff};
    case Intrinsic::nvvm_div_rn_ftz_f:
      return {Instruction::FDiv, FTZ_MustBeOn};

    // The remainder of cases are NVVM intrinsics that map to LLVM idioms, but
    // need special handling.
    //
    // We seem to be missing intrinsics for rcp.approx.{ftz.}f32, which is just
    // as well.
    case Intrinsic::nvvm_rcp_rn_d:
      return {SPC_Reciprocal, FTZ_Any};
    case Intrinsic::nvvm_rcp_rn_f:
      return {SPC_Reciprocal, FTZ_MustBeOff};
    case Intrinsic::nvvm_rcp_rn_ftz_f:
      return {SPC_Reciprocal, FTZ_MustBeOn};

    // We do not currently simplify intrinsics that give an approximate answer.
    // These include:
      //
      //   - nvvm_cos_approx_{f,ftz_f}
      //   - nvvm_ex2_approx_{d,f,ftz_f}
      //   - nvvm_lg2_approx_{d,f,ftz_f}
      //   - nvvm_sin_approx_{f,ftz_f}
      //   - nvvm_sqrt_approx_{f,ftz_f}
      //   - nvvm_rsqrt_approx_{d,f,ftz_f}
      //   - nvvm_div_approx_{ftz_d,ftz_f,f}
      //   - nvvm_rcp_approx_ftz_d
      //
      // Ideally we'd encode them as e.g. "fast call @llvm.cos", where "fast"
      // means that fastmath is enabled in the intrinsic.  Unfortunately only
    // binary operators (currently) have a fastmath bit in SelectionDAG, so this
    // information gets lost and we can't select on it.
      //
    // TODO: div and rcp are lowered to a binary op, so these we could in theory
    // lower them to "fast fdiv".

    default:
      return {};
    }
  }();

  // If Action.FtzRequirementTy is not satisfied by the module's ftz state, we
  // can bail out now.  (Notice that in the case that IID is not an NVVM
  // intrinsic, we don't have to look up any module metadata, as
  // FtzRequirementTy will be FTZ_Any.)
  if (Action.FtzRequirement != FTZ_Any) {
    bool FtzEnabled =
        II->getFunction()->getFnAttribute("nvptx-f32ftz").getValueAsString() ==
        "true";

    if (FtzEnabled != (Action.FtzRequirement == FTZ_MustBeOn))
      return nullptr;
  }

  // Simplify to target-generic intrinsic.
  if (Action.IID) {
    SmallVector<Value *, 4> Args(II->arg_operands());
    // All the target-generic intrinsics currently of interest to us have one
    // type argument, equal to that of the nvvm intrinsic's argument.
    Type *Tys[] = {II->getArgOperand(0)->getType()};
    return CallInst::Create(
        Intrinsic::getDeclaration(II->getModule(), *Action.IID, Tys), Args);
  }

  // Simplify to target-generic binary op.
  if (Action.BinaryOp)
    return BinaryOperator::Create(*Action.BinaryOp, II->getArgOperand(0),
                                  II->getArgOperand(1), II->getName());

  // Simplify to target-generic cast op.
  if (Action.CastOp)
    return CastInst::Create(*Action.CastOp, II->getArgOperand(0), II->getType(),
                            II->getName());

  // All that's left are the special cases.
  if (!Action.Special)
    return nullptr;

  switch (*Action.Special) {
  case SPC_Reciprocal:
    // Simplify reciprocal.
    return BinaryOperator::Create(
        Instruction::FDiv, ConstantFP::get(II->getArgOperand(0)->getType(), 1),
        II->getArgOperand(0), II->getName());
  }
  llvm_unreachable("All SpecialCase enumerators should be handled in switch.");
}

Instruction *InstCombiner::visitVAStartInst(VAStartInst &I) {
  removeTriviallyEmptyRange(I, Intrinsic::vastart, Intrinsic::vaend, *this);
  return nullptr;
}

Instruction *InstCombiner::visitVACopyInst(VACopyInst &I) {
  removeTriviallyEmptyRange(I, Intrinsic::vacopy, Intrinsic::vaend, *this);
  return nullptr;
}

static Instruction *canonicalizeConstantArg0ToArg1(CallInst &Call) {
  assert(Call.getNumArgOperands() > 1 && "Need at least 2 args to swap");
  Value *Arg0 = Call.getArgOperand(0), *Arg1 = Call.getArgOperand(1);
  if (isa<Constant>(Arg0) && !isa<Constant>(Arg1)) {
    Call.setArgOperand(0, Arg1);
    Call.setArgOperand(1, Arg0);
    return &Call;
  }
  return nullptr;
}

Instruction *InstCombiner::foldIntrinsicWithOverflowCommon(IntrinsicInst *II) {
  WithOverflowInst *WO = cast<WithOverflowInst>(II);
  Value *OperationResult = nullptr;
  Constant *OverflowResult = nullptr;
  if (OptimizeOverflowCheck(WO->getBinaryOp(), WO->isSigned(), WO->getLHS(),
                            WO->getRHS(), *WO, OperationResult, OverflowResult))
    return CreateOverflowTuple(WO, OperationResult, OverflowResult);
  return nullptr;
}

/// CallInst simplification. This mostly only handles folding of intrinsic
/// instructions. For normal calls, it allows visitCallBase to do the heavy
/// lifting.
Instruction *InstCombiner::visitCallInst(CallInst &CI) {
  if (Value *V = SimplifyCall(&CI, SQ.getWithInstruction(&CI)))
    return replaceInstUsesWith(CI, V);

  if (isFreeCall(&CI, &TLI))
    return visitFree(CI);

  // If the caller function is nounwind, mark the call as nounwind, even if the
  // callee isn't.
  if (CI.getFunction()->doesNotThrow() && !CI.doesNotThrow()) {
    CI.setDoesNotThrow();
    return &CI;
  }

  IntrinsicInst *II = dyn_cast<IntrinsicInst>(&CI);
  if (!II) return visitCallBase(CI);

  // Intrinsics cannot occur in an invoke or a callbr, so handle them here
  // instead of in visitCallBase.
  if (auto *MI = dyn_cast<AnyMemIntrinsic>(II)) {
    bool Changed = false;

    // memmove/cpy/set of zero bytes is a noop.
    if (Constant *NumBytes = dyn_cast<Constant>(MI->getLength())) {
      if (NumBytes->isNullValue())
        return eraseInstFromFunction(CI);

      if (ConstantInt *CI = dyn_cast<ConstantInt>(NumBytes))
        if (CI->getZExtValue() == 1) {
          // Replace the instruction with just byte operations.  We would
          // transform other cases to loads/stores, but we don't know if
          // alignment is sufficient.
        }
    }

    // No other transformations apply to volatile transfers.
    if (auto *M = dyn_cast<MemIntrinsic>(MI))
      if (M->isVolatile())
        return nullptr;

    // If we have a memmove and the source operation is a constant global,
    // then the source and dest pointers can't alias, so we can change this
    // into a call to memcpy.
    if (auto *MMI = dyn_cast<AnyMemMoveInst>(MI)) {
      if (GlobalVariable *GVSrc = dyn_cast<GlobalVariable>(MMI->getSource()))
        if (GVSrc->isConstant()) {
          Module *M = CI.getModule();
          Intrinsic::ID MemCpyID =
              isa<AtomicMemMoveInst>(MMI)
                  ? Intrinsic::memcpy_element_unordered_atomic
                  : Intrinsic::memcpy;
          Type *Tys[3] = {CI.getArgOperand(0)->getType(),
                          CI.getArgOperand(1)->getType(),
                          CI.getArgOperand(2)->getType()};
          CI.setCalledFunction(Intrinsic::getDeclaration(M, MemCpyID, Tys));
          Changed = true;
        }
    }

    if (AnyMemTransferInst *MTI = dyn_cast<AnyMemTransferInst>(MI)) {
      // memmove(x,x,size) -> noop.
      if (MTI->getSource() == MTI->getDest())
        return eraseInstFromFunction(CI);
    }

    // If we can determine a pointer alignment that is bigger than currently
    // set, update the alignment.
    if (auto *MTI = dyn_cast<AnyMemTransferInst>(MI)) {
      if (Instruction *I = SimplifyAnyMemTransfer(MTI))
        return I;
    } else if (auto *MSI = dyn_cast<AnyMemSetInst>(MI)) {
      if (Instruction *I = SimplifyAnyMemSet(MSI))
        return I;
    }

    if (Changed) return II;
  }

  // For vector result intrinsics, use the generic demanded vector support.
  if (II->getType()->isVectorTy()) {
    auto VWidth = II->getType()->getVectorNumElements();
    APInt UndefElts(VWidth, 0);
    APInt AllOnesEltMask(APInt::getAllOnesValue(VWidth));
    if (Value *V = SimplifyDemandedVectorElts(II, AllOnesEltMask, UndefElts)) {
      if (V != II)
        return replaceInstUsesWith(*II, V);
      return II;
  }
  }

  if (Instruction *I = SimplifyNVVMIntrinsic(II, *this))
    return I;

  auto SimplifyDemandedVectorEltsLow = [this](Value *Op, unsigned Width,
                                              unsigned DemandedWidth) {
    APInt UndefElts(Width, 0);
    APInt DemandedElts = APInt::getLowBitsSet(Width, DemandedWidth);
    return SimplifyDemandedVectorElts(Op, DemandedElts, UndefElts);
  };

  Intrinsic::ID IID = II->getIntrinsicID();
  switch (IID) {
  default: break;
  case Intrinsic::objectsize:
    if (Value *V = lowerObjectSizeCall(II, DL, &TLI, /*MustSucceed=*/false))
      return replaceInstUsesWith(CI, V);
    return nullptr;
  case Intrinsic::bswap: {
    Value *IIOperand = II->getArgOperand(0);
    Value *X = nullptr;

    // bswap(trunc(bswap(x))) -> trunc(lshr(x, c))
    if (match(IIOperand, m_Trunc(m_BSwap(m_Value(X))))) {
      unsigned C = X->getType()->getPrimitiveSizeInBits() -
                   IIOperand->getType()->getPrimitiveSizeInBits();
      Value *CV = ConstantInt::get(X->getType(), C);
      Value *V = Builder.CreateLShr(X, CV);
      return new TruncInst(V, IIOperand->getType());
    }
    break;
  }
  case Intrinsic::masked_load:
    if (Value *SimplifiedMaskedOp = simplifyMaskedLoad(*II))
      return replaceInstUsesWith(CI, SimplifiedMaskedOp);
    break;
  case Intrinsic::masked_store:
    return simplifyMaskedStore(*II);
  case Intrinsic::masked_gather:
    return simplifyMaskedGather(*II);
  case Intrinsic::masked_scatter:
    return simplifyMaskedScatter(*II);
  case Intrinsic::launder_invariant_group:
  case Intrinsic::strip_invariant_group:
    if (auto *SkippedBarrier = simplifyInvariantGroupIntrinsic(*II, *this))
      return replaceInstUsesWith(*II, SkippedBarrier);
    break;
  case Intrinsic::powi:
    if (ConstantInt *Power = dyn_cast<ConstantInt>(II->getArgOperand(1))) {
      // 0 and 1 are handled in instsimplify

      // powi(x, -1) -> 1/x
      if (Power->isMinusOne())
        return BinaryOperator::CreateFDiv(ConstantFP::get(CI.getType(), 1.0),
                                          II->getArgOperand(0));
      // powi(x, 2) -> x*x
      if (Power->equalsInt(2))
        return BinaryOperator::CreateFMul(II->getArgOperand(0),
                                          II->getArgOperand(0));
    }
    break;

  case Intrinsic::cttz:
  case Intrinsic::ctlz:
    if (auto *I = foldCttzCtlz(*II, *this))
      return I;
    break;

  case Intrinsic::ctpop:
    if (auto *I = foldCtpop(*II, *this))
      return I;
    break;

  case Intrinsic::fshl:
  case Intrinsic::fshr: {
      Value *Op0 = II->getArgOperand(0), *Op1 = II->getArgOperand(1);
    Type *Ty = II->getType();
    unsigned BitWidth = Ty->getScalarSizeInBits();
    Constant *ShAmtC;
    if (match(II->getArgOperand(2), m_Constant(ShAmtC)) &&
        !isa<ConstantExpr>(ShAmtC) && !ShAmtC->containsConstantExpression()) {
      // Canonicalize a shift amount constant operand to modulo the bit-width.
      Constant *WidthC = ConstantInt::get(Ty, BitWidth);
      Constant *ModuloC = ConstantExpr::getURem(ShAmtC, WidthC);
      if (ModuloC != ShAmtC) {
        II->setArgOperand(2, ModuloC);
        return II;
      }
      assert(ConstantExpr::getICmp(ICmpInst::ICMP_UGT, WidthC, ShAmtC) ==
                 ConstantInt::getTrue(CmpInst::makeCmpResultType(Ty)) &&
             "Shift amount expected to be modulo bitwidth");

      // Canonicalize funnel shift right by constant to funnel shift left. This
      // is not entirely arbitrary. For historical reasons, the backend may
      // recognize rotate left patterns but miss rotate right patterns.
      if (IID == Intrinsic::fshr) {
        // fshr X, Y, C --> fshl X, Y, (BitWidth - C)
        Constant *LeftShiftC = ConstantExpr::getSub(WidthC, ShAmtC);
        Module *Mod = II->getModule();
        Function *Fshl = Intrinsic::getDeclaration(Mod, Intrinsic::fshl, Ty);
        return CallInst::Create(Fshl, { Op0, Op1, LeftShiftC });
      }
      assert(IID == Intrinsic::fshl &&
             "All funnel shifts by simple constants should go left");

      // fshl(X, 0, C) --> shl X, C
      // fshl(X, undef, C) --> shl X, C
      if (match(Op1, m_ZeroInt()) || match(Op1, m_Undef()))
        return BinaryOperator::CreateShl(Op0, ShAmtC);

      // fshl(0, X, C) --> lshr X, (BW-C)
      // fshl(undef, X, C) --> lshr X, (BW-C)
      if (match(Op0, m_ZeroInt()) || match(Op0, m_Undef()))
        return BinaryOperator::CreateLShr(Op1,
                                          ConstantExpr::getSub(WidthC, ShAmtC));

      // fshl i16 X, X, 8 --> bswap i16 X (reduce to more-specific form)
      if (Op0 == Op1 && BitWidth == 16 && match(ShAmtC, m_SpecificInt(8))) {
        Module *Mod = II->getModule();
        Function *Bswap = Intrinsic::getDeclaration(Mod, Intrinsic::bswap, Ty);
        return CallInst::Create(Bswap, { Op0 });
    }
    }

    // Left or right might be masked.
    if (SimplifyDemandedInstructionBits(*II))
      return &CI;

    // The shift amount (operand 2) of a funnel shift is modulo the bitwidth,
    // so only the low bits of the shift amount are demanded if the bitwidth is
    // a power-of-2.
    if (!isPowerOf2_32(BitWidth))
      break;
    APInt Op2Demanded = APInt::getLowBitsSet(BitWidth, Log2_32_Ceil(BitWidth));
    KnownBits Op2Known(BitWidth);
    if (SimplifyDemandedBits(II, 2, Op2Demanded, Op2Known))
      return &CI;
    break;
  }
  case Intrinsic::uadd_with_overflow:
  case Intrinsic::sadd_with_overflow: {
    if (Instruction *I = canonicalizeConstantArg0ToArg1(CI))
      return I;
    if (Instruction *I = foldIntrinsicWithOverflowCommon(II))
      return I;

    // Given 2 constant operands whose sum does not overflow:
    // uaddo (X +nuw C0), C1 -> uaddo X, C0 + C1
    // saddo (X +nsw C0), C1 -> saddo X, C0 + C1
    Value *X;
    const APInt *C0, *C1;
    Value *Arg0 = II->getArgOperand(0);
    Value *Arg1 = II->getArgOperand(1);
    bool IsSigned = IID == Intrinsic::sadd_with_overflow;
    bool HasNWAdd = IsSigned ? match(Arg0, m_NSWAdd(m_Value(X), m_APInt(C0)))
                             : match(Arg0, m_NUWAdd(m_Value(X), m_APInt(C0)));
    if (HasNWAdd && match(Arg1, m_APInt(C1))) {
      bool Overflow;
      APInt NewC =
          IsSigned ? C1->sadd_ov(*C0, Overflow) : C1->uadd_ov(*C0, Overflow);
      if (!Overflow)
        return replaceInstUsesWith(
            *II, Builder.CreateBinaryIntrinsic(
                     IID, X, ConstantInt::get(Arg1->getType(), NewC)));
    }
    break;
  }

  case Intrinsic::umul_with_overflow:
  case Intrinsic::smul_with_overflow:
    if (Instruction *I = canonicalizeConstantArg0ToArg1(CI))
      return I;
    LLVM_FALLTHROUGH;

  case Intrinsic::usub_with_overflow:
    if (Instruction *I = foldIntrinsicWithOverflowCommon(II))
      return I;
    break;

  case Intrinsic::ssub_with_overflow: {
    if (Instruction *I = foldIntrinsicWithOverflowCommon(II))
      return I;

    Constant *C;
    Value *Arg0 = II->getArgOperand(0);
    Value *Arg1 = II->getArgOperand(1);
    // Given a constant C that is not the minimum signed value
    // for an integer of a given bit width:
    //
    // ssubo X, C -> saddo X, -C
    if (match(Arg1, m_Constant(C)) && C->isNotMinSignedValue()) {
      Value *NegVal = ConstantExpr::getNeg(C);
      // Build a saddo call that is equivalent to the discovered
      // ssubo call.
      return replaceInstUsesWith(
          *II, Builder.CreateBinaryIntrinsic(Intrinsic::sadd_with_overflow,
                                             Arg0, NegVal));
    }

    break;
  }

  case Intrinsic::uadd_sat:
  case Intrinsic::sadd_sat:
    if (Instruction *I = canonicalizeConstantArg0ToArg1(CI))
      return I;
    LLVM_FALLTHROUGH;
  case Intrinsic::usub_sat:
  case Intrinsic::ssub_sat: {
    SaturatingInst *SI = cast<SaturatingInst>(II);
    Type *Ty = SI->getType();
    Value *Arg0 = SI->getLHS();
    Value *Arg1 = SI->getRHS();

    // Make use of known overflow information.
    OverflowResult OR = computeOverflow(SI->getBinaryOp(), SI->isSigned(),
                                        Arg0, Arg1, SI);
    switch (OR) {
      case OverflowResult::MayOverflow:
      break;
      case OverflowResult::NeverOverflows:
        if (SI->isSigned())
          return BinaryOperator::CreateNSW(SI->getBinaryOp(), Arg0, Arg1);
        else
          return BinaryOperator::CreateNUW(SI->getBinaryOp(), Arg0, Arg1);
      case OverflowResult::AlwaysOverflowsLow: {
        unsigned BitWidth = Ty->getScalarSizeInBits();
        APInt Min = APSInt::getMinValue(BitWidth, !SI->isSigned());
        return replaceInstUsesWith(*SI, ConstantInt::get(Ty, Min));
      }
      case OverflowResult::AlwaysOverflowsHigh: {
        unsigned BitWidth = Ty->getScalarSizeInBits();
        APInt Max = APSInt::getMaxValue(BitWidth, !SI->isSigned());
        return replaceInstUsesWith(*SI, ConstantInt::get(Ty, Max));
      }
    }

    // ssub.sat(X, C) -> sadd.sat(X, -C) if C != MIN
    Constant *C;
    if (IID == Intrinsic::ssub_sat && match(Arg1, m_Constant(C)) &&
        C->isNotMinSignedValue()) {
      Value *NegVal = ConstantExpr::getNeg(C);
      return replaceInstUsesWith(
          *II, Builder.CreateBinaryIntrinsic(
                                          Intrinsic::sadd_sat, Arg0, NegVal));
    }

    // sat(sat(X + Val2) + Val) -> sat(X + (Val+Val2))
    // sat(sat(X - Val2) - Val) -> sat(X - (Val+Val2))
    // if Val and Val2 have the same sign
    if (auto *Other = dyn_cast<IntrinsicInst>(Arg0)) {
      Value *X;
      const APInt *Val, *Val2;
      APInt NewVal;
      bool IsUnsigned =
          IID == Intrinsic::uadd_sat || IID == Intrinsic::usub_sat;
      if (Other->getIntrinsicID() == IID &&
          match(Arg1, m_APInt(Val)) &&
          match(Other->getArgOperand(0), m_Value(X)) &&
          match(Other->getArgOperand(1), m_APInt(Val2))) {
        if (IsUnsigned)
          NewVal = Val->uadd_sat(*Val2);
        else if (Val->isNonNegative() == Val2->isNonNegative()) {
          bool Overflow;
          NewVal = Val->sadd_ov(*Val2, Overflow);
          if (Overflow) {
            // Both adds together may add more than SignedMaxValue
            // without saturating the final result.
            break;
          }
        } else {
          // Cannot fold saturated addition with different signs.
          break;
        }

        return replaceInstUsesWith(
            *II, Builder.CreateBinaryIntrinsic(
                     IID, X, ConstantInt::get(II->getType(), NewVal)));
      }
    }
    break;
  }

  case Intrinsic::minnum:
  case Intrinsic::maxnum:
  case Intrinsic::minimum:
  case Intrinsic::maximum: {
    if (Instruction *I = canonicalizeConstantArg0ToArg1(CI))
      return I;
    Value *Arg0 = II->getArgOperand(0);
    Value *Arg1 = II->getArgOperand(1);
    Value *X, *Y;
    if (match(Arg0, m_FNeg(m_Value(X))) && match(Arg1, m_FNeg(m_Value(Y))) &&
        (Arg0->hasOneUse() || Arg1->hasOneUse())) {
      // If both operands are negated, invert the call and negate the result:
      // min(-X, -Y) --> -(max(X, Y))
      // max(-X, -Y) --> -(min(X, Y))
      Intrinsic::ID NewIID;
      switch (IID) {
      case Intrinsic::maxnum:
        NewIID = Intrinsic::minnum;
        break;
      case Intrinsic::minnum:
        NewIID = Intrinsic::maxnum;
        break;
      case Intrinsic::maximum:
        NewIID = Intrinsic::minimum;
        break;
      case Intrinsic::minimum:
        NewIID = Intrinsic::maximum;
        break;
      default:
        llvm_unreachable("unexpected intrinsic ID");
      }
      Value *NewCall = Builder.CreateBinaryIntrinsic(NewIID, X, Y, II);
      Instruction *FNeg = BinaryOperator::CreateFNeg(NewCall);
      FNeg->copyIRFlags(II);
      return FNeg;
    }

    // m(m(X, C2), C1) -> m(X, C)
    const APFloat *C1, *C2;
    if (auto *M = dyn_cast<IntrinsicInst>(Arg0)) {
      if (M->getIntrinsicID() == IID && match(Arg1, m_APFloat(C1)) &&
          ((match(M->getArgOperand(0), m_Value(X)) &&
            match(M->getArgOperand(1), m_APFloat(C2))) ||
           (match(M->getArgOperand(1), m_Value(X)) &&
            match(M->getArgOperand(0), m_APFloat(C2))))) {
        APFloat Res(0.0);
        switch (IID) {
        case Intrinsic::maxnum:
          Res = maxnum(*C1, *C2);
          break;
        case Intrinsic::minnum:
          Res = minnum(*C1, *C2);
          break;
        case Intrinsic::maximum:
          Res = maximum(*C1, *C2);
          break;
        case Intrinsic::minimum:
          Res = minimum(*C1, *C2);
          break;
        default:
          llvm_unreachable("unexpected intrinsic ID");
        }
        Instruction *NewCall = Builder.CreateBinaryIntrinsic(
            IID, X, ConstantFP::get(Arg0->getType(), Res));
        NewCall->copyIRFlags(II);
        return replaceInstUsesWith(*II, NewCall);
      }
    }

    break;
  }
  case Intrinsic::fmuladd: {
    // Canonicalize fast fmuladd to the separate fmul + fadd.
    if (II->isFast()) {
      BuilderTy::FastMathFlagGuard Guard(Builder);
      Builder.setFastMathFlags(II->getFastMathFlags());
      Value *Mul = Builder.CreateFMul(II->getArgOperand(0),
                                      II->getArgOperand(1));
      Value *Add = Builder.CreateFAdd(Mul, II->getArgOperand(2));
      Add->takeName(II);
      return replaceInstUsesWith(*II, Add);
    }

    // Try to simplify the underlying FMul.
    if (Value *V = SimplifyFMulInst(II->getArgOperand(0), II->getArgOperand(1),
                                    II->getFastMathFlags(),
                                    SQ.getWithInstruction(II))) {
      auto *FAdd = BinaryOperator::CreateFAdd(V, II->getArgOperand(2));
      FAdd->copyFastMathFlags(II);
      return FAdd;
    }

    LLVM_FALLTHROUGH;
  }
  case Intrinsic::fma: {
    if (Instruction *I = canonicalizeConstantArg0ToArg1(CI))
      return I;

    // fma fneg(x), fneg(y), z -> fma x, y, z
    Value *Src0 = II->getArgOperand(0);
    Value *Src1 = II->getArgOperand(1);
    Value *X, *Y;
    if (match(Src0, m_FNeg(m_Value(X))) && match(Src1, m_FNeg(m_Value(Y)))) {
      II->setArgOperand(0, X);
      II->setArgOperand(1, Y);
      return II;
    }

    // fma fabs(x), fabs(x), z -> fma x, x, z
    if (match(Src0, m_FAbs(m_Value(X))) &&
        match(Src1, m_FAbs(m_Specific(X)))) {
      II->setArgOperand(0, X);
      II->setArgOperand(1, X);
      return II;
    }

    // Try to simplify the underlying FMul. We can only apply simplifications
    // that do not require rounding.
    if (Value *V = SimplifyFMAFMul(II->getArgOperand(0), II->getArgOperand(1),
                                   II->getFastMathFlags(),
                                   SQ.getWithInstruction(II))) {
      auto *FAdd = BinaryOperator::CreateFAdd(V, II->getArgOperand(2));
      FAdd->copyFastMathFlags(II);
      return FAdd;
    }

    break;
  }
  case Intrinsic::copysign: {
    if (SignBitMustBeZero(II->getArgOperand(1), &TLI)) {
      // If we know that the sign argument is positive, reduce to FABS:
      // copysign X, Pos --> fabs X
      Value *Fabs = Builder.CreateUnaryIntrinsic(Intrinsic::fabs,
                                                 II->getArgOperand(0), II);
      return replaceInstUsesWith(*II, Fabs);
    }
    // TODO: There should be a ValueTracking sibling like SignBitMustBeOne.
    const APFloat *C;
    if (match(II->getArgOperand(1), m_APFloat(C)) && C->isNegative()) {
      // If we know that the sign argument is negative, reduce to FNABS:
      // copysign X, Neg --> fneg (fabs X)
      Value *Fabs = Builder.CreateUnaryIntrinsic(Intrinsic::fabs,
                                                 II->getArgOperand(0), II);
      return replaceInstUsesWith(*II, Builder.CreateFNegFMF(Fabs, II));
    }

    // Propagate sign argument through nested calls:
    // copysign X, (copysign ?, SignArg) --> copysign X, SignArg
    Value *SignArg;
    if (match(II->getArgOperand(1),
              m_Intrinsic<Intrinsic::copysign>(m_Value(), m_Value(SignArg)))) {
      II->setArgOperand(1, SignArg);
      return II;
    }

    break;
  }
  case Intrinsic::fabs: {
    Value *Cond;
    Constant *LHS, *RHS;
    if (match(II->getArgOperand(0),
              m_Select(m_Value(Cond), m_Constant(LHS), m_Constant(RHS)))) {
      CallInst *Call0 = Builder.CreateCall(II->getCalledFunction(), {LHS});
      CallInst *Call1 = Builder.CreateCall(II->getCalledFunction(), {RHS});
      return SelectInst::Create(Cond, Call0, Call1);
    }

    LLVM_FALLTHROUGH;
  }
  case Intrinsic::ceil:
  case Intrinsic::floor:
  case Intrinsic::round:
  case Intrinsic::nearbyint:
  case Intrinsic::rint:
  case Intrinsic::trunc: {
    Value *ExtSrc;
    if (match(II->getArgOperand(0), m_OneUse(m_FPExt(m_Value(ExtSrc))))) {
      // Narrow the call: intrinsic (fpext x) -> fpext (intrinsic x)
      Value *NarrowII = Builder.CreateUnaryIntrinsic(IID, ExtSrc, II);
      return new FPExtInst(NarrowII, II->getType());
    }
    break;
  }
  case Intrinsic::cos:
  case Intrinsic::amdgcn_cos: {
    Value *X;
    Value *Src = II->getArgOperand(0);
    if (match(Src, m_FNeg(m_Value(X))) || match(Src, m_FAbs(m_Value(X)))) {
      // cos(-x) -> cos(x)
      // cos(fabs(x)) -> cos(x)
      II->setArgOperand(0, X);
      return II;
    }
    break;
  }
  case Intrinsic::sin: {
    Value *X;
    if (match(II->getArgOperand(0), m_OneUse(m_FNeg(m_Value(X))))) {
      // sin(-x) --> -sin(x)
      Value *NewSin = Builder.CreateUnaryIntrinsic(Intrinsic::sin, X, II);
      Instruction *FNeg = BinaryOperator::CreateFNeg(NewSin);
      FNeg->copyFastMathFlags(II);
      return FNeg;
    }
    break;
  }
  case Intrinsic::ppc_altivec_lvx:
  case Intrinsic::ppc_altivec_lvxl:
    // Turn PPC lvx -> load if the pointer is known aligned.
    if (getOrEnforceKnownAlignment(II->getArgOperand(0), 16, DL, II, &AC,
                                   &DT) >= 16) {
      Value *Ptr = Builder.CreateBitCast(II->getArgOperand(0),
                                         PointerType::getUnqual(II->getType()));
      return new LoadInst(II->getType(), Ptr);
    }
    break;
  case Intrinsic::ppc_vsx_lxvw4x:
  case Intrinsic::ppc_vsx_lxvd2x: {
    // Turn PPC VSX loads into normal loads.
    Value *Ptr = Builder.CreateBitCast(II->getArgOperand(0),
                                       PointerType::getUnqual(II->getType()));
    return new LoadInst(II->getType(), Ptr, Twine(""), false, Align::None());
  }
  case Intrinsic::ppc_altivec_stvx:
  case Intrinsic::ppc_altivec_stvxl:
    // Turn stvx -> store if the pointer is known aligned.
    if (getOrEnforceKnownAlignment(II->getArgOperand(1), 16, DL, II, &AC,
                                   &DT) >= 16) {
      Type *OpPtrTy =
        PointerType::getUnqual(II->getArgOperand(0)->getType());
      Value *Ptr = Builder.CreateBitCast(II->getArgOperand(1), OpPtrTy);
      return new StoreInst(II->getArgOperand(0), Ptr);
    }
    break;
  case Intrinsic::ppc_vsx_stxvw4x:
  case Intrinsic::ppc_vsx_stxvd2x: {
    // Turn PPC VSX stores into normal stores.
    Type *OpPtrTy = PointerType::getUnqual(II->getArgOperand(0)->getType());
    Value *Ptr = Builder.CreateBitCast(II->getArgOperand(1), OpPtrTy);
    return new StoreInst(II->getArgOperand(0), Ptr, false, Align::None());
  }
  case Intrinsic::ppc_qpx_qvlfs:
    // Turn PPC QPX qvlfs -> load if the pointer is known aligned.
    if (getOrEnforceKnownAlignment(II->getArgOperand(0), 16, DL, II, &AC,
                                   &DT) >= 16) {
      Type *VTy = VectorType::get(Builder.getFloatTy(),
                                  II->getType()->getVectorNumElements());
      Value *Ptr = Builder.CreateBitCast(II->getArgOperand(0),
                                         PointerType::getUnqual(VTy));
      Value *Load = Builder.CreateLoad(VTy, Ptr);
      return new FPExtInst(Load, II->getType());
    }
    break;
  case Intrinsic::ppc_qpx_qvlfd:
    // Turn PPC QPX qvlfd -> load if the pointer is known aligned.
    if (getOrEnforceKnownAlignment(II->getArgOperand(0), 32, DL, II, &AC,
                                   &DT) >= 32) {
      Value *Ptr = Builder.CreateBitCast(II->getArgOperand(0),
                                         PointerType::getUnqual(II->getType()));
      return new LoadInst(II->getType(), Ptr);
    }
    break;
  case Intrinsic::ppc_qpx_qvstfs:
    // Turn PPC QPX qvstfs -> store if the pointer is known aligned.
    if (getOrEnforceKnownAlignment(II->getArgOperand(1), 16, DL, II, &AC,
                                   &DT) >= 16) {
      Type *VTy = VectorType::get(Builder.getFloatTy(),
          II->getArgOperand(0)->getType()->getVectorNumElements());
      Value *TOp = Builder.CreateFPTrunc(II->getArgOperand(0), VTy);
      Type *OpPtrTy = PointerType::getUnqual(VTy);
      Value *Ptr = Builder.CreateBitCast(II->getArgOperand(1), OpPtrTy);
      return new StoreInst(TOp, Ptr);
    }
    break;
  case Intrinsic::ppc_qpx_qvstfd:
    // Turn PPC QPX qvstfd -> store if the pointer is known aligned.
    if (getOrEnforceKnownAlignment(II->getArgOperand(1), 32, DL, II, &AC,
                                   &DT) >= 32) {
      Type *OpPtrTy =
        PointerType::getUnqual(II->getArgOperand(0)->getType());
      Value *Ptr = Builder.CreateBitCast(II->getArgOperand(1), OpPtrTy);
      return new StoreInst(II->getArgOperand(0), Ptr);
    }
    break;

  case Intrinsic::x86_bmi_bextr_32:
  case Intrinsic::x86_bmi_bextr_64:
  case Intrinsic::x86_tbm_bextri_u32:
  case Intrinsic::x86_tbm_bextri_u64:
    // If the RHS is a constant we can try some simplifications.
    if (auto *C = dyn_cast<ConstantInt>(II->getArgOperand(1))) {
      uint64_t Shift = C->getZExtValue();
      uint64_t Length = (Shift >> 8) & 0xff;
      Shift &= 0xff;
      unsigned BitWidth = II->getType()->getIntegerBitWidth();
      // If the length is 0 or the shift is out of range, replace with zero.
      if (Length == 0 || Shift >= BitWidth)
        return replaceInstUsesWith(CI, ConstantInt::get(II->getType(), 0));
      // If the LHS is also a constant, we can completely constant fold this.
      if (auto *InC = dyn_cast<ConstantInt>(II->getArgOperand(0))) {
        uint64_t Result = InC->getZExtValue() >> Shift;
        if (Length > BitWidth)
          Length = BitWidth;
        Result &= maskTrailingOnes<uint64_t>(Length);
        return replaceInstUsesWith(CI, ConstantInt::get(II->getType(), Result));
      }
      // TODO should we turn this into 'and' if shift is 0? Or 'shl' if we
      // are only masking bits that a shift already cleared?
    }
    break;

  case Intrinsic::x86_bmi_bzhi_32:
  case Intrinsic::x86_bmi_bzhi_64:
    // If the RHS is a constant we can try some simplifications.
    if (auto *C = dyn_cast<ConstantInt>(II->getArgOperand(1))) {
      uint64_t Index = C->getZExtValue() & 0xff;
      unsigned BitWidth = II->getType()->getIntegerBitWidth();
      if (Index >= BitWidth)
        return replaceInstUsesWith(CI, II->getArgOperand(0));
      if (Index == 0)
        return replaceInstUsesWith(CI, ConstantInt::get(II->getType(), 0));
      // If the LHS is also a constant, we can completely constant fold this.
      if (auto *InC = dyn_cast<ConstantInt>(II->getArgOperand(0))) {
        uint64_t Result = InC->getZExtValue();
        Result &= maskTrailingOnes<uint64_t>(Index);
        return replaceInstUsesWith(CI, ConstantInt::get(II->getType(), Result));
      }
      // TODO should we convert this to an AND if the RHS is constant?
    }
    break;
  case Intrinsic::x86_bmi_pext_32:
  case Intrinsic::x86_bmi_pext_64:
    if (auto *MaskC = dyn_cast<ConstantInt>(II->getArgOperand(1))) {
      if (MaskC->isNullValue())
        return replaceInstUsesWith(CI, ConstantInt::get(II->getType(), 0));
      if (MaskC->isAllOnesValue())
        return replaceInstUsesWith(CI, II->getArgOperand(0));

      if (auto *SrcC = dyn_cast<ConstantInt>(II->getArgOperand(0))) {
        uint64_t Src = SrcC->getZExtValue();
        uint64_t Mask = MaskC->getZExtValue();
        uint64_t Result = 0;
        uint64_t BitToSet = 1;

        while (Mask) {
          // Isolate lowest set bit.
          uint64_t BitToTest = Mask & -Mask;
          if (BitToTest & Src)
            Result |= BitToSet;

          BitToSet <<= 1;
          // Clear lowest set bit.
          Mask &= Mask - 1;
        }

        return replaceInstUsesWith(CI, ConstantInt::get(II->getType(), Result));
      }
    }
    break;
  case Intrinsic::x86_bmi_pdep_32:
  case Intrinsic::x86_bmi_pdep_64:
    if (auto *MaskC = dyn_cast<ConstantInt>(II->getArgOperand(1))) {
      if (MaskC->isNullValue())
        return replaceInstUsesWith(CI, ConstantInt::get(II->getType(), 0));
      if (MaskC->isAllOnesValue())
        return replaceInstUsesWith(CI, II->getArgOperand(0));

      if (auto *SrcC = dyn_cast<ConstantInt>(II->getArgOperand(0))) {
        uint64_t Src = SrcC->getZExtValue();
        uint64_t Mask = MaskC->getZExtValue();
        uint64_t Result = 0;
        uint64_t BitToTest = 1;

        while (Mask) {
          // Isolate lowest set bit.
          uint64_t BitToSet = Mask & -Mask;
          if (BitToTest & Src)
            Result |= BitToSet;

          BitToTest <<= 1;
          // Clear lowest set bit;
          Mask &= Mask - 1;
        }

        return replaceInstUsesWith(CI, ConstantInt::get(II->getType(), Result));
      }
    }
    break;

  case Intrinsic::x86_vcvtph2ps_128:
  case Intrinsic::x86_vcvtph2ps_256: {
    auto Arg = II->getArgOperand(0);
    auto ArgType = cast<VectorType>(Arg->getType());
    auto RetType = cast<VectorType>(II->getType());
    unsigned ArgWidth = ArgType->getNumElements();
    unsigned RetWidth = RetType->getNumElements();
    assert(RetWidth <= ArgWidth && "Unexpected input/return vector widths");
    assert(ArgType->isIntOrIntVectorTy() &&
           ArgType->getScalarSizeInBits() == 16 &&
           "CVTPH2PS input type should be 16-bit integer vector");
    assert(RetType->getScalarType()->isFloatTy() &&
           "CVTPH2PS output type should be 32-bit float vector");

    // Constant folding: Convert to generic half to single conversion.
    if (isa<ConstantAggregateZero>(Arg))
      return replaceInstUsesWith(*II, ConstantAggregateZero::get(RetType));

    if (isa<ConstantDataVector>(Arg)) {
      auto VectorHalfAsShorts = Arg;
      if (RetWidth < ArgWidth) {
        SmallVector<uint32_t, 8> SubVecMask;
        for (unsigned i = 0; i != RetWidth; ++i)
          SubVecMask.push_back((int)i);
        VectorHalfAsShorts = Builder.CreateShuffleVector(
            Arg, UndefValue::get(ArgType), SubVecMask);
      }

      auto VectorHalfType =
          VectorType::get(Type::getHalfTy(II->getContext()), RetWidth);
      auto VectorHalfs =
          Builder.CreateBitCast(VectorHalfAsShorts, VectorHalfType);
      auto VectorFloats = Builder.CreateFPExt(VectorHalfs, RetType);
      return replaceInstUsesWith(*II, VectorFloats);
    }

    // We only use the lowest lanes of the argument.
    if (Value *V = SimplifyDemandedVectorEltsLow(Arg, ArgWidth, RetWidth)) {
      II->setArgOperand(0, V);
      return II;
    }
    break;
  }

  case Intrinsic::x86_sse_cvtss2si:
  case Intrinsic::x86_sse_cvtss2si64:
  case Intrinsic::x86_sse_cvttss2si:
  case Intrinsic::x86_sse_cvttss2si64:
  case Intrinsic::x86_sse2_cvtsd2si:
  case Intrinsic::x86_sse2_cvtsd2si64:
  case Intrinsic::x86_sse2_cvttsd2si:
  case Intrinsic::x86_sse2_cvttsd2si64:
  case Intrinsic::x86_avx512_vcvtss2si32:
  case Intrinsic::x86_avx512_vcvtss2si64:
  case Intrinsic::x86_avx512_vcvtss2usi32:
  case Intrinsic::x86_avx512_vcvtss2usi64:
  case Intrinsic::x86_avx512_vcvtsd2si32:
  case Intrinsic::x86_avx512_vcvtsd2si64:
  case Intrinsic::x86_avx512_vcvtsd2usi32:
  case Intrinsic::x86_avx512_vcvtsd2usi64:
  case Intrinsic::x86_avx512_cvttss2si:
  case Intrinsic::x86_avx512_cvttss2si64:
  case Intrinsic::x86_avx512_cvttss2usi:
  case Intrinsic::x86_avx512_cvttss2usi64:
  case Intrinsic::x86_avx512_cvttsd2si:
  case Intrinsic::x86_avx512_cvttsd2si64:
  case Intrinsic::x86_avx512_cvttsd2usi:
  case Intrinsic::x86_avx512_cvttsd2usi64: {
    // These intrinsics only demand the 0th element of their input vectors. If
    // we can simplify the input based on that, do so now.
    Value *Arg = II->getArgOperand(0);
    unsigned VWidth = Arg->getType()->getVectorNumElements();
    if (Value *V = SimplifyDemandedVectorEltsLow(Arg, VWidth, 1)) {
      II->setArgOperand(0, V);
      return II;
    }
    break;
  }

  case Intrinsic::x86_mmx_pmovmskb:
  case Intrinsic::x86_sse_movmsk_ps:
  case Intrinsic::x86_sse2_movmsk_pd:
  case Intrinsic::x86_sse2_pmovmskb_128:
  case Intrinsic::x86_avx_movmsk_pd_256:
  case Intrinsic::x86_avx_movmsk_ps_256:
  case Intrinsic::x86_avx2_pmovmskb:
    if (Value *V = simplifyX86movmsk(*II, Builder))
      return replaceInstUsesWith(*II, V);
    break;

  case Intrinsic::x86_sse_comieq_ss:
  case Intrinsic::x86_sse_comige_ss:
  case Intrinsic::x86_sse_comigt_ss:
  case Intrinsic::x86_sse_comile_ss:
  case Intrinsic::x86_sse_comilt_ss:
  case Intrinsic::x86_sse_comineq_ss:
  case Intrinsic::x86_sse_ucomieq_ss:
  case Intrinsic::x86_sse_ucomige_ss:
  case Intrinsic::x86_sse_ucomigt_ss:
  case Intrinsic::x86_sse_ucomile_ss:
  case Intrinsic::x86_sse_ucomilt_ss:
  case Intrinsic::x86_sse_ucomineq_ss:
  case Intrinsic::x86_sse2_comieq_sd:
  case Intrinsic::x86_sse2_comige_sd:
  case Intrinsic::x86_sse2_comigt_sd:
  case Intrinsic::x86_sse2_comile_sd:
  case Intrinsic::x86_sse2_comilt_sd:
  case Intrinsic::x86_sse2_comineq_sd:
  case Intrinsic::x86_sse2_ucomieq_sd:
  case Intrinsic::x86_sse2_ucomige_sd:
  case Intrinsic::x86_sse2_ucomigt_sd:
  case Intrinsic::x86_sse2_ucomile_sd:
  case Intrinsic::x86_sse2_ucomilt_sd:
  case Intrinsic::x86_sse2_ucomineq_sd:
  case Intrinsic::x86_avx512_vcomi_ss:
  case Intrinsic::x86_avx512_vcomi_sd:
  case Intrinsic::x86_avx512_mask_cmp_ss:
  case Intrinsic::x86_avx512_mask_cmp_sd: {
    // These intrinsics only demand the 0th element of their input vectors. If
    // we can simplify the input based on that, do so now.
    bool MadeChange = false;
    Value *Arg0 = II->getArgOperand(0);
    Value *Arg1 = II->getArgOperand(1);
    unsigned VWidth = Arg0->getType()->getVectorNumElements();
    if (Value *V = SimplifyDemandedVectorEltsLow(Arg0, VWidth, 1)) {
      II->setArgOperand(0, V);
      MadeChange = true;
    }
    if (Value *V = SimplifyDemandedVectorEltsLow(Arg1, VWidth, 1)) {
      II->setArgOperand(1, V);
      MadeChange = true;
    }
    if (MadeChange)
      return II;
    break;
  }
  case Intrinsic::x86_avx512_cmp_pd_128:
  case Intrinsic::x86_avx512_cmp_pd_256:
  case Intrinsic::x86_avx512_cmp_pd_512:
  case Intrinsic::x86_avx512_cmp_ps_128:
  case Intrinsic::x86_avx512_cmp_ps_256:
  case Intrinsic::x86_avx512_cmp_ps_512: {
    // Folding cmp(sub(a,b),0) -> cmp(a,b) and cmp(0,sub(a,b)) -> cmp(b,a)
    Value *Arg0 = II->getArgOperand(0);
    Value *Arg1 = II->getArgOperand(1);
    bool Arg0IsZero = match(Arg0, m_PosZeroFP());
    if (Arg0IsZero)
      std::swap(Arg0, Arg1);
    Value *A, *B;
    // This fold requires only the NINF(not +/- inf) since inf minus
    // inf is nan.
    // NSZ(No Signed Zeros) is not needed because zeros of any sign are
    // equal for both compares.
    // NNAN is not needed because nans compare the same for both compares.
    // The compare intrinsic uses the above assumptions and therefore
    // doesn't require additional flags.
    if ((match(Arg0, m_OneUse(m_FSub(m_Value(A), m_Value(B)))) &&
         match(Arg1, m_PosZeroFP()) && isa<Instruction>(Arg0) &&
         cast<Instruction>(Arg0)->getFastMathFlags().noInfs())) {
      if (Arg0IsZero)
        std::swap(A, B);
      II->setArgOperand(0, A);
      II->setArgOperand(1, B);
      return II;
    }
    break;
  }

  case Intrinsic::x86_avx512_add_ps_512:
  case Intrinsic::x86_avx512_div_ps_512:
  case Intrinsic::x86_avx512_mul_ps_512:
  case Intrinsic::x86_avx512_sub_ps_512:
  case Intrinsic::x86_avx512_add_pd_512:
  case Intrinsic::x86_avx512_div_pd_512:
  case Intrinsic::x86_avx512_mul_pd_512:
  case Intrinsic::x86_avx512_sub_pd_512:
    // If the rounding mode is CUR_DIRECTION(4) we can turn these into regular
    // IR operations.
    if (auto *R = dyn_cast<ConstantInt>(II->getArgOperand(2))) {
      if (R->getValue() == 4) {
        Value *Arg0 = II->getArgOperand(0);
        Value *Arg1 = II->getArgOperand(1);

        Value *V;
        switch (IID) {
        default: llvm_unreachable("Case stmts out of sync!");
        case Intrinsic::x86_avx512_add_ps_512:
        case Intrinsic::x86_avx512_add_pd_512:
          V = Builder.CreateFAdd(Arg0, Arg1);
          break;
        case Intrinsic::x86_avx512_sub_ps_512:
        case Intrinsic::x86_avx512_sub_pd_512:
          V = Builder.CreateFSub(Arg0, Arg1);
          break;
        case Intrinsic::x86_avx512_mul_ps_512:
        case Intrinsic::x86_avx512_mul_pd_512:
          V = Builder.CreateFMul(Arg0, Arg1);
          break;
        case Intrinsic::x86_avx512_div_ps_512:
        case Intrinsic::x86_avx512_div_pd_512:
          V = Builder.CreateFDiv(Arg0, Arg1);
          break;
        }

        return replaceInstUsesWith(*II, V);
      }
    }
    break;

  case Intrinsic::x86_avx512_mask_add_ss_round:
  case Intrinsic::x86_avx512_mask_div_ss_round:
  case Intrinsic::x86_avx512_mask_mul_ss_round:
  case Intrinsic::x86_avx512_mask_sub_ss_round:
  case Intrinsic::x86_avx512_mask_add_sd_round:
  case Intrinsic::x86_avx512_mask_div_sd_round:
  case Intrinsic::x86_avx512_mask_mul_sd_round:
  case Intrinsic::x86_avx512_mask_sub_sd_round:
    // If the rounding mode is CUR_DIRECTION(4) we can turn these into regular
    // IR operations.
    if (auto *R = dyn_cast<ConstantInt>(II->getArgOperand(4))) {
      if (R->getValue() == 4) {
        // Extract the element as scalars.
        Value *Arg0 = II->getArgOperand(0);
        Value *Arg1 = II->getArgOperand(1);
        Value *LHS = Builder.CreateExtractElement(Arg0, (uint64_t)0);
        Value *RHS = Builder.CreateExtractElement(Arg1, (uint64_t)0);

        Value *V;
        switch (IID) {
        default: llvm_unreachable("Case stmts out of sync!");
        case Intrinsic::x86_avx512_mask_add_ss_round:
        case Intrinsic::x86_avx512_mask_add_sd_round:
          V = Builder.CreateFAdd(LHS, RHS);
          break;
        case Intrinsic::x86_avx512_mask_sub_ss_round:
        case Intrinsic::x86_avx512_mask_sub_sd_round:
          V = Builder.CreateFSub(LHS, RHS);
          break;
        case Intrinsic::x86_avx512_mask_mul_ss_round:
        case Intrinsic::x86_avx512_mask_mul_sd_round:
          V = Builder.CreateFMul(LHS, RHS);
          break;
        case Intrinsic::x86_avx512_mask_div_ss_round:
        case Intrinsic::x86_avx512_mask_div_sd_round:
          V = Builder.CreateFDiv(LHS, RHS);
          break;
        }

        // Handle the masking aspect of the intrinsic.
        Value *Mask = II->getArgOperand(3);
        auto *C = dyn_cast<ConstantInt>(Mask);
        // We don't need a select if we know the mask bit is a 1.
        if (!C || !C->getValue()[0]) {
          // Cast the mask to an i1 vector and then extract the lowest element.
          auto *MaskTy = VectorType::get(Builder.getInt1Ty(),
              cast<IntegerType>(Mask->getType())->getBitWidth());
          Mask = Builder.CreateBitCast(Mask, MaskTy);
          Mask = Builder.CreateExtractElement(Mask, (uint64_t)0);
          // Extract the lowest element from the passthru operand.
          Value *Passthru = Builder.CreateExtractElement(II->getArgOperand(2),
                                                          (uint64_t)0);
          V = Builder.CreateSelect(Mask, V, Passthru);
        }

        // Insert the result back into the original argument 0.
        V = Builder.CreateInsertElement(Arg0, V, (uint64_t)0);

        return replaceInstUsesWith(*II, V);
      }
    }
    break;

  // Constant fold ashr( <A x Bi>, Ci ).
  // Constant fold lshr( <A x Bi>, Ci ).
  // Constant fold shl( <A x Bi>, Ci ).
  case Intrinsic::x86_sse2_psrai_d:
  case Intrinsic::x86_sse2_psrai_w:
  case Intrinsic::x86_avx2_psrai_d:
  case Intrinsic::x86_avx2_psrai_w:
  case Intrinsic::x86_avx512_psrai_q_128:
  case Intrinsic::x86_avx512_psrai_q_256:
  case Intrinsic::x86_avx512_psrai_d_512:
  case Intrinsic::x86_avx512_psrai_q_512:
  case Intrinsic::x86_avx512_psrai_w_512:
  case Intrinsic::x86_sse2_psrli_d:
  case Intrinsic::x86_sse2_psrli_q:
  case Intrinsic::x86_sse2_psrli_w:
  case Intrinsic::x86_avx2_psrli_d:
  case Intrinsic::x86_avx2_psrli_q:
  case Intrinsic::x86_avx2_psrli_w:
  case Intrinsic::x86_avx512_psrli_d_512:
  case Intrinsic::x86_avx512_psrli_q_512:
  case Intrinsic::x86_avx512_psrli_w_512:
  case Intrinsic::x86_sse2_pslli_d:
  case Intrinsic::x86_sse2_pslli_q:
  case Intrinsic::x86_sse2_pslli_w:
  case Intrinsic::x86_avx2_pslli_d:
  case Intrinsic::x86_avx2_pslli_q:
  case Intrinsic::x86_avx2_pslli_w:
  case Intrinsic::x86_avx512_pslli_d_512:
  case Intrinsic::x86_avx512_pslli_q_512:
  case Intrinsic::x86_avx512_pslli_w_512:
    if (Value *V = simplifyX86immShift(*II, Builder))
      return replaceInstUsesWith(*II, V);
    break;

  case Intrinsic::x86_sse2_psra_d:
  case Intrinsic::x86_sse2_psra_w:
  case Intrinsic::x86_avx2_psra_d:
  case Intrinsic::x86_avx2_psra_w:
  case Intrinsic::x86_avx512_psra_q_128:
  case Intrinsic::x86_avx512_psra_q_256:
  case Intrinsic::x86_avx512_psra_d_512:
  case Intrinsic::x86_avx512_psra_q_512:
  case Intrinsic::x86_avx512_psra_w_512:
  case Intrinsic::x86_sse2_psrl_d:
  case Intrinsic::x86_sse2_psrl_q:
  case Intrinsic::x86_sse2_psrl_w:
  case Intrinsic::x86_avx2_psrl_d:
  case Intrinsic::x86_avx2_psrl_q:
  case Intrinsic::x86_avx2_psrl_w:
  case Intrinsic::x86_avx512_psrl_d_512:
  case Intrinsic::x86_avx512_psrl_q_512:
  case Intrinsic::x86_avx512_psrl_w_512:
  case Intrinsic::x86_sse2_psll_d:
  case Intrinsic::x86_sse2_psll_q:
  case Intrinsic::x86_sse2_psll_w:
  case Intrinsic::x86_avx2_psll_d:
  case Intrinsic::x86_avx2_psll_q:
  case Intrinsic::x86_avx2_psll_w:
  case Intrinsic::x86_avx512_psll_d_512:
  case Intrinsic::x86_avx512_psll_q_512:
  case Intrinsic::x86_avx512_psll_w_512: {
    if (Value *V = simplifyX86immShift(*II, Builder))
      return replaceInstUsesWith(*II, V);

    // SSE2/AVX2 uses only the first 64-bits of the 128-bit vector
    // operand to compute the shift amount.
    Value *Arg1 = II->getArgOperand(1);
    assert(Arg1->getType()->getPrimitiveSizeInBits() == 128 &&
           "Unexpected packed shift size");
    unsigned VWidth = Arg1->getType()->getVectorNumElements();

    if (Value *V = SimplifyDemandedVectorEltsLow(Arg1, VWidth, VWidth / 2)) {
      II->setArgOperand(1, V);
      return II;
    }
    break;
  }

  case Intrinsic::x86_avx2_psllv_d:
  case Intrinsic::x86_avx2_psllv_d_256:
  case Intrinsic::x86_avx2_psllv_q:
  case Intrinsic::x86_avx2_psllv_q_256:
  case Intrinsic::x86_avx512_psllv_d_512:
  case Intrinsic::x86_avx512_psllv_q_512:
  case Intrinsic::x86_avx512_psllv_w_128:
  case Intrinsic::x86_avx512_psllv_w_256:
  case Intrinsic::x86_avx512_psllv_w_512:
  case Intrinsic::x86_avx2_psrav_d:
  case Intrinsic::x86_avx2_psrav_d_256:
  case Intrinsic::x86_avx512_psrav_q_128:
  case Intrinsic::x86_avx512_psrav_q_256:
  case Intrinsic::x86_avx512_psrav_d_512:
  case Intrinsic::x86_avx512_psrav_q_512:
  case Intrinsic::x86_avx512_psrav_w_128:
  case Intrinsic::x86_avx512_psrav_w_256:
  case Intrinsic::x86_avx512_psrav_w_512:
  case Intrinsic::x86_avx2_psrlv_d:
  case Intrinsic::x86_avx2_psrlv_d_256:
  case Intrinsic::x86_avx2_psrlv_q:
  case Intrinsic::x86_avx2_psrlv_q_256:
  case Intrinsic::x86_avx512_psrlv_d_512:
  case Intrinsic::x86_avx512_psrlv_q_512:
  case Intrinsic::x86_avx512_psrlv_w_128:
  case Intrinsic::x86_avx512_psrlv_w_256:
  case Intrinsic::x86_avx512_psrlv_w_512:
    if (Value *V = simplifyX86varShift(*II, Builder))
      return replaceInstUsesWith(*II, V);
    break;

  case Intrinsic::x86_sse2_packssdw_128:
  case Intrinsic::x86_sse2_packsswb_128:
  case Intrinsic::x86_avx2_packssdw:
  case Intrinsic::x86_avx2_packsswb:
  case Intrinsic::x86_avx512_packssdw_512:
  case Intrinsic::x86_avx512_packsswb_512:
    if (Value *V = simplifyX86pack(*II, Builder, true))
      return replaceInstUsesWith(*II, V);
    break;

  case Intrinsic::x86_sse2_packuswb_128:
  case Intrinsic::x86_sse41_packusdw:
  case Intrinsic::x86_avx2_packusdw:
  case Intrinsic::x86_avx2_packuswb:
  case Intrinsic::x86_avx512_packusdw_512:
  case Intrinsic::x86_avx512_packuswb_512:
    if (Value *V = simplifyX86pack(*II, Builder, false))
      return replaceInstUsesWith(*II, V);
    break;

  case Intrinsic::x86_pclmulqdq:
  case Intrinsic::x86_pclmulqdq_256:
  case Intrinsic::x86_pclmulqdq_512: {
    if (auto *C = dyn_cast<ConstantInt>(II->getArgOperand(2))) {
      unsigned Imm = C->getZExtValue();

      bool MadeChange = false;
      Value *Arg0 = II->getArgOperand(0);
      Value *Arg1 = II->getArgOperand(1);
      unsigned VWidth = Arg0->getType()->getVectorNumElements();

      APInt UndefElts1(VWidth, 0);
      APInt DemandedElts1 = APInt::getSplat(VWidth,
                                            APInt(2, (Imm & 0x01) ? 2 : 1));
      if (Value *V = SimplifyDemandedVectorElts(Arg0, DemandedElts1,
                                                UndefElts1)) {
        II->setArgOperand(0, V);
        MadeChange = true;
      }

      APInt UndefElts2(VWidth, 0);
      APInt DemandedElts2 = APInt::getSplat(VWidth,
                                            APInt(2, (Imm & 0x10) ? 2 : 1));
      if (Value *V = SimplifyDemandedVectorElts(Arg1, DemandedElts2,
                                                UndefElts2)) {
        II->setArgOperand(1, V);
        MadeChange = true;
      }

      // If either input elements are undef, the result is zero.
      if (DemandedElts1.isSubsetOf(UndefElts1) ||
          DemandedElts2.isSubsetOf(UndefElts2))
        return replaceInstUsesWith(*II,
                                   ConstantAggregateZero::get(II->getType()));

      if (MadeChange)
        return II;
    }
    break;
  }

  case Intrinsic::x86_sse41_insertps:
    if (Value *V = simplifyX86insertps(*II, Builder))
      return replaceInstUsesWith(*II, V);
    break;

  case Intrinsic::x86_sse4a_extrq: {
    Value *Op0 = II->getArgOperand(0);
    Value *Op1 = II->getArgOperand(1);
    unsigned VWidth0 = Op0->getType()->getVectorNumElements();
    unsigned VWidth1 = Op1->getType()->getVectorNumElements();
    assert(Op0->getType()->getPrimitiveSizeInBits() == 128 &&
           Op1->getType()->getPrimitiveSizeInBits() == 128 && VWidth0 == 2 &&
           VWidth1 == 16 && "Unexpected operand sizes");

    // See if we're dealing with constant values.
    Constant *C1 = dyn_cast<Constant>(Op1);
    ConstantInt *CILength =
        C1 ? dyn_cast_or_null<ConstantInt>(C1->getAggregateElement((unsigned)0))
           : nullptr;
    ConstantInt *CIIndex =
        C1 ? dyn_cast_or_null<ConstantInt>(C1->getAggregateElement((unsigned)1))
           : nullptr;

    // Attempt to simplify to a constant, shuffle vector or EXTRQI call.
    if (Value *V = simplifyX86extrq(*II, Op0, CILength, CIIndex, Builder))
      return replaceInstUsesWith(*II, V);

    // EXTRQ only uses the lowest 64-bits of the first 128-bit vector
    // operands and the lowest 16-bits of the second.
    bool MadeChange = false;
    if (Value *V = SimplifyDemandedVectorEltsLow(Op0, VWidth0, 1)) {
      II->setArgOperand(0, V);
      MadeChange = true;
    }
    if (Value *V = SimplifyDemandedVectorEltsLow(Op1, VWidth1, 2)) {
      II->setArgOperand(1, V);
      MadeChange = true;
    }
    if (MadeChange)
      return II;
    break;
  }

  case Intrinsic::x86_sse4a_extrqi: {
    // EXTRQI: Extract Length bits starting from Index. Zero pad the remaining
    // bits of the lower 64-bits. The upper 64-bits are undefined.
    Value *Op0 = II->getArgOperand(0);
    unsigned VWidth = Op0->getType()->getVectorNumElements();
    assert(Op0->getType()->getPrimitiveSizeInBits() == 128 && VWidth == 2 &&
           "Unexpected operand size");

    // See if we're dealing with constant values.
    ConstantInt *CILength = dyn_cast<ConstantInt>(II->getArgOperand(1));
    ConstantInt *CIIndex = dyn_cast<ConstantInt>(II->getArgOperand(2));

    // Attempt to simplify to a constant or shuffle vector.
    if (Value *V = simplifyX86extrq(*II, Op0, CILength, CIIndex, Builder))
      return replaceInstUsesWith(*II, V);

    // EXTRQI only uses the lowest 64-bits of the first 128-bit vector
    // operand.
    if (Value *V = SimplifyDemandedVectorEltsLow(Op0, VWidth, 1)) {
      II->setArgOperand(0, V);
      return II;
    }
    break;
  }

  case Intrinsic::x86_sse4a_insertq: {
    Value *Op0 = II->getArgOperand(0);
    Value *Op1 = II->getArgOperand(1);
    unsigned VWidth = Op0->getType()->getVectorNumElements();
    assert(Op0->getType()->getPrimitiveSizeInBits() == 128 &&
           Op1->getType()->getPrimitiveSizeInBits() == 128 && VWidth == 2 &&
           Op1->getType()->getVectorNumElements() == 2 &&
           "Unexpected operand size");

    // See if we're dealing with constant values.
    Constant *C1 = dyn_cast<Constant>(Op1);
    ConstantInt *CI11 =
        C1 ? dyn_cast_or_null<ConstantInt>(C1->getAggregateElement((unsigned)1))
           : nullptr;

    // Attempt to simplify to a constant, shuffle vector or INSERTQI call.
    if (CI11) {
      const APInt &V11 = CI11->getValue();
      APInt Len = V11.zextOrTrunc(6);
      APInt Idx = V11.lshr(8).zextOrTrunc(6);
      if (Value *V = simplifyX86insertq(*II, Op0, Op1, Len, Idx, Builder))
        return replaceInstUsesWith(*II, V);
    }

    // INSERTQ only uses the lowest 64-bits of the first 128-bit vector
    // operand.
    if (Value *V = SimplifyDemandedVectorEltsLow(Op0, VWidth, 1)) {
      II->setArgOperand(0, V);
      return II;
    }
    break;
  }

  case Intrinsic::x86_sse4a_insertqi: {
    // INSERTQI: Extract lowest Length bits from lower half of second source and
    // insert over first source starting at Index bit. The upper 64-bits are
    // undefined.
    Value *Op0 = II->getArgOperand(0);
    Value *Op1 = II->getArgOperand(1);
    unsigned VWidth0 = Op0->getType()->getVectorNumElements();
    unsigned VWidth1 = Op1->getType()->getVectorNumElements();
    assert(Op0->getType()->getPrimitiveSizeInBits() == 128 &&
           Op1->getType()->getPrimitiveSizeInBits() == 128 && VWidth0 == 2 &&
           VWidth1 == 2 && "Unexpected operand sizes");

    // See if we're dealing with constant values.
    ConstantInt *CILength = dyn_cast<ConstantInt>(II->getArgOperand(2));
    ConstantInt *CIIndex = dyn_cast<ConstantInt>(II->getArgOperand(3));

    // Attempt to simplify to a constant or shuffle vector.
    if (CILength && CIIndex) {
      APInt Len = CILength->getValue().zextOrTrunc(6);
      APInt Idx = CIIndex->getValue().zextOrTrunc(6);
      if (Value *V = simplifyX86insertq(*II, Op0, Op1, Len, Idx, Builder))
        return replaceInstUsesWith(*II, V);
    }

    // INSERTQI only uses the lowest 64-bits of the first two 128-bit vector
    // operands.
    bool MadeChange = false;
    if (Value *V = SimplifyDemandedVectorEltsLow(Op0, VWidth0, 1)) {
      II->setArgOperand(0, V);
      MadeChange = true;
    }
    if (Value *V = SimplifyDemandedVectorEltsLow(Op1, VWidth1, 1)) {
      II->setArgOperand(1, V);
      MadeChange = true;
    }
    if (MadeChange)
      return II;
    break;
  }

  case Intrinsic::x86_sse41_pblendvb:
  case Intrinsic::x86_sse41_blendvps:
  case Intrinsic::x86_sse41_blendvpd:
  case Intrinsic::x86_avx_blendv_ps_256:
  case Intrinsic::x86_avx_blendv_pd_256:
  case Intrinsic::x86_avx2_pblendvb: {
    // fold (blend A, A, Mask) -> A
    Value *Op0 = II->getArgOperand(0);
    Value *Op1 = II->getArgOperand(1);
    Value *Mask = II->getArgOperand(2);
    if (Op0 == Op1)
      return replaceInstUsesWith(CI, Op0);

    // Zero Mask - select 1st argument.
    if (isa<ConstantAggregateZero>(Mask))
      return replaceInstUsesWith(CI, Op0);

    // Constant Mask - select 1st/2nd argument lane based on top bit of mask.
    if (auto *ConstantMask = dyn_cast<ConstantDataVector>(Mask)) {
      Constant *NewSelector = getNegativeIsTrueBoolVec(ConstantMask);
      return SelectInst::Create(NewSelector, Op1, Op0, "blendv");
    }

    // Convert to a vector select if we can bypass casts and find a boolean
    // vector condition value.
    Value *BoolVec;
    Mask = peekThroughBitcast(Mask);
    if (match(Mask, m_SExt(m_Value(BoolVec))) &&
        BoolVec->getType()->isVectorTy() &&
        BoolVec->getType()->getScalarSizeInBits() == 1) {
      assert(Mask->getType()->getPrimitiveSizeInBits() ==
                 II->getType()->getPrimitiveSizeInBits() &&
             "Not expecting mask and operands with different sizes");

      unsigned NumMaskElts = Mask->getType()->getVectorNumElements();
      unsigned NumOperandElts = II->getType()->getVectorNumElements();
      if (NumMaskElts == NumOperandElts)
        return SelectInst::Create(BoolVec, Op1, Op0);

      // If the mask has less elements than the operands, each mask bit maps to
      // multiple elements of the operands. Bitcast back and forth.
      if (NumMaskElts < NumOperandElts) {
        Value *CastOp0 = Builder.CreateBitCast(Op0, Mask->getType());
        Value *CastOp1 = Builder.CreateBitCast(Op1, Mask->getType());
        Value *Sel = Builder.CreateSelect(BoolVec, CastOp1, CastOp0);
        return new BitCastInst(Sel, II->getType());
      }
    }

    break;
  }

  case Intrinsic::x86_ssse3_pshuf_b_128:
  case Intrinsic::x86_avx2_pshuf_b:
  case Intrinsic::x86_avx512_pshuf_b_512:
    if (Value *V = simplifyX86pshufb(*II, Builder))
      return replaceInstUsesWith(*II, V);
    break;

  case Intrinsic::x86_avx_vpermilvar_ps:
  case Intrinsic::x86_avx_vpermilvar_ps_256:
  case Intrinsic::x86_avx512_vpermilvar_ps_512:
  case Intrinsic::x86_avx_vpermilvar_pd:
  case Intrinsic::x86_avx_vpermilvar_pd_256:
  case Intrinsic::x86_avx512_vpermilvar_pd_512:
    if (Value *V = simplifyX86vpermilvar(*II, Builder))
      return replaceInstUsesWith(*II, V);
    break;

  case Intrinsic::x86_avx2_permd:
  case Intrinsic::x86_avx2_permps:
  case Intrinsic::x86_avx512_permvar_df_256:
  case Intrinsic::x86_avx512_permvar_df_512:
  case Intrinsic::x86_avx512_permvar_di_256:
  case Intrinsic::x86_avx512_permvar_di_512:
  case Intrinsic::x86_avx512_permvar_hi_128:
  case Intrinsic::x86_avx512_permvar_hi_256:
  case Intrinsic::x86_avx512_permvar_hi_512:
  case Intrinsic::x86_avx512_permvar_qi_128:
  case Intrinsic::x86_avx512_permvar_qi_256:
  case Intrinsic::x86_avx512_permvar_qi_512:
  case Intrinsic::x86_avx512_permvar_sf_512:
  case Intrinsic::x86_avx512_permvar_si_512:
    if (Value *V = simplifyX86vpermv(*II, Builder))
      return replaceInstUsesWith(*II, V);
    break;

  case Intrinsic::x86_avx_maskload_ps:
  case Intrinsic::x86_avx_maskload_pd:
  case Intrinsic::x86_avx_maskload_ps_256:
  case Intrinsic::x86_avx_maskload_pd_256:
  case Intrinsic::x86_avx2_maskload_d:
  case Intrinsic::x86_avx2_maskload_q:
  case Intrinsic::x86_avx2_maskload_d_256:
  case Intrinsic::x86_avx2_maskload_q_256:
    if (Instruction *I = simplifyX86MaskedLoad(*II, *this))
      return I;
    break;

  case Intrinsic::x86_sse2_maskmov_dqu:
  case Intrinsic::x86_avx_maskstore_ps:
  case Intrinsic::x86_avx_maskstore_pd:
  case Intrinsic::x86_avx_maskstore_ps_256:
  case Intrinsic::x86_avx_maskstore_pd_256:
  case Intrinsic::x86_avx2_maskstore_d:
  case Intrinsic::x86_avx2_maskstore_q:
  case Intrinsic::x86_avx2_maskstore_d_256:
  case Intrinsic::x86_avx2_maskstore_q_256:
    if (simplifyX86MaskedStore(*II, *this))
      return nullptr;
    break;

  case Intrinsic::x86_addcarry_32:
  case Intrinsic::x86_addcarry_64:
    if (Value *V = simplifyX86addcarry(*II, Builder))
      return replaceInstUsesWith(*II, V);
    break;

  case Intrinsic::ppc_altivec_vperm:
    // Turn vperm(V1,V2,mask) -> shuffle(V1,V2,mask) if mask is a constant.
    // Note that ppc_altivec_vperm has a big-endian bias, so when creating
    // a vectorshuffle for little endian, we must undo the transformation
    // performed on vec_perm in altivec.h.  That is, we must complement
    // the permutation mask with respect to 31 and reverse the order of
    // V1 and V2.
    if (Constant *Mask = dyn_cast<Constant>(II->getArgOperand(2))) {
      assert(Mask->getType()->getVectorNumElements() == 16 &&
             "Bad type for intrinsic!");

      // Check that all of the elements are integer constants or undefs.
      bool AllEltsOk = true;
      for (unsigned i = 0; i != 16; ++i) {
        Constant *Elt = Mask->getAggregateElement(i);
        if (!Elt || !(isa<ConstantInt>(Elt) || isa<UndefValue>(Elt))) {
          AllEltsOk = false;
          break;
        }
      }

      if (AllEltsOk) {
        // Cast the input vectors to byte vectors.
        Value *Op0 = Builder.CreateBitCast(II->getArgOperand(0),
                                           Mask->getType());
        Value *Op1 = Builder.CreateBitCast(II->getArgOperand(1),
                                           Mask->getType());
        Value *Result = UndefValue::get(Op0->getType());

        // Only extract each element once.
        Value *ExtractedElts[32];
        memset(ExtractedElts, 0, sizeof(ExtractedElts));

        for (unsigned i = 0; i != 16; ++i) {
          if (isa<UndefValue>(Mask->getAggregateElement(i)))
            continue;
          unsigned Idx =
              cast<ConstantInt>(Mask->getAggregateElement(i))->getZExtValue();
          Idx &= 31; // Match the hardware behavior.
          if (DL.isLittleEndian())
            Idx = 31 - Idx;

          if (!ExtractedElts[Idx]) {
            Value *Op0ToUse = (DL.isLittleEndian()) ? Op1 : Op0;
            Value *Op1ToUse = (DL.isLittleEndian()) ? Op0 : Op1;
            ExtractedElts[Idx] =
              Builder.CreateExtractElement(Idx < 16 ? Op0ToUse : Op1ToUse,
                                           Builder.getInt32(Idx&15));
          }

          // Insert this value into the result vector.
          Result = Builder.CreateInsertElement(Result, ExtractedElts[Idx],
                                               Builder.getInt32(i));
        }
        return CastInst::Create(Instruction::BitCast, Result, CI.getType());
      }
    }
    break;

  case Intrinsic::arm_neon_vld1: {
    unsigned MemAlign = getKnownAlignment(II->getArgOperand(0),
                                          DL, II, &AC, &DT);
    if (Value *V = simplifyNeonVld1(*II, MemAlign, Builder))
      return replaceInstUsesWith(*II, V);
    break;
  }

  case Intrinsic::arm_neon_vld2:
  case Intrinsic::arm_neon_vld3:
  case Intrinsic::arm_neon_vld4:
  case Intrinsic::arm_neon_vld2lane:
  case Intrinsic::arm_neon_vld3lane:
  case Intrinsic::arm_neon_vld4lane:
  case Intrinsic::arm_neon_vst1:
  case Intrinsic::arm_neon_vst2:
  case Intrinsic::arm_neon_vst3:
  case Intrinsic::arm_neon_vst4:
  case Intrinsic::arm_neon_vst2lane:
  case Intrinsic::arm_neon_vst3lane:
  case Intrinsic::arm_neon_vst4lane: {
    unsigned MemAlign =
        getKnownAlignment(II->getArgOperand(0), DL, II, &AC, &DT);
    unsigned AlignArg = II->getNumArgOperands() - 1;
    ConstantInt *IntrAlign = dyn_cast<ConstantInt>(II->getArgOperand(AlignArg));
    if (IntrAlign && IntrAlign->getZExtValue() < MemAlign) {
      II->setArgOperand(AlignArg,
                        ConstantInt::get(Type::getInt32Ty(II->getContext()),
                                         MemAlign, false));
      return II;
    }
    break;
  }

  case Intrinsic::arm_neon_vtbl1:
  case Intrinsic::aarch64_neon_tbl1:
    if (Value *V = simplifyNeonTbl1(*II, Builder))
      return replaceInstUsesWith(*II, V);
    break;

  case Intrinsic::arm_neon_vmulls:
  case Intrinsic::arm_neon_vmullu:
  case Intrinsic::aarch64_neon_smull:
  case Intrinsic::aarch64_neon_umull: {
    Value *Arg0 = II->getArgOperand(0);
    Value *Arg1 = II->getArgOperand(1);

    // Handle mul by zero first:
    if (isa<ConstantAggregateZero>(Arg0) || isa<ConstantAggregateZero>(Arg1)) {
      return replaceInstUsesWith(CI, ConstantAggregateZero::get(II->getType()));
    }

    // Check for constant LHS & RHS - in this case we just simplify.
    bool Zext = (IID == Intrinsic::arm_neon_vmullu ||
                 IID == Intrinsic::aarch64_neon_umull);
    VectorType *NewVT = cast<VectorType>(II->getType());
    if (Constant *CV0 = dyn_cast<Constant>(Arg0)) {
      if (Constant *CV1 = dyn_cast<Constant>(Arg1)) {
        CV0 = ConstantExpr::getIntegerCast(CV0, NewVT, /*isSigned=*/!Zext);
        CV1 = ConstantExpr::getIntegerCast(CV1, NewVT, /*isSigned=*/!Zext);

        return replaceInstUsesWith(CI, ConstantExpr::getMul(CV0, CV1));
      }

      // Couldn't simplify - canonicalize constant to the RHS.
      std::swap(Arg0, Arg1);
    }

    // Handle mul by one:
    if (Constant *CV1 = dyn_cast<Constant>(Arg1))
      if (ConstantInt *Splat =
              dyn_cast_or_null<ConstantInt>(CV1->getSplatValue()))
        if (Splat->isOne())
          return CastInst::CreateIntegerCast(Arg0, II->getType(),
                                             /*isSigned=*/!Zext);

    break;
  }
  case Intrinsic::arm_neon_aesd:
  case Intrinsic::arm_neon_aese:
  case Intrinsic::aarch64_crypto_aesd:
  case Intrinsic::aarch64_crypto_aese: {
    Value *DataArg = II->getArgOperand(0);
    Value *KeyArg = II->getArgOperand(1);

    // Try to use the builtin XOR in AESE and AESD to eliminate a prior XOR
    Value *Data, *Key;
    if (match(KeyArg, m_ZeroInt()) &&
        match(DataArg, m_Xor(m_Value(Data), m_Value(Key)))) {
      II->setArgOperand(0, Data);
      II->setArgOperand(1, Key);
      return II;
    }
    break;
  }
  case Intrinsic::arm_mve_pred_i2v: {
    Value *Arg = II->getArgOperand(0);
    Value *ArgArg;
    if (match(Arg, m_Intrinsic<Intrinsic::arm_mve_pred_v2i>(m_Value(ArgArg))) &&
        II->getType() == ArgArg->getType())
      return replaceInstUsesWith(*II, ArgArg);
    Constant *XorMask;
    if (match(Arg,
              m_Xor(m_Intrinsic<Intrinsic::arm_mve_pred_v2i>(m_Value(ArgArg)),
                    m_Constant(XorMask))) &&
        II->getType() == ArgArg->getType()) {
      if (auto *CI = dyn_cast<ConstantInt>(XorMask)) {
        if (CI->getValue().trunc(16).isAllOnesValue()) {
          auto TrueVector = Builder.CreateVectorSplat(
              II->getType()->getVectorNumElements(), Builder.getTrue());
          return BinaryOperator::Create(Instruction::Xor, ArgArg, TrueVector);
        }
      }
    }
    KnownBits ScalarKnown(32);
    if (SimplifyDemandedBits(II, 0, APInt::getLowBitsSet(32, 16),
                             ScalarKnown, 0))
      return II;
    break;
  }
  case Intrinsic::arm_mve_pred_v2i: {
    Value *Arg = II->getArgOperand(0);
    Value *ArgArg;
    if (match(Arg, m_Intrinsic<Intrinsic::arm_mve_pred_i2v>(m_Value(ArgArg))))
      return replaceInstUsesWith(*II, ArgArg);
    if (!II->getMetadata(LLVMContext::MD_range)) {
      Type *IntTy32 = Type::getInt32Ty(II->getContext());
      Metadata *M[] = {
        ConstantAsMetadata::get(ConstantInt::get(IntTy32, 0)),
        ConstantAsMetadata::get(ConstantInt::get(IntTy32, 0xFFFF))
      };
      II->setMetadata(LLVMContext::MD_range, MDNode::get(II->getContext(), M));
      return II;
    }
    break;
  }
  case Intrinsic::arm_mve_vadc:
  case Intrinsic::arm_mve_vadc_predicated: {
    unsigned CarryOp =
        (II->getIntrinsicID() == Intrinsic::arm_mve_vadc_predicated) ? 3 : 2;
    assert(II->getArgOperand(CarryOp)->getType()->getScalarSizeInBits() == 32 &&
           "Bad type for intrinsic!");

    KnownBits CarryKnown(32);
    if (SimplifyDemandedBits(II, CarryOp, APInt::getOneBitSet(32, 29),
                             CarryKnown))
      return II;
    break;
  }
  case Intrinsic::amdgcn_rcp: {
    Value *Src = II->getArgOperand(0);

    // TODO: Move to ConstantFolding/InstSimplify?
    if (isa<UndefValue>(Src))
      return replaceInstUsesWith(CI, Src);

    if (const ConstantFP *C = dyn_cast<ConstantFP>(Src)) {
      const APFloat &ArgVal = C->getValueAPF();
      APFloat Val(ArgVal.getSemantics(), 1);
      APFloat::opStatus Status = Val.divide(ArgVal,
                                            APFloat::rmNearestTiesToEven);
      // Only do this if it was exact and therefore not dependent on the
      // rounding mode.
      if (Status == APFloat::opOK)
        return replaceInstUsesWith(CI, ConstantFP::get(II->getContext(), Val));
    }

    break;
  }
  case Intrinsic::amdgcn_rsq: {
    Value *Src = II->getArgOperand(0);

    // TODO: Move to ConstantFolding/InstSimplify?
    if (isa<UndefValue>(Src))
      return replaceInstUsesWith(CI, Src);
    break;
  }
  case Intrinsic::amdgcn_frexp_mant:
  case Intrinsic::amdgcn_frexp_exp: {
    Value *Src = II->getArgOperand(0);
    if (const ConstantFP *C = dyn_cast<ConstantFP>(Src)) {
      int Exp;
      APFloat Significand = frexp(C->getValueAPF(), Exp,
                                  APFloat::rmNearestTiesToEven);

      if (IID == Intrinsic::amdgcn_frexp_mant) {
        return replaceInstUsesWith(CI, ConstantFP::get(II->getContext(),
                                                       Significand));
      }

      // Match instruction special case behavior.
      if (Exp == APFloat::IEK_NaN || Exp == APFloat::IEK_Inf)
        Exp = 0;

      return replaceInstUsesWith(CI, ConstantInt::get(II->getType(), Exp));
    }

    if (isa<UndefValue>(Src))
      return replaceInstUsesWith(CI, UndefValue::get(II->getType()));

    break;
  }
  case Intrinsic::amdgcn_class: {
    enum {
      S_NAN = 1 << 0,       // Signaling NaN
      Q_NAN = 1 << 1,       // Quiet NaN
      N_INFINITY = 1 << 2,  // Negative infinity
      N_NORMAL = 1 << 3,    // Negative normal
      N_SUBNORMAL = 1 << 4, // Negative subnormal
      N_ZERO = 1 << 5,      // Negative zero
      P_ZERO = 1 << 6,      // Positive zero
      P_SUBNORMAL = 1 << 7, // Positive subnormal
      P_NORMAL = 1 << 8,    // Positive normal
      P_INFINITY = 1 << 9   // Positive infinity
    };

    const uint32_t FullMask = S_NAN | Q_NAN | N_INFINITY | N_NORMAL |
      N_SUBNORMAL | N_ZERO | P_ZERO | P_SUBNORMAL | P_NORMAL | P_INFINITY;

    Value *Src0 = II->getArgOperand(0);
    Value *Src1 = II->getArgOperand(1);
    const ConstantInt *CMask = dyn_cast<ConstantInt>(Src1);
    if (!CMask) {
      if (isa<UndefValue>(Src0))
        return replaceInstUsesWith(*II, UndefValue::get(II->getType()));

      if (isa<UndefValue>(Src1))
        return replaceInstUsesWith(*II, ConstantInt::get(II->getType(), false));
      break;
    }

    uint32_t Mask = CMask->getZExtValue();

    // If all tests are made, it doesn't matter what the value is.
    if ((Mask & FullMask) == FullMask)
      return replaceInstUsesWith(*II, ConstantInt::get(II->getType(), true));

    if ((Mask & FullMask) == 0)
      return replaceInstUsesWith(*II, ConstantInt::get(II->getType(), false));

    if (Mask == (S_NAN | Q_NAN)) {
      // Equivalent of isnan. Replace with standard fcmp.
      Value *FCmp = Builder.CreateFCmpUNO(Src0, Src0);
      FCmp->takeName(II);
      return replaceInstUsesWith(*II, FCmp);
    }

    if (Mask == (N_ZERO | P_ZERO)) {
      // Equivalent of == 0.
      Value *FCmp = Builder.CreateFCmpOEQ(
        Src0, ConstantFP::get(Src0->getType(), 0.0));

      FCmp->takeName(II);
      return replaceInstUsesWith(*II, FCmp);
    }

    // fp_class (nnan x), qnan|snan|other -> fp_class (nnan x), other
    if (((Mask & S_NAN) || (Mask & Q_NAN)) && isKnownNeverNaN(Src0, &TLI)) {
      II->setArgOperand(1, ConstantInt::get(Src1->getType(),
                                            Mask & ~(S_NAN | Q_NAN)));
      return II;
    }

    const ConstantFP *CVal = dyn_cast<ConstantFP>(Src0);
    if (!CVal) {
      if (isa<UndefValue>(Src0))
        return replaceInstUsesWith(*II, UndefValue::get(II->getType()));

      // Clamp mask to used bits
      if ((Mask & FullMask) != Mask) {
        CallInst *NewCall = Builder.CreateCall(II->getCalledFunction(),
          { Src0, ConstantInt::get(Src1->getType(), Mask & FullMask) }
        );

        NewCall->takeName(II);
        return replaceInstUsesWith(*II, NewCall);
      }

      break;
    }

    const APFloat &Val = CVal->getValueAPF();

    bool Result =
        ((Mask & S_NAN) && Val.isNaN() && Val.isSignaling()) ||
        ((Mask & Q_NAN) && Val.isNaN() && !Val.isSignaling()) ||
        ((Mask & N_INFINITY) && Val.isInfinity() && Val.isNegative()) ||
        ((Mask & N_NORMAL) && Val.isNormal() && Val.isNegative()) ||
        ((Mask & N_SUBNORMAL) && Val.isDenormal() && Val.isNegative()) ||
        ((Mask & N_ZERO) && Val.isZero() && Val.isNegative()) ||
        ((Mask & P_ZERO) && Val.isZero() && !Val.isNegative()) ||
        ((Mask & P_SUBNORMAL) && Val.isDenormal() && !Val.isNegative()) ||
        ((Mask & P_NORMAL) && Val.isNormal() && !Val.isNegative()) ||
        ((Mask & P_INFINITY) && Val.isInfinity() && !Val.isNegative());

    return replaceInstUsesWith(*II, ConstantInt::get(II->getType(), Result));
  }
  case Intrinsic::amdgcn_cvt_pkrtz: {
    Value *Src0 = II->getArgOperand(0);
    Value *Src1 = II->getArgOperand(1);
    if (const ConstantFP *C0 = dyn_cast<ConstantFP>(Src0)) {
      if (const ConstantFP *C1 = dyn_cast<ConstantFP>(Src1)) {
        const fltSemantics &HalfSem
          = II->getType()->getScalarType()->getFltSemantics();
        bool LosesInfo;
        APFloat Val0 = C0->getValueAPF();
        APFloat Val1 = C1->getValueAPF();
        Val0.convert(HalfSem, APFloat::rmTowardZero, &LosesInfo);
        Val1.convert(HalfSem, APFloat::rmTowardZero, &LosesInfo);

        Constant *Folded = ConstantVector::get({
            ConstantFP::get(II->getContext(), Val0),
                                 ConstantFP::get(II->getContext(), Val1)});
        return replaceInstUsesWith(*II, Folded);
      }
    }

    if (isa<UndefValue>(Src0) && isa<UndefValue>(Src1))
      return replaceInstUsesWith(*II, UndefValue::get(II->getType()));

    break;
  }
  case Intrinsic::amdgcn_cvt_pknorm_i16:
  case Intrinsic::amdgcn_cvt_pknorm_u16:
  case Intrinsic::amdgcn_cvt_pk_i16:
  case Intrinsic::amdgcn_cvt_pk_u16: {
    Value *Src0 = II->getArgOperand(0);
    Value *Src1 = II->getArgOperand(1);

    if (isa<UndefValue>(Src0) && isa<UndefValue>(Src1))
      return replaceInstUsesWith(*II, UndefValue::get(II->getType()));

    break;
  }
  case Intrinsic::amdgcn_ubfe:
  case Intrinsic::amdgcn_sbfe: {
    // Decompose simple cases into standard shifts.
    Value *Src = II->getArgOperand(0);
    if (isa<UndefValue>(Src))
      return replaceInstUsesWith(*II, Src);

    unsigned Width;
    Type *Ty = II->getType();
    unsigned IntSize = Ty->getIntegerBitWidth();

    ConstantInt *CWidth = dyn_cast<ConstantInt>(II->getArgOperand(2));
    if (CWidth) {
      Width = CWidth->getZExtValue();
      if ((Width & (IntSize - 1)) == 0)
        return replaceInstUsesWith(*II, ConstantInt::getNullValue(Ty));

      if (Width >= IntSize) {
        // Hardware ignores high bits, so remove those.
        II->setArgOperand(2, ConstantInt::get(CWidth->getType(),
                                              Width & (IntSize - 1)));
        return II;
      }
    }

    unsigned Offset;
    ConstantInt *COffset = dyn_cast<ConstantInt>(II->getArgOperand(1));
    if (COffset) {
      Offset = COffset->getZExtValue();
      if (Offset >= IntSize) {
        II->setArgOperand(1, ConstantInt::get(COffset->getType(),
                                              Offset & (IntSize - 1)));
        return II;
      }
    }

    bool Signed = IID == Intrinsic::amdgcn_sbfe;

    if (!CWidth || !COffset)
      break;

    // The case of Width == 0 is handled above, which makes this tranformation
    // safe.  If Width == 0, then the ashr and lshr instructions become poison
    // value since the shift amount would be equal to the bit size.
    assert(Width != 0);

    // TODO: This allows folding to undef when the hardware has specific
    // behavior?
    if (Offset + Width < IntSize) {
      Value *Shl = Builder.CreateShl(Src, IntSize - Offset - Width);
      Value *RightShift = Signed ? Builder.CreateAShr(Shl, IntSize - Width)
                                 : Builder.CreateLShr(Shl, IntSize - Width);
      RightShift->takeName(II);
      return replaceInstUsesWith(*II, RightShift);
    }

    Value *RightShift = Signed ? Builder.CreateAShr(Src, Offset)
                               : Builder.CreateLShr(Src, Offset);

    RightShift->takeName(II);
    return replaceInstUsesWith(*II, RightShift);
  }
  case Intrinsic::amdgcn_exp:
  case Intrinsic::amdgcn_exp_compr: {
    ConstantInt *En = cast<ConstantInt>(II->getArgOperand(1));
    unsigned EnBits = En->getZExtValue();
    if (EnBits == 0xf)
      break; // All inputs enabled.

    bool IsCompr = IID == Intrinsic::amdgcn_exp_compr;
    bool Changed = false;
    for (int I = 0; I < (IsCompr ? 2 : 4); ++I) {
      if ((!IsCompr && (EnBits & (1 << I)) == 0) ||
          (IsCompr && ((EnBits & (0x3 << (2 * I))) == 0))) {
        Value *Src = II->getArgOperand(I + 2);
        if (!isa<UndefValue>(Src)) {
          II->setArgOperand(I + 2, UndefValue::get(Src->getType()));
          Changed = true;
        }
      }
    }

    if (Changed)
      return II;

    break;
  }
  case Intrinsic::amdgcn_fmed3: {
    // Note this does not preserve proper sNaN behavior if IEEE-mode is enabled
    // for the shader.

    Value *Src0 = II->getArgOperand(0);
    Value *Src1 = II->getArgOperand(1);
    Value *Src2 = II->getArgOperand(2);

    // Checking for NaN before canonicalization provides better fidelity when
    // mapping other operations onto fmed3 since the order of operands is
    // unchanged.
    CallInst *NewCall = nullptr;
    if (match(Src0, m_NaN()) || isa<UndefValue>(Src0)) {
      NewCall = Builder.CreateMinNum(Src1, Src2);
    } else if (match(Src1, m_NaN()) || isa<UndefValue>(Src1)) {
      NewCall = Builder.CreateMinNum(Src0, Src2);
    } else if (match(Src2, m_NaN()) || isa<UndefValue>(Src2)) {
      NewCall = Builder.CreateMaxNum(Src0, Src1);
    }

    if (NewCall) {
      NewCall->copyFastMathFlags(II);
      NewCall->takeName(II);
      return replaceInstUsesWith(*II, NewCall);
    }

    bool Swap = false;
    // Canonicalize constants to RHS operands.
    //
    // fmed3(c0, x, c1) -> fmed3(x, c0, c1)
    if (isa<Constant>(Src0) && !isa<Constant>(Src1)) {
      std::swap(Src0, Src1);
      Swap = true;
    }

    if (isa<Constant>(Src1) && !isa<Constant>(Src2)) {
      std::swap(Src1, Src2);
      Swap = true;
    }

    if (isa<Constant>(Src0) && !isa<Constant>(Src1)) {
      std::swap(Src0, Src1);
      Swap = true;
    }

    if (Swap) {
      II->setArgOperand(0, Src0);
      II->setArgOperand(1, Src1);
      II->setArgOperand(2, Src2);
      return II;
    }

    if (const ConstantFP *C0 = dyn_cast<ConstantFP>(Src0)) {
      if (const ConstantFP *C1 = dyn_cast<ConstantFP>(Src1)) {
        if (const ConstantFP *C2 = dyn_cast<ConstantFP>(Src2)) {
          APFloat Result = fmed3AMDGCN(C0->getValueAPF(), C1->getValueAPF(),
                                       C2->getValueAPF());
          return replaceInstUsesWith(*II,
            ConstantFP::get(Builder.getContext(), Result));
        }
      }
    }

    break;
  }
  case Intrinsic::amdgcn_icmp:
  case Intrinsic::amdgcn_fcmp: {
    const ConstantInt *CC = cast<ConstantInt>(II->getArgOperand(2));
    // Guard against invalid arguments.
    int64_t CCVal = CC->getZExtValue();
    bool IsInteger = IID == Intrinsic::amdgcn_icmp;
    if ((IsInteger && (CCVal < CmpInst::FIRST_ICMP_PREDICATE ||
                       CCVal > CmpInst::LAST_ICMP_PREDICATE)) ||
        (!IsInteger && (CCVal < CmpInst::FIRST_FCMP_PREDICATE ||
                        CCVal > CmpInst::LAST_FCMP_PREDICATE)))
      break;

    Value *Src0 = II->getArgOperand(0);
    Value *Src1 = II->getArgOperand(1);

    if (auto *CSrc0 = dyn_cast<Constant>(Src0)) {
      if (auto *CSrc1 = dyn_cast<Constant>(Src1)) {
        Constant *CCmp = ConstantExpr::getCompare(CCVal, CSrc0, CSrc1);
        if (CCmp->isNullValue()) {
          return replaceInstUsesWith(
              *II, ConstantExpr::getSExt(CCmp, II->getType()));
        }

        // The result of V_ICMP/V_FCMP assembly instructions (which this
        // intrinsic exposes) is one bit per thread, masked with the EXEC
        // register (which contains the bitmask of live threads). So a
        // comparison that always returns true is the same as a read of the
        // EXEC register.
        Function *NewF = Intrinsic::getDeclaration(
            II->getModule(), Intrinsic::read_register, II->getType());
        Metadata *MDArgs[] = {MDString::get(II->getContext(), "exec")};
        MDNode *MD = MDNode::get(II->getContext(), MDArgs);
        Value *Args[] = {MetadataAsValue::get(II->getContext(), MD)};
        CallInst *NewCall = Builder.CreateCall(NewF, Args);
        NewCall->addAttribute(AttributeList::FunctionIndex,
                              Attribute::Convergent);
        NewCall->takeName(II);
        return replaceInstUsesWith(*II, NewCall);
      }

      // Canonicalize constants to RHS.
      CmpInst::Predicate SwapPred
        = CmpInst::getSwappedPredicate(static_cast<CmpInst::Predicate>(CCVal));
      II->setArgOperand(0, Src1);
      II->setArgOperand(1, Src0);
      II->setArgOperand(2, ConstantInt::get(CC->getType(),
                                            static_cast<int>(SwapPred)));
      return II;
    }

    if (CCVal != CmpInst::ICMP_EQ && CCVal != CmpInst::ICMP_NE)
      break;

    // Canonicalize compare eq with true value to compare != 0
    // llvm.amdgcn.icmp(zext (i1 x), 1, eq)
    //   -> llvm.amdgcn.icmp(zext (i1 x), 0, ne)
    // llvm.amdgcn.icmp(sext (i1 x), -1, eq)
    //   -> llvm.amdgcn.icmp(sext (i1 x), 0, ne)
    Value *ExtSrc;
    if (CCVal == CmpInst::ICMP_EQ &&
        ((match(Src1, m_One()) && match(Src0, m_ZExt(m_Value(ExtSrc)))) ||
         (match(Src1, m_AllOnes()) && match(Src0, m_SExt(m_Value(ExtSrc))))) &&
        ExtSrc->getType()->isIntegerTy(1)) {
      II->setArgOperand(1, ConstantInt::getNullValue(Src1->getType()));
      II->setArgOperand(2, ConstantInt::get(CC->getType(), CmpInst::ICMP_NE));
      return II;
    }

    CmpInst::Predicate SrcPred;
    Value *SrcLHS;
    Value *SrcRHS;

    // Fold compare eq/ne with 0 from a compare result as the predicate to the
    // intrinsic. The typical use is a wave vote function in the library, which
    // will be fed from a user code condition compared with 0. Fold in the
    // redundant compare.

    // llvm.amdgcn.icmp([sz]ext ([if]cmp pred a, b), 0, ne)
    //   -> llvm.amdgcn.[if]cmp(a, b, pred)
    //
    // llvm.amdgcn.icmp([sz]ext ([if]cmp pred a, b), 0, eq)
    //   -> llvm.amdgcn.[if]cmp(a, b, inv pred)
    if (match(Src1, m_Zero()) &&
        match(Src0,
              m_ZExtOrSExt(m_Cmp(SrcPred, m_Value(SrcLHS), m_Value(SrcRHS))))) {
      if (CCVal == CmpInst::ICMP_EQ)
        SrcPred = CmpInst::getInversePredicate(SrcPred);

      Intrinsic::ID NewIID = CmpInst::isFPPredicate(SrcPred) ?
        Intrinsic::amdgcn_fcmp : Intrinsic::amdgcn_icmp;

      Type *Ty = SrcLHS->getType();
      if (auto *CmpType = dyn_cast<IntegerType>(Ty)) {
        // Promote to next legal integer type.
        unsigned Width = CmpType->getBitWidth();
        unsigned NewWidth = Width;

        // Don't do anything for i1 comparisons.
        if (Width == 1)
          break;

        if (Width <= 16)
          NewWidth = 16;
        else if (Width <= 32)
          NewWidth = 32;
        else if (Width <= 64)
          NewWidth = 64;
        else if (Width > 64)
          break; // Can't handle this.

        if (Width != NewWidth) {
          IntegerType *CmpTy = Builder.getIntNTy(NewWidth);
          if (CmpInst::isSigned(SrcPred)) {
            SrcLHS = Builder.CreateSExt(SrcLHS, CmpTy);
            SrcRHS = Builder.CreateSExt(SrcRHS, CmpTy);
          } else {
            SrcLHS = Builder.CreateZExt(SrcLHS, CmpTy);
            SrcRHS = Builder.CreateZExt(SrcRHS, CmpTy);
          }
        }
      } else if (!Ty->isFloatTy() && !Ty->isDoubleTy() && !Ty->isHalfTy())
        break;

      Function *NewF =
          Intrinsic::getDeclaration(II->getModule(), NewIID,
                                    { II->getType(),
                                      SrcLHS->getType() });
      Value *Args[] = {SrcLHS, SrcRHS,
                       ConstantInt::get(CC->getType(), SrcPred)};
      CallInst *NewCall = Builder.CreateCall(NewF, Args);
      NewCall->takeName(II);
      return replaceInstUsesWith(*II, NewCall);
    }

    break;
  }
  case Intrinsic::amdgcn_wqm_vote: {
    // wqm_vote is identity when the argument is constant.
    if (!isa<Constant>(II->getArgOperand(0)))
      break;

    return replaceInstUsesWith(*II, II->getArgOperand(0));
  }
  case Intrinsic::amdgcn_kill: {
    const ConstantInt *C = dyn_cast<ConstantInt>(II->getArgOperand(0));
    if (!C || !C->getZExtValue())
      break;

    // amdgcn.kill(i1 1) is a no-op
    return eraseInstFromFunction(CI);
  }
  case Intrinsic::amdgcn_update_dpp: {
    Value *Old = II->getArgOperand(0);

    auto BC = cast<ConstantInt>(II->getArgOperand(5));
    auto RM = cast<ConstantInt>(II->getArgOperand(3));
    auto BM = cast<ConstantInt>(II->getArgOperand(4));
    if (BC->isZeroValue() ||
        RM->getZExtValue() != 0xF ||
        BM->getZExtValue() != 0xF ||
        isa<UndefValue>(Old))
      break;

    // If bound_ctrl = 1, row mask = bank mask = 0xf we can omit old value.
    II->setOperand(0, UndefValue::get(Old->getType()));
    return II;
  }
  case Intrinsic::amdgcn_readfirstlane:
  case Intrinsic::amdgcn_readlane: {
    // A constant value is trivially uniform.
    if (Constant *C = dyn_cast<Constant>(II->getArgOperand(0)))
      return replaceInstUsesWith(*II, C);

    // The rest of these may not be safe if the exec may not be the same between
    // the def and use.
    Value *Src = II->getArgOperand(0);
    Instruction *SrcInst = dyn_cast<Instruction>(Src);
    if (SrcInst && SrcInst->getParent() != II->getParent())
      break;

    // readfirstlane (readfirstlane x) -> readfirstlane x
    // readlane (readfirstlane x), y -> readfirstlane x
    if (match(Src, m_Intrinsic<Intrinsic::amdgcn_readfirstlane>()))
      return replaceInstUsesWith(*II, Src);

    if (IID == Intrinsic::amdgcn_readfirstlane) {
      // readfirstlane (readlane x, y) -> readlane x, y
      if (match(Src, m_Intrinsic<Intrinsic::amdgcn_readlane>()))
        return replaceInstUsesWith(*II, Src);
    } else {
      // readlane (readlane x, y), y -> readlane x, y
      if (match(Src, m_Intrinsic<Intrinsic::amdgcn_readlane>(
                  m_Value(), m_Specific(II->getArgOperand(1)))))
        return replaceInstUsesWith(*II, Src);
    }

    break;
  }
  case Intrinsic::stackrestore: {
    // If the save is right next to the restore, remove the restore.  This can
    // happen when variable allocas are DCE'd.
    if (IntrinsicInst *SS = dyn_cast<IntrinsicInst>(II->getArgOperand(0))) {
      if (SS->getIntrinsicID() == Intrinsic::stacksave) {
        // Skip over debug info.
        if (SS->getNextNonDebugInstruction() == II) {
          return eraseInstFromFunction(CI);
        }
      }
    }

    // Scan down this block to see if there is another stack restore in the
    // same block without an intervening call/alloca.
    BasicBlock::iterator BI(II);
    Instruction *TI = II->getParent()->getTerminator();
    bool CannotRemove = false;
    for (++BI; &*BI != TI; ++BI) {
      if (isa<AllocaInst>(BI)) {
        CannotRemove = true;
        break;
      }
      if (CallInst *BCI = dyn_cast<CallInst>(BI)) {
        if (auto *II2 = dyn_cast<IntrinsicInst>(BCI)) {
          // If there is a stackrestore below this one, remove this one.
          if (II2->getIntrinsicID() == Intrinsic::stackrestore)
            return eraseInstFromFunction(CI);

          // Bail if we cross over an intrinsic with side effects, such as
          // llvm.stacksave, or llvm.read_register.
          if (II2->mayHaveSideEffects()) {
            CannotRemove = true;
            break;
          }
        } else {
          // If we found a non-intrinsic call, we can't remove the stack
          // restore.
          CannotRemove = true;
          break;
        }
      }
    }

    // If the stack restore is in a return, resume, or unwind block and if there
    // are no allocas or calls between the restore and the return, nuke the
    // restore.
    if (!CannotRemove && (isa<ReturnInst>(TI) || isa<ResumeInst>(TI)))
      return eraseInstFromFunction(CI);
    break;
  }
  case Intrinsic::lifetime_start:
    // Asan needs to poison memory to detect invalid access which is possible
    // even for empty lifetime range.
    if (II->getFunction()->hasFnAttribute(Attribute::SanitizeAddress) ||
        II->getFunction()->hasFnAttribute(Attribute::SanitizeMemory) ||
        II->getFunction()->hasFnAttribute(Attribute::SanitizeHWAddress))
      break;

    if (removeTriviallyEmptyRange(*II, Intrinsic::lifetime_start,
                                  Intrinsic::lifetime_end, *this))
      return nullptr;
    break;
  case Intrinsic::assume: {
    Value *IIOperand = II->getArgOperand(0);
    // Remove an assume if it is followed by an identical assume.
    // TODO: Do we need this? Unless there are conflicting assumptions, the
    // computeKnownBits(IIOperand) below here eliminates redundant assumes.
    Instruction *Next = II->getNextNonDebugInstruction();
    if (match(Next, m_Intrinsic<Intrinsic::assume>(m_Specific(IIOperand))))
      return eraseInstFromFunction(CI);

    // Canonicalize assume(a && b) -> assume(a); assume(b);
    // Note: New assumption intrinsics created here are registered by
    // the InstCombineIRInserter object.
    FunctionType *AssumeIntrinsicTy = II->getFunctionType();
    Value *AssumeIntrinsic = II->getCalledValue();
    Value *A, *B;
    if (match(IIOperand, m_And(m_Value(A), m_Value(B)))) {
      Builder.CreateCall(AssumeIntrinsicTy, AssumeIntrinsic, A, II->getName());
      Builder.CreateCall(AssumeIntrinsicTy, AssumeIntrinsic, B, II->getName());
      return eraseInstFromFunction(*II);
    }
    // assume(!(a || b)) -> assume(!a); assume(!b);
    if (match(IIOperand, m_Not(m_Or(m_Value(A), m_Value(B))))) {
      Builder.CreateCall(AssumeIntrinsicTy, AssumeIntrinsic,
                         Builder.CreateNot(A), II->getName());
      Builder.CreateCall(AssumeIntrinsicTy, AssumeIntrinsic,
                         Builder.CreateNot(B), II->getName());
      return eraseInstFromFunction(*II);
    }

    // assume( (load addr) != null ) -> add 'nonnull' metadata to load
    // (if assume is valid at the load)
    CmpInst::Predicate Pred;
    Instruction *LHS;
    if (match(IIOperand, m_ICmp(Pred, m_Instruction(LHS), m_Zero())) &&
        Pred == ICmpInst::ICMP_NE && LHS->getOpcode() == Instruction::Load &&
        LHS->getType()->isPointerTy() &&
        isValidAssumeForContext(II, LHS, &DT)) {
      MDNode *MD = MDNode::get(II->getContext(), None);
      LHS->setMetadata(LLVMContext::MD_nonnull, MD);
      return eraseInstFromFunction(*II);

      // TODO: apply nonnull return attributes to calls and invokes
      // TODO: apply range metadata for range check patterns?
    }

    // If there is a dominating assume with the same condition as this one,
    // then this one is redundant, and should be removed.
    KnownBits Known(1);
    computeKnownBits(IIOperand, Known, 0, II);
    if (Known.isAllOnes())
      return eraseInstFromFunction(*II);

    // Update the cache of affected values for this assumption (we might be
    // here because we just simplified the condition).
    AC.updateAffectedValues(II);
    break;
  }
  case Intrinsic::experimental_gc_relocate: {
    auto &GCR = *cast<GCRelocateInst>(II);

    // If we have two copies of the same pointer in the statepoint argument
    // list, canonicalize to one.  This may let us common gc.relocates.
    if (GCR.getBasePtr() == GCR.getDerivedPtr() &&
        GCR.getBasePtrIndex() != GCR.getDerivedPtrIndex()) {
      auto *OpIntTy = GCR.getOperand(2)->getType();
      II->setOperand(2, ConstantInt::get(OpIntTy, GCR.getBasePtrIndex()));
      return II;
    }
    
    // Translate facts known about a pointer before relocating into
    // facts about the relocate value, while being careful to
    // preserve relocation semantics.
    Value *DerivedPtr = GCR.getDerivedPtr();

    // Remove the relocation if unused, note that this check is required
    // to prevent the cases below from looping forever.
    if (II->use_empty())
      return eraseInstFromFunction(*II);

    // Undef is undef, even after relocation.
    // TODO: provide a hook for this in GCStrategy.  This is clearly legal for
    // most practical collectors, but there was discussion in the review thread
    // about whether it was legal for all possible collectors.
    if (isa<UndefValue>(DerivedPtr))
      // Use undef of gc_relocate's type to replace it.
      return replaceInstUsesWith(*II, UndefValue::get(II->getType()));

    if (auto *PT = dyn_cast<PointerType>(II->getType())) {
      // The relocation of null will be null for most any collector.
      // TODO: provide a hook for this in GCStrategy.  There might be some
      // weird collector this property does not hold for.
      if (isa<ConstantPointerNull>(DerivedPtr))
        // Use null-pointer of gc_relocate's type to replace it.
        return replaceInstUsesWith(*II, ConstantPointerNull::get(PT));

      // isKnownNonNull -> nonnull attribute
      if (!II->hasRetAttr(Attribute::NonNull) &&
          isKnownNonZero(DerivedPtr, DL, 0, &AC, II, &DT)) {
        II->addAttribute(AttributeList::ReturnIndex, Attribute::NonNull);
        return II;
      }
    }

    // TODO: bitcast(relocate(p)) -> relocate(bitcast(p))
    // Canonicalize on the type from the uses to the defs

    // TODO: relocate((gep p, C, C2, ...)) -> gep(relocate(p), C, C2, ...)
    break;
  }

  case Intrinsic::experimental_guard: {
    // Is this guard followed by another guard?  We scan forward over a small
    // fixed window of instructions to handle common cases with conditions
    // computed between guards.
    Instruction *NextInst = II->getNextNonDebugInstruction();
    for (unsigned i = 0; i < GuardWideningWindow; i++) {
      // Note: Using context-free form to avoid compile time blow up
      if (!isSafeToSpeculativelyExecute(NextInst))
        break;
      NextInst = NextInst->getNextNonDebugInstruction();
    }
    Value *NextCond = nullptr;
    if (match(NextInst,
              m_Intrinsic<Intrinsic::experimental_guard>(m_Value(NextCond)))) {
      Value *CurrCond = II->getArgOperand(0);

      // Remove a guard that it is immediately preceded by an identical guard.
      // Otherwise canonicalize guard(a); guard(b) -> guard(a & b).
<<<<<<< HEAD
      Instruction *MoveI = II->getNextNode();
=======
      if (CurrCond != NextCond) {
        Instruction *MoveI = II->getNextNonDebugInstruction();
>>>>>>> 2bdbfd5a
      while (MoveI != NextInst) {
        auto *Temp = MoveI;
          MoveI = MoveI->getNextNonDebugInstruction();
        Temp->moveBefore(II);
      }
      II->setArgOperand(0, Builder.CreateAnd(CurrCond, NextCond));
      }
      eraseInstFromFunction(*NextInst);
      return II;
    }
    break;
  }
  }
  return visitCallBase(*II);
}

// Fence instruction simplification
Instruction *InstCombiner::visitFenceInst(FenceInst &FI) {
  // Remove identical consecutive fences.
  Instruction *Next = FI.getNextNonDebugInstruction();
  if (auto *NFI = dyn_cast<FenceInst>(Next))
    if (FI.isIdenticalTo(NFI))
      return eraseInstFromFunction(FI);
  return nullptr;
}

// InvokeInst simplification
Instruction *InstCombiner::visitInvokeInst(InvokeInst &II) {
  return visitCallBase(II);
}

// CallBrInst simplification
Instruction *InstCombiner::visitCallBrInst(CallBrInst &CBI) {
  return visitCallBase(CBI);
}

/// If this cast does not affect the value passed through the varargs area, we
/// can eliminate the use of the cast.
static bool isSafeToEliminateVarargsCast(const CallBase &Call,
                                         const DataLayout &DL,
                                         const CastInst *const CI,
                                         const int ix) {
  if (!CI->isLosslessCast())
    return false;

  // If this is a GC intrinsic, avoid munging types.  We need types for
  // statepoint reconstruction in SelectionDAG.
  // TODO: This is probably something which should be expanded to all
  // intrinsics since the entire point of intrinsics is that
  // they are understandable by the optimizer.
  if (isStatepoint(&Call) || isGCRelocate(&Call) || isGCResult(&Call))
    return false;

  // The size of ByVal or InAlloca arguments is derived from the type, so we
  // can't change to a type with a different size.  If the size were
  // passed explicitly we could avoid this check.
  if (!Call.isByValOrInAllocaArgument(ix))
    return true;

  Type *SrcTy =
      cast<PointerType>(CI->getOperand(0)->getType())->getElementType();
  Type *DstTy = Call.isByValArgument(ix)
                    ? Call.getParamByValType(ix)
                    : cast<PointerType>(CI->getType())->getElementType();
  if (!SrcTy->isSized() || !DstTy->isSized())
    return false;
  if (DL.getTypeAllocSize(SrcTy) != DL.getTypeAllocSize(DstTy))
    return false;
  return true;
}

Instruction *InstCombiner::tryOptimizeCall(CallInst *CI) {
  if (!CI->getCalledFunction()) return nullptr;

  auto InstCombineRAUW = [this](Instruction *From, Value *With) {
    replaceInstUsesWith(*From, With);
  };
  auto InstCombineErase = [this](Instruction *I) {
    eraseInstFromFunction(*I);
  };
  LibCallSimplifier Simplifier(DL, &TLI, ORE, BFI, PSI, InstCombineRAUW,
                               InstCombineErase);
  if (Value *With = Simplifier.optimizeCall(CI)) {
    ++NumSimplified;
    return CI->use_empty() ? CI : replaceInstUsesWith(*CI, With);
  }

  return nullptr;
}

static IntrinsicInst *findInitTrampolineFromAlloca(Value *TrampMem) {
  // Strip off at most one level of pointer casts, looking for an alloca.  This
  // is good enough in practice and simpler than handling any number of casts.
  Value *Underlying = TrampMem->stripPointerCasts();
  if (Underlying != TrampMem &&
      (!Underlying->hasOneUse() || Underlying->user_back() != TrampMem))
    return nullptr;
  if (!isa<AllocaInst>(Underlying))
    return nullptr;

  IntrinsicInst *InitTrampoline = nullptr;
  for (User *U : TrampMem->users()) {
    IntrinsicInst *II = dyn_cast<IntrinsicInst>(U);
    if (!II)
      return nullptr;
    if (II->getIntrinsicID() == Intrinsic::init_trampoline) {
      if (InitTrampoline)
        // More than one init_trampoline writes to this value.  Give up.
        return nullptr;
      InitTrampoline = II;
      continue;
    }
    if (II->getIntrinsicID() == Intrinsic::adjust_trampoline)
      // Allow any number of calls to adjust.trampoline.
      continue;
    return nullptr;
  }

  // No call to init.trampoline found.
  if (!InitTrampoline)
    return nullptr;

  // Check that the alloca is being used in the expected way.
  if (InitTrampoline->getOperand(0) != TrampMem)
    return nullptr;

  return InitTrampoline;
}

static IntrinsicInst *findInitTrampolineFromBB(IntrinsicInst *AdjustTramp,
                                               Value *TrampMem) {
  // Visit all the previous instructions in the basic block, and try to find a
  // init.trampoline which has a direct path to the adjust.trampoline.
  for (BasicBlock::iterator I = AdjustTramp->getIterator(),
                            E = AdjustTramp->getParent()->begin();
       I != E;) {
    Instruction *Inst = &*--I;
    if (IntrinsicInst *II = dyn_cast<IntrinsicInst>(I))
      if (II->getIntrinsicID() == Intrinsic::init_trampoline &&
          II->getOperand(0) == TrampMem)
        return II;
    if (Inst->mayWriteToMemory())
      return nullptr;
  }
  return nullptr;
}

// Given a call to llvm.adjust.trampoline, find and return the corresponding
// call to llvm.init.trampoline if the call to the trampoline can be optimized
// to a direct call to a function.  Otherwise return NULL.
static IntrinsicInst *findInitTrampoline(Value *Callee) {
  Callee = Callee->stripPointerCasts();
  IntrinsicInst *AdjustTramp = dyn_cast<IntrinsicInst>(Callee);
  if (!AdjustTramp ||
      AdjustTramp->getIntrinsicID() != Intrinsic::adjust_trampoline)
    return nullptr;

  Value *TrampMem = AdjustTramp->getOperand(0);

  if (IntrinsicInst *IT = findInitTrampolineFromAlloca(TrampMem))
    return IT;
  if (IntrinsicInst *IT = findInitTrampolineFromBB(AdjustTramp, TrampMem))
    return IT;
  return nullptr;
}

static void annotateAnyAllocSite(CallBase &Call, const TargetLibraryInfo *TLI) {
  unsigned NumArgs = Call.getNumArgOperands();
  ConstantInt *Op0C = dyn_cast<ConstantInt>(Call.getOperand(0));
  ConstantInt *Op1C =
      (NumArgs == 1) ? nullptr : dyn_cast<ConstantInt>(Call.getOperand(1));
  // Bail out if the allocation size is zero.
  if ((Op0C && Op0C->isNullValue()) || (Op1C && Op1C->isNullValue()))
    return;

  if (isMallocLikeFn(&Call, TLI) && Op0C) {
    if (isOpNewLikeFn(&Call, TLI))
      Call.addAttribute(AttributeList::ReturnIndex,
                        Attribute::getWithDereferenceableBytes(
                            Call.getContext(), Op0C->getZExtValue()));
    else
      Call.addAttribute(AttributeList::ReturnIndex,
                        Attribute::getWithDereferenceableOrNullBytes(
                            Call.getContext(), Op0C->getZExtValue()));
  } else if (isReallocLikeFn(&Call, TLI) && Op1C) {
    Call.addAttribute(AttributeList::ReturnIndex,
                      Attribute::getWithDereferenceableOrNullBytes(
                          Call.getContext(), Op1C->getZExtValue()));
  } else if (isCallocLikeFn(&Call, TLI) && Op0C && Op1C) {
    bool Overflow;
    const APInt &N = Op0C->getValue();
    APInt Size = N.umul_ov(Op1C->getValue(), Overflow);
    if (!Overflow)
      Call.addAttribute(AttributeList::ReturnIndex,
                        Attribute::getWithDereferenceableOrNullBytes(
                            Call.getContext(), Size.getZExtValue()));
  } else if (isStrdupLikeFn(&Call, TLI)) {
    uint64_t Len = GetStringLength(Call.getOperand(0));
    if (Len) {
      // strdup
      if (NumArgs == 1)
        Call.addAttribute(AttributeList::ReturnIndex,
                          Attribute::getWithDereferenceableOrNullBytes(
                              Call.getContext(), Len));
      // strndup
      else if (NumArgs == 2 && Op1C)
        Call.addAttribute(
            AttributeList::ReturnIndex,
            Attribute::getWithDereferenceableOrNullBytes(
                Call.getContext(), std::min(Len, Op1C->getZExtValue() + 1)));
    }
  }
}

/// Improvements for call, callbr and invoke instructions.
Instruction *InstCombiner::visitCallBase(CallBase &Call) {
  if (isAllocationFn(&Call, &TLI))
    annotateAnyAllocSite(Call, &TLI);

  bool Changed = false;

  // Mark any parameters that are known to be non-null with the nonnull
  // attribute.  This is helpful for inlining calls to functions with null
  // checks on their arguments.
  SmallVector<unsigned, 4> ArgNos;
  unsigned ArgNo = 0;

  for (Value *V : Call.args()) {
    if (V->getType()->isPointerTy() &&
        !Call.paramHasAttr(ArgNo, Attribute::NonNull) &&
        isKnownNonZero(V, DL, 0, &AC, &Call, &DT))
      ArgNos.push_back(ArgNo);
    ArgNo++;
  }

  assert(ArgNo == Call.arg_size() && "sanity check");

  if (!ArgNos.empty()) {
    AttributeList AS = Call.getAttributes();
    LLVMContext &Ctx = Call.getContext();
    AS = AS.addParamAttribute(Ctx, ArgNos,
                              Attribute::get(Ctx, Attribute::NonNull));
    Call.setAttributes(AS);
    Changed = true;
  }

  // If the callee is a pointer to a function, attempt to move any casts to the
  // arguments of the call/callbr/invoke.
  Value *Callee = Call.getCalledValue();
  if (!isa<Function>(Callee) && transformConstExprCastCall(Call))
    return nullptr;

  if (Function *CalleeF = dyn_cast<Function>(Callee)) {
    // Remove the convergent attr on calls when the callee is not convergent.
    if (Call.isConvergent() && !CalleeF->isConvergent() &&
        !CalleeF->isIntrinsic()) {
      LLVM_DEBUG(dbgs() << "Removing convergent attr from instr " << Call
                        << "\n");
      Call.setNotConvergent();
      return &Call;
    }

    // If the call and callee calling conventions don't match, this call must
    // be unreachable, as the call is undefined.
    if (CalleeF->getCallingConv() != Call.getCallingConv() &&
        // Only do this for calls to a function with a body.  A prototype may
        // not actually end up matching the implementation's calling conv for a
        // variety of reasons (e.g. it may be written in assembly).
        !CalleeF->isDeclaration()) {
      Instruction *OldCall = &Call;
      CreateNonTerminatorUnreachable(OldCall);
      // If OldCall does not return void then replaceAllUsesWith undef.
      // This allows ValueHandlers and custom metadata to adjust itself.
      if (!OldCall->getType()->isVoidTy())
        replaceInstUsesWith(*OldCall, UndefValue::get(OldCall->getType()));
      if (isa<CallInst>(OldCall))
        return eraseInstFromFunction(*OldCall);

      // We cannot remove an invoke or a callbr, because it would change thexi
      // CFG, just change the callee to a null pointer.
      cast<CallBase>(OldCall)->setCalledFunction(
          CalleeF->getFunctionType(),
          Constant::getNullValue(CalleeF->getType()));
      return nullptr;
    }
  }

  if ((isa<ConstantPointerNull>(Callee) &&
       !NullPointerIsDefined(Call.getFunction())) ||
      isa<UndefValue>(Callee)) {
    // If Call does not return void then replaceAllUsesWith undef.
    // This allows ValueHandlers and custom metadata to adjust itself.
    if (!Call.getType()->isVoidTy())
      replaceInstUsesWith(Call, UndefValue::get(Call.getType()));

    if (Call.isTerminator()) {
      // Can't remove an invoke or callbr because we cannot change the CFG.
      return nullptr;
    }

    // This instruction is not reachable, just remove it.
    CreateNonTerminatorUnreachable(&Call);
    return eraseInstFromFunction(Call);
  }

  if (IntrinsicInst *II = findInitTrampoline(Callee))
    return transformCallThroughTrampoline(Call, *II);

  PointerType *PTy = cast<PointerType>(Callee->getType());
  FunctionType *FTy = cast<FunctionType>(PTy->getElementType());
  if (FTy->isVarArg()) {
    int ix = FTy->getNumParams();
    // See if we can optimize any arguments passed through the varargs area of
    // the call.
    for (auto I = Call.arg_begin() + FTy->getNumParams(), E = Call.arg_end();
         I != E; ++I, ++ix) {
      CastInst *CI = dyn_cast<CastInst>(*I);
      if (CI && isSafeToEliminateVarargsCast(Call, DL, CI, ix)) {
        *I = CI->getOperand(0);

        // Update the byval type to match the argument type.
        if (Call.isByValArgument(ix)) {
          Call.removeParamAttr(ix, Attribute::ByVal);
          Call.addParamAttr(
              ix, Attribute::getWithByValType(
                      Call.getContext(),
                      CI->getOperand(0)->getType()->getPointerElementType()));
        }
        Changed = true;
      }
    }
  }

  if (isa<InlineAsm>(Callee) && !Call.doesNotThrow()) {
    // Inline asm calls cannot throw - mark them 'nounwind'.
    Call.setDoesNotThrow();
    Changed = true;
  }

  // Try to optimize the call if possible, we require DataLayout for most of
  // this.  None of these calls are seen as possibly dead so go ahead and
  // delete the instruction now.
  if (CallInst *CI = dyn_cast<CallInst>(&Call)) {
    Instruction *I = tryOptimizeCall(CI);
    // If we changed something return the result, etc. Otherwise let
    // the fallthrough check.
    if (I) return eraseInstFromFunction(*I);
  }

  if (isAllocLikeFn(&Call, &TLI))
    return visitAllocSite(Call);

  return Changed ? &Call : nullptr;
}

/// If the callee is a constexpr cast of a function, attempt to move the cast to
/// the arguments of the call/callbr/invoke.
bool InstCombiner::transformConstExprCastCall(CallBase &Call) {
  auto *Callee = dyn_cast<Function>(Call.getCalledValue()->stripPointerCasts());
  if (!Callee)
    return false;

  // If this is a call to a thunk function, don't remove the cast. Thunks are
  // used to transparently forward all incoming parameters and outgoing return
  // values, so it's important to leave the cast in place.
  if (Callee->hasFnAttribute("thunk"))
    return false;

  // If this is a musttail call, the callee's prototype must match the caller's
  // prototype with the exception of pointee types. The code below doesn't
  // implement that, so we can't do this transform.
  // TODO: Do the transform if it only requires adding pointer casts.
  if (Call.isMustTailCall())
    return false;

  Instruction *Caller = &Call;
  const AttributeList &CallerPAL = Call.getAttributes();

  // Okay, this is a cast from a function to a different type.  Unless doing so
  // would cause a type conversion of one of our arguments, change this call to
  // be a direct call with arguments casted to the appropriate types.
  FunctionType *FT = Callee->getFunctionType();
  Type *OldRetTy = Caller->getType();
  Type *NewRetTy = FT->getReturnType();

  // Check to see if we are changing the return type...
  if (OldRetTy != NewRetTy) {

    if (NewRetTy->isStructTy())
      return false; // TODO: Handle multiple return values.

    if (!CastInst::isBitOrNoopPointerCastable(NewRetTy, OldRetTy, DL)) {
      if (Callee->isDeclaration())
        return false; // Cannot transform this return value.

      if (!Caller->use_empty() &&
          // void -> non-void is handled specially
          !NewRetTy->isVoidTy())
        return false; // Cannot transform this return value.
    }

    if (!CallerPAL.isEmpty() && !Caller->use_empty()) {
      AttrBuilder RAttrs(CallerPAL, AttributeList::ReturnIndex);
      if (RAttrs.overlaps(AttributeFuncs::typeIncompatible(NewRetTy)))
        return false; // Attribute not compatible with transformed value.
    }

    // If the callbase is an invoke/callbr instruction, and the return value is
    // used by a PHI node in a successor, we cannot change the return type of
    // the call because there is no place to put the cast instruction (without
    // breaking the critical edge).  Bail out in this case.
    if (!Caller->use_empty()) {
      if (InvokeInst *II = dyn_cast<InvokeInst>(Caller))
        for (User *U : II->users())
          if (PHINode *PN = dyn_cast<PHINode>(U))
            if (PN->getParent() == II->getNormalDest() ||
                PN->getParent() == II->getUnwindDest())
              return false;
      // FIXME: Be conservative for callbr to avoid a quadratic search.
      if (isa<CallBrInst>(Caller))
        return false;
    }
  }

  unsigned NumActualArgs = Call.arg_size();
  unsigned NumCommonArgs = std::min(FT->getNumParams(), NumActualArgs);

  // Prevent us turning:
  // declare void @takes_i32_inalloca(i32* inalloca)
  //  call void bitcast (void (i32*)* @takes_i32_inalloca to void (i32)*)(i32 0)
  //
  // into:
  //  call void @takes_i32_inalloca(i32* null)
  //
  //  Similarly, avoid folding away bitcasts of byval calls.
  if (Callee->getAttributes().hasAttrSomewhere(Attribute::InAlloca) ||
      Callee->getAttributes().hasAttrSomewhere(Attribute::ByVal))
    return false;

  auto AI = Call.arg_begin();
  for (unsigned i = 0, e = NumCommonArgs; i != e; ++i, ++AI) {
    Type *ParamTy = FT->getParamType(i);
    Type *ActTy = (*AI)->getType();

    if (!CastInst::isBitOrNoopPointerCastable(ActTy, ParamTy, DL))
      return false; // Cannot transform this parameter value.

    if (AttrBuilder(CallerPAL.getParamAttributes(i))
            .overlaps(AttributeFuncs::typeIncompatible(ParamTy)))
      return false; // Attribute not compatible with transformed value.

    if (Call.isInAllocaArgument(i))
      return false; // Cannot transform to and from inalloca.

    // If the parameter is passed as a byval argument, then we have to have a
    // sized type and the sized type has to have the same size as the old type.
    if (ParamTy != ActTy && CallerPAL.hasParamAttribute(i, Attribute::ByVal)) {
      PointerType *ParamPTy = dyn_cast<PointerType>(ParamTy);
      if (!ParamPTy || !ParamPTy->getElementType()->isSized())
        return false;

      Type *CurElTy = Call.getParamByValType(i);
      if (DL.getTypeAllocSize(CurElTy) !=
          DL.getTypeAllocSize(ParamPTy->getElementType()))
        return false;
    }
  }

  if (Callee->isDeclaration()) {
    // Do not delete arguments unless we have a function body.
    if (FT->getNumParams() < NumActualArgs && !FT->isVarArg())
      return false;

    // If the callee is just a declaration, don't change the varargsness of the
    // call.  We don't want to introduce a varargs call where one doesn't
    // already exist.
    PointerType *APTy = cast<PointerType>(Call.getCalledValue()->getType());
    if (FT->isVarArg()!=cast<FunctionType>(APTy->getElementType())->isVarArg())
      return false;

    // If both the callee and the cast type are varargs, we still have to make
    // sure the number of fixed parameters are the same or we have the same
    // ABI issues as if we introduce a varargs call.
    if (FT->isVarArg() &&
        cast<FunctionType>(APTy->getElementType())->isVarArg() &&
        FT->getNumParams() !=
            cast<FunctionType>(APTy->getElementType())->getNumParams())
      return false;
  }

  if (FT->getNumParams() < NumActualArgs && FT->isVarArg() &&
      !CallerPAL.isEmpty()) {
    // In this case we have more arguments than the new function type, but we
    // won't be dropping them.  Check that these extra arguments have attributes
    // that are compatible with being a vararg call argument.
    unsigned SRetIdx;
    if (CallerPAL.hasAttrSomewhere(Attribute::StructRet, &SRetIdx) &&
        SRetIdx > FT->getNumParams())
      return false;
  }

  // Okay, we decided that this is a safe thing to do: go ahead and start
  // inserting cast instructions as necessary.
  SmallVector<Value *, 8> Args;
  SmallVector<AttributeSet, 8> ArgAttrs;
  Args.reserve(NumActualArgs);
  ArgAttrs.reserve(NumActualArgs);

  // Get any return attributes.
  AttrBuilder RAttrs(CallerPAL, AttributeList::ReturnIndex);

  // If the return value is not being used, the type may not be compatible
  // with the existing attributes.  Wipe out any problematic attributes.
  RAttrs.remove(AttributeFuncs::typeIncompatible(NewRetTy));

  LLVMContext &Ctx = Call.getContext();
  AI = Call.arg_begin();
  for (unsigned i = 0; i != NumCommonArgs; ++i, ++AI) {
    Type *ParamTy = FT->getParamType(i);

    Value *NewArg = *AI;
    if ((*AI)->getType() != ParamTy)
      NewArg = Builder.CreateBitOrPointerCast(*AI, ParamTy);
    Args.push_back(NewArg);

    // Add any parameter attributes.
    if (CallerPAL.hasParamAttribute(i, Attribute::ByVal)) {
      AttrBuilder AB(CallerPAL.getParamAttributes(i));
      AB.addByValAttr(NewArg->getType()->getPointerElementType());
      ArgAttrs.push_back(AttributeSet::get(Ctx, AB));
    } else
    ArgAttrs.push_back(CallerPAL.getParamAttributes(i));
  }

  // If the function takes more arguments than the call was taking, add them
  // now.
  for (unsigned i = NumCommonArgs; i != FT->getNumParams(); ++i) {
    Args.push_back(Constant::getNullValue(FT->getParamType(i)));
    ArgAttrs.push_back(AttributeSet());
  }

  // If we are removing arguments to the function, emit an obnoxious warning.
  if (FT->getNumParams() < NumActualArgs) {
    // TODO: if (!FT->isVarArg()) this call may be unreachable. PR14722
    if (FT->isVarArg()) {
      // Add all of the arguments in their promoted form to the arg list.
      for (unsigned i = FT->getNumParams(); i != NumActualArgs; ++i, ++AI) {
        Type *PTy = getPromotedType((*AI)->getType());
        Value *NewArg = *AI;
        if (PTy != (*AI)->getType()) {
          // Must promote to pass through va_arg area!
          Instruction::CastOps opcode =
              CastInst::getCastOpcode(*AI, false, PTy, false);
          NewArg = Builder.CreateCast(opcode, *AI, PTy);
        }
        Args.push_back(NewArg);

        // Add any parameter attributes.
        ArgAttrs.push_back(CallerPAL.getParamAttributes(i));
      }
    }
  }

  AttributeSet FnAttrs = CallerPAL.getFnAttributes();

  if (NewRetTy->isVoidTy())
    Caller->setName(""); // Void type should not have a name.

  assert((ArgAttrs.size() == FT->getNumParams() || FT->isVarArg()) &&
         "missing argument attributes");
  AttributeList NewCallerPAL = AttributeList::get(
      Ctx, FnAttrs, AttributeSet::get(Ctx, RAttrs), ArgAttrs);

  SmallVector<OperandBundleDef, 1> OpBundles;
  Call.getOperandBundlesAsDefs(OpBundles);

  CallBase *NewCall;
  if (InvokeInst *II = dyn_cast<InvokeInst>(Caller)) {
    NewCall = Builder.CreateInvoke(Callee, II->getNormalDest(),
                                 II->getUnwindDest(), Args, OpBundles);
  } else if (CallBrInst *CBI = dyn_cast<CallBrInst>(Caller)) {
    NewCall = Builder.CreateCallBr(Callee, CBI->getDefaultDest(),
                                   CBI->getIndirectDests(), Args, OpBundles);
  } else {
    NewCall = Builder.CreateCall(Callee, Args, OpBundles);
    cast<CallInst>(NewCall)->setTailCallKind(
        cast<CallInst>(Caller)->getTailCallKind());
  }
  NewCall->takeName(Caller);
  NewCall->setCallingConv(Call.getCallingConv());
  NewCall->setAttributes(NewCallerPAL);

  // Preserve the weight metadata for the new call instruction. The metadata
  // is used by SamplePGO to check callsite's hotness.
  uint64_t W;
  if (Caller->extractProfTotalWeight(W))
    NewCall->setProfWeight(W);

  // Insert a cast of the return type as necessary.
  Instruction *NC = NewCall;
  Value *NV = NC;
  if (OldRetTy != NV->getType() && !Caller->use_empty()) {
    if (!NV->getType()->isVoidTy()) {
      NV = NC = CastInst::CreateBitOrPointerCast(NC, OldRetTy);
      NC->setDebugLoc(Caller->getDebugLoc());

      // If this is an invoke/callbr instruction, we should insert it after the
      // first non-phi instruction in the normal successor block.
      if (InvokeInst *II = dyn_cast<InvokeInst>(Caller)) {
        BasicBlock::iterator I = II->getNormalDest()->getFirstInsertionPt();
        InsertNewInstBefore(NC, *I);
      } else if (CallBrInst *CBI = dyn_cast<CallBrInst>(Caller)) {
        BasicBlock::iterator I = CBI->getDefaultDest()->getFirstInsertionPt();
        InsertNewInstBefore(NC, *I);
      } else {
        // Otherwise, it's a call, just insert cast right after the call.
        InsertNewInstBefore(NC, *Caller);
      }
      Worklist.AddUsersToWorkList(*Caller);
    } else {
      NV = UndefValue::get(Caller->getType());
    }
  }

  if (!Caller->use_empty())
    replaceInstUsesWith(*Caller, NV);
  else if (Caller->hasValueHandle()) {
    if (OldRetTy == NV->getType())
      ValueHandleBase::ValueIsRAUWd(Caller, NV);
    else
      // We cannot call ValueIsRAUWd with a different type, and the
      // actual tracked value will disappear.
      ValueHandleBase::ValueIsDeleted(Caller);
  }

  eraseInstFromFunction(*Caller);
  return true;
}

/// Turn a call to a function created by init_trampoline / adjust_trampoline
/// intrinsic pair into a direct call to the underlying function.
Instruction *
InstCombiner::transformCallThroughTrampoline(CallBase &Call,
                                             IntrinsicInst &Tramp) {
  Value *Callee = Call.getCalledValue();
  Type *CalleeTy = Callee->getType();
  FunctionType *FTy = Call.getFunctionType();
  AttributeList Attrs = Call.getAttributes();

  // If the call already has the 'nest' attribute somewhere then give up -
  // otherwise 'nest' would occur twice after splicing in the chain.
  if (Attrs.hasAttrSomewhere(Attribute::Nest))
    return nullptr;

  Function *NestF = cast<Function>(Tramp.getArgOperand(1)->stripPointerCasts());
  FunctionType *NestFTy = NestF->getFunctionType();

  AttributeList NestAttrs = NestF->getAttributes();
  if (!NestAttrs.isEmpty()) {
    unsigned NestArgNo = 0;
    Type *NestTy = nullptr;
    AttributeSet NestAttr;

    // Look for a parameter marked with the 'nest' attribute.
    for (FunctionType::param_iterator I = NestFTy->param_begin(),
                                      E = NestFTy->param_end();
         I != E; ++NestArgNo, ++I) {
      AttributeSet AS = NestAttrs.getParamAttributes(NestArgNo);
      if (AS.hasAttribute(Attribute::Nest)) {
        // Record the parameter type and any other attributes.
        NestTy = *I;
        NestAttr = AS;
        break;
      }
    }

    if (NestTy) {
      std::vector<Value *> NewArgs;
      std::vector<AttributeSet> NewArgAttrs;
      NewArgs.reserve(Call.arg_size() + 1);
      NewArgAttrs.reserve(Call.arg_size());

      // Insert the nest argument into the call argument list, which may
      // mean appending it.  Likewise for attributes.

      {
        unsigned ArgNo = 0;
        auto I = Call.arg_begin(), E = Call.arg_end();
        do {
          if (ArgNo == NestArgNo) {
            // Add the chain argument and attributes.
            Value *NestVal = Tramp.getArgOperand(2);
            if (NestVal->getType() != NestTy)
              NestVal = Builder.CreateBitCast(NestVal, NestTy, "nest");
            NewArgs.push_back(NestVal);
            NewArgAttrs.push_back(NestAttr);
          }

          if (I == E)
            break;

          // Add the original argument and attributes.
          NewArgs.push_back(*I);
          NewArgAttrs.push_back(Attrs.getParamAttributes(ArgNo));

          ++ArgNo;
          ++I;
        } while (true);
      }

      // The trampoline may have been bitcast to a bogus type (FTy).
      // Handle this by synthesizing a new function type, equal to FTy
      // with the chain parameter inserted.

      std::vector<Type *> NewTypes;
      NewTypes.reserve(FTy->getNumParams() + 1);

      // Insert the chain's type into the list of parameter types, which may
      // mean appending it.
      {
        unsigned ArgNo = 0;
        FunctionType::param_iterator I = FTy->param_begin(),
                                     E = FTy->param_end();

        do {
          if (ArgNo == NestArgNo)
            // Add the chain's type.
            NewTypes.push_back(NestTy);

          if (I == E)
            break;

          // Add the original type.
          NewTypes.push_back(*I);

          ++ArgNo;
          ++I;
        } while (true);
      }

      // Replace the trampoline call with a direct call.  Let the generic
      // code sort out any function type mismatches.
      FunctionType *NewFTy = FunctionType::get(FTy->getReturnType(), NewTypes,
                                                FTy->isVarArg());
      Constant *NewCallee =
        NestF->getType() == PointerType::getUnqual(NewFTy) ?
        NestF : ConstantExpr::getBitCast(NestF,
                                         PointerType::getUnqual(NewFTy));
      AttributeList NewPAL =
          AttributeList::get(FTy->getContext(), Attrs.getFnAttributes(),
                             Attrs.getRetAttributes(), NewArgAttrs);

      SmallVector<OperandBundleDef, 1> OpBundles;
      Call.getOperandBundlesAsDefs(OpBundles);

      Instruction *NewCaller;
      if (InvokeInst *II = dyn_cast<InvokeInst>(&Call)) {
        NewCaller = InvokeInst::Create(NewFTy, NewCallee,
                                       II->getNormalDest(), II->getUnwindDest(),
                                       NewArgs, OpBundles);
        cast<InvokeInst>(NewCaller)->setCallingConv(II->getCallingConv());
        cast<InvokeInst>(NewCaller)->setAttributes(NewPAL);
      } else if (CallBrInst *CBI = dyn_cast<CallBrInst>(&Call)) {
        NewCaller =
            CallBrInst::Create(NewFTy, NewCallee, CBI->getDefaultDest(),
                               CBI->getIndirectDests(), NewArgs, OpBundles);
        cast<CallBrInst>(NewCaller)->setCallingConv(CBI->getCallingConv());
        cast<CallBrInst>(NewCaller)->setAttributes(NewPAL);
      } else {
        NewCaller = CallInst::Create(NewFTy, NewCallee, NewArgs, OpBundles);
        cast<CallInst>(NewCaller)->setTailCallKind(
            cast<CallInst>(Call).getTailCallKind());
        cast<CallInst>(NewCaller)->setCallingConv(
            cast<CallInst>(Call).getCallingConv());
        cast<CallInst>(NewCaller)->setAttributes(NewPAL);
      }
      NewCaller->setDebugLoc(Call.getDebugLoc());

      return NewCaller;
    }
  }

  // Replace the trampoline call with a direct call.  Since there is no 'nest'
  // parameter, there is no need to adjust the argument list.  Let the generic
  // code sort out any function type mismatches.
  Constant *NewCallee = ConstantExpr::getBitCast(NestF, CalleeTy);
  Call.setCalledFunction(FTy, NewCallee);
  return &Call;
}<|MERGE_RESOLUTION|>--- conflicted
+++ resolved
@@ -90,7 +90,7 @@
 /// Return the specified type promoted as it would be to pass though a va_arg
 /// area.
 static Type *getPromotedType(Type *Ty) {
-  if (IntegerType *ITy = dyn_cast<IntegerType>(Ty)) {
+  if (IntegerType* ITy = dyn_cast<IntegerType>(Ty)) {
     if (ITy->getBitWidth() < 32)
       return Type::getInt32Ty(Ty->getContext());
   }
@@ -117,7 +117,7 @@
 Instruction *InstCombiner::SimplifyAnyMemTransfer(AnyMemTransferInst *MI) {
   unsigned DstAlign = getKnownAlignment(MI->getRawDest(), DL, MI, &AC, &DT);
   unsigned CopyDstAlign = MI->getDestAlignment();
-  if (CopyDstAlign < DstAlign) {
+  if (CopyDstAlign < DstAlign){
     MI->setDestAlignment(DstAlign);
     return MI;
   }
@@ -150,8 +150,8 @@
   uint64_t Size = MemOpLength->getLimitedValue();
   assert(Size && "0-sized memory transferring should be removed already.");
 
-  if (Size > 8 || (Size & (Size - 1)))
-    return nullptr; // If not 1/2/4/8 bytes, exit.
+  if (Size > 8 || (Size&(Size-1)))
+    return nullptr;  // If not 1/2/4/8 bytes, exit.
 
   // If it is an atomic and alignment is less than the size then we will
   // introduce the unaligned memory access which will be later transformed
@@ -163,11 +163,11 @@
 
   // Use an integer load+store unless we can find something better.
   unsigned SrcAddrSp =
-      cast<PointerType>(MI->getArgOperand(1)->getType())->getAddressSpace();
+    cast<PointerType>(MI->getArgOperand(1)->getType())->getAddressSpace();
   unsigned DstAddrSp =
-      cast<PointerType>(MI->getArgOperand(0)->getType())->getAddressSpace();
-
-  IntegerType *IntType = IntegerType::get(MI->getContext(), Size << 3);
+    cast<PointerType>(MI->getArgOperand(0)->getType())->getAddressSpace();
+
+  IntegerType* IntType = IntegerType::get(MI->getContext(), Size<<3);
   Type *NewSrcPtrTy = PointerType::get(IntType, SrcAddrSp);
   Type *NewDstPtrTy = PointerType::get(IntType, DstAddrSp);
 
@@ -197,7 +197,7 @@
   if (CopyMD)
     L->setMetadata(LLVMContext::MD_tbaa, CopyMD);
   MDNode *LoopMemParallelMD =
-      MI->getMetadata(LLVMContext::MD_mem_parallel_loop_access);
+    MI->getMetadata(LLVMContext::MD_mem_parallel_loop_access);
   if (LoopMemParallelMD)
     L->setMetadata(LLVMContext::MD_mem_parallel_loop_access, LoopMemParallelMD);
   MDNode *AccessGroupMD = MI->getMetadata(LLVMContext::MD_access_group);
@@ -267,7 +267,7 @@
 
   // memset(s,c,n) -> store s, c (for n=1,2,4,8)
   if (Len <= 8 && isPowerOf2_32((uint32_t)Len)) {
-    Type *ITy = IntegerType::get(MI->getContext(), Len * 8); // n=1 -> i8.
+    Type *ITy = IntegerType::get(MI->getContext(), Len*8);  // n=1 -> i8.
 
     Value *Dest = MI->getDest();
     unsigned DstAddrSp = cast<PointerType>(Dest->getType())->getAddressSpace();
@@ -275,7 +275,7 @@
     Dest = Builder.CreateBitCast(Dest, NewDstPtrTy);
 
     // Extract the fill value and store.
-    uint64_t Fill = FillC->getZExtValue() * 0x0101010101010101ULL;
+    uint64_t Fill = FillC->getZExtValue()*0x0101010101010101ULL;
     StoreInst *S = Builder.CreateStore(ConstantInt::get(ITy, Fill), Dest,
                                        MI->isVolatile());
     S->setAlignment(Alignment);
@@ -577,21 +577,21 @@
   // Clamp Values - signed/unsigned both use signed clamp values, but they
   // differ on the min/max values.
   APInt MinValue, MaxValue;
-      if (IsSigned) {
-        // PACKSS: Truncate signed value with signed saturation.
-        // Source values less than dst minint are saturated to minint.
-        // Source values greater than dst maxint are saturated to maxint.
+  if (IsSigned) {
+    // PACKSS: Truncate signed value with signed saturation.
+    // Source values less than dst minint are saturated to minint.
+    // Source values greater than dst maxint are saturated to maxint.
     MinValue =
         APInt::getSignedMinValue(DstScalarSizeInBits).sext(SrcScalarSizeInBits);
     MaxValue =
         APInt::getSignedMaxValue(DstScalarSizeInBits).sext(SrcScalarSizeInBits);
-      } else {
-        // PACKUS: Truncate signed value with unsigned saturation.
-        // Source values less than zero are saturated to zero.
-        // Source values greater than dst maxuint are saturated to maxuint.
+  } else {
+    // PACKUS: Truncate signed value with unsigned saturation.
+    // Source values less than zero are saturated to zero.
+    // Source values greater than dst maxuint are saturated to maxuint.
     MinValue = APInt::getNullValue(SrcScalarSizeInBits);
     MaxValue = APInt::getLowBitsSet(SrcScalarSizeInBits, DstScalarSizeInBits);
-      }
+  }
 
   auto *MinC = Constant::getIntegerValue(ArgTy, MinValue);
   auto *MaxC = Constant::getIntegerValue(ArgTy, MaxValue);
@@ -607,7 +607,7 @@
       PackMask.push_back(Elt + (Lane * NumSrcEltsPerLane));
     for (unsigned Elt = 0; Elt != NumSrcEltsPerLane; ++Elt)
       PackMask.push_back(Elt + (Lane * NumSrcEltsPerLane) + NumSrcElts);
-}
+  }
   auto *Shuffle = Builder.CreateShuffleVector(Arg0, Arg1, PackMask);
 
   // Truncate to dst size.
@@ -642,7 +642,7 @@
   Res = Builder.CreateBitCast(Res, IntegerTy);
   Res = Builder.CreateZExtOrTrunc(Res, ResTy);
   return Res;
-  }
+}
 
 static Value *simplifyX86addcarry(const IntrinsicInst &II,
                                   InstCombiner::BuilderTy &Builder) {
@@ -698,7 +698,7 @@
     return ZeroVector;
 
   // Initialize by passing all of the first source bits through.
-  uint32_t ShuffleMask[4] = {0, 1, 2, 3};
+  uint32_t ShuffleMask[4] = { 0, 1, 2, 3 };
 
   // We may replace the second operand with the zero vector.
   Value *V1 = II.getArgOperand(1);
@@ -1682,21 +1682,21 @@
 
     // We do not currently simplify intrinsics that give an approximate answer.
     // These include:
-      //
-      //   - nvvm_cos_approx_{f,ftz_f}
-      //   - nvvm_ex2_approx_{d,f,ftz_f}
-      //   - nvvm_lg2_approx_{d,f,ftz_f}
-      //   - nvvm_sin_approx_{f,ftz_f}
-      //   - nvvm_sqrt_approx_{f,ftz_f}
-      //   - nvvm_rsqrt_approx_{d,f,ftz_f}
-      //   - nvvm_div_approx_{ftz_d,ftz_f,f}
-      //   - nvvm_rcp_approx_ftz_d
-      //
-      // Ideally we'd encode them as e.g. "fast call @llvm.cos", where "fast"
-      // means that fastmath is enabled in the intrinsic.  Unfortunately only
+    //
+    //   - nvvm_cos_approx_{f,ftz_f}
+    //   - nvvm_ex2_approx_{d,f,ftz_f}
+    //   - nvvm_lg2_approx_{d,f,ftz_f}
+    //   - nvvm_sin_approx_{f,ftz_f}
+    //   - nvvm_sqrt_approx_{f,ftz_f}
+    //   - nvvm_rsqrt_approx_{d,f,ftz_f}
+    //   - nvvm_div_approx_{ftz_d,ftz_f,f}
+    //   - nvvm_rcp_approx_ftz_d
+    //
+    // Ideally we'd encode them as e.g. "fast call @llvm.cos", where "fast"
+    // means that fastmath is enabled in the intrinsic.  Unfortunately only
     // binary operators (currently) have a fastmath bit in SelectionDAG, so this
     // information gets lost and we can't select on it.
-      //
+    //
     // TODO: div and rcp are lowered to a binary op, so these we could in theory
     // lower them to "fast fdiv".
 
@@ -1837,9 +1837,9 @@
               isa<AtomicMemMoveInst>(MMI)
                   ? Intrinsic::memcpy_element_unordered_atomic
                   : Intrinsic::memcpy;
-          Type *Tys[3] = {CI.getArgOperand(0)->getType(),
-                          CI.getArgOperand(1)->getType(),
-                          CI.getArgOperand(2)->getType()};
+          Type *Tys[3] = { CI.getArgOperand(0)->getType(),
+                           CI.getArgOperand(1)->getType(),
+                           CI.getArgOperand(2)->getType() };
           CI.setCalledFunction(Intrinsic::getDeclaration(M, MemCpyID, Tys));
           Changed = true;
         }
@@ -1873,7 +1873,7 @@
       if (V != II)
         return replaceInstUsesWith(*II, V);
       return II;
-  }
+    }
   }
 
   if (Instruction *I = SimplifyNVVMIntrinsic(II, *this))
@@ -1900,7 +1900,7 @@
     // bswap(trunc(bswap(x))) -> trunc(lshr(x, c))
     if (match(IIOperand, m_Trunc(m_BSwap(m_Value(X))))) {
       unsigned C = X->getType()->getPrimitiveSizeInBits() -
-                   IIOperand->getType()->getPrimitiveSizeInBits();
+        IIOperand->getType()->getPrimitiveSizeInBits();
       Value *CV = ConstantInt::get(X->getType(), C);
       Value *V = Builder.CreateLShr(X, CV);
       return new TruncInst(V, IIOperand->getType());
@@ -1950,7 +1950,7 @@
 
   case Intrinsic::fshl:
   case Intrinsic::fshr: {
-      Value *Op0 = II->getArgOperand(0), *Op1 = II->getArgOperand(1);
+    Value *Op0 = II->getArgOperand(0), *Op1 = II->getArgOperand(1);
     Type *Ty = II->getType();
     unsigned BitWidth = Ty->getScalarSizeInBits();
     Constant *ShAmtC;
@@ -1996,7 +1996,7 @@
         Module *Mod = II->getModule();
         Function *Bswap = Intrinsic::getDeclaration(Mod, Intrinsic::bswap, Ty);
         return CallInst::Create(Bswap, { Op0 });
-    }
+      }
     }
 
     // Left or right might be masked.
@@ -2094,7 +2094,7 @@
                                         Arg0, Arg1, SI);
     switch (OR) {
       case OverflowResult::MayOverflow:
-      break;
+        break;
       case OverflowResult::NeverOverflows:
         if (SI->isSigned())
           return BinaryOperator::CreateNSW(SI->getBinaryOp(), Arg0, Arg1);
@@ -2119,7 +2119,7 @@
       Value *NegVal = ConstantExpr::getNeg(C);
       return replaceInstUsesWith(
           *II, Builder.CreateBinaryIntrinsic(
-                                          Intrinsic::sadd_sat, Arg0, NegVal));
+              Intrinsic::sadd_sat, Arg0, NegVal));
     }
 
     // sat(sat(X + Val2) + Val) -> sat(X + (Val+Val2))
@@ -2802,7 +2802,7 @@
         if (!C || !C->getValue()[0]) {
           // Cast the mask to an i1 vector and then extract the lowest element.
           auto *MaskTy = VectorType::get(Builder.getInt1Ty(),
-              cast<IntegerType>(Mask->getType())->getBitWidth());
+                             cast<IntegerType>(Mask->getType())->getBitWidth());
           Mask = Builder.CreateBitCast(Mask, MaskTy);
           Mask = Builder.CreateExtractElement(Mask, (uint64_t)0);
           // Extract the lowest element from the passthru operand.
@@ -3161,7 +3161,7 @@
         BoolVec->getType()->isVectorTy() &&
         BoolVec->getType()->getScalarSizeInBits() == 1) {
       assert(Mask->getType()->getPrimitiveSizeInBits() ==
-                 II->getType()->getPrimitiveSizeInBits() &&
+             II->getType()->getPrimitiveSizeInBits() &&
              "Not expecting mask and operands with different sizes");
 
       unsigned NumMaskElts = Mask->getType()->getVectorNumElements();
@@ -3285,8 +3285,8 @@
           if (isa<UndefValue>(Mask->getAggregateElement(i)))
             continue;
           unsigned Idx =
-              cast<ConstantInt>(Mask->getAggregateElement(i))->getZExtValue();
-          Idx &= 31; // Match the hardware behavior.
+            cast<ConstantInt>(Mask->getAggregateElement(i))->getZExtValue();
+          Idx &= 31;  // Match the hardware behavior.
           if (DL.isLittleEndian())
             Idx = 31 - Idx;
 
@@ -3390,7 +3390,7 @@
   case Intrinsic::aarch64_crypto_aesd:
   case Intrinsic::aarch64_crypto_aese: {
     Value *DataArg = II->getArgOperand(0);
-    Value *KeyArg = II->getArgOperand(1);
+    Value *KeyArg  = II->getArgOperand(1);
 
     // Try to use the builtin XOR in AESE and AESD to eliminate a prior XOR
     Value *Data, *Key;
@@ -3510,17 +3510,17 @@
     break;
   }
   case Intrinsic::amdgcn_class: {
-    enum {
-      S_NAN = 1 << 0,       // Signaling NaN
-      Q_NAN = 1 << 1,       // Quiet NaN
-      N_INFINITY = 1 << 2,  // Negative infinity
-      N_NORMAL = 1 << 3,    // Negative normal
-      N_SUBNORMAL = 1 << 4, // Negative subnormal
-      N_ZERO = 1 << 5,      // Negative zero
-      P_ZERO = 1 << 6,      // Positive zero
-      P_SUBNORMAL = 1 << 7, // Positive subnormal
-      P_NORMAL = 1 << 8,    // Positive normal
-      P_INFINITY = 1 << 9   // Positive infinity
+    enum  {
+      S_NAN = 1 << 0,        // Signaling NaN
+      Q_NAN = 1 << 1,        // Quiet NaN
+      N_INFINITY = 1 << 2,   // Negative infinity
+      N_NORMAL = 1 << 3,     // Negative normal
+      N_SUBNORMAL = 1 << 4,  // Negative subnormal
+      N_ZERO = 1 << 5,       // Negative zero
+      P_ZERO = 1 << 6,       // Positive zero
+      P_SUBNORMAL = 1 << 7,  // Positive subnormal
+      P_NORMAL = 1 << 8,     // Positive normal
+      P_INFINITY = 1 << 9    // Positive infinity
     };
 
     const uint32_t FullMask = S_NAN | Q_NAN | N_INFINITY | N_NORMAL |
@@ -3591,16 +3591,16 @@
     const APFloat &Val = CVal->getValueAPF();
 
     bool Result =
-        ((Mask & S_NAN) && Val.isNaN() && Val.isSignaling()) ||
-        ((Mask & Q_NAN) && Val.isNaN() && !Val.isSignaling()) ||
-        ((Mask & N_INFINITY) && Val.isInfinity() && Val.isNegative()) ||
-        ((Mask & N_NORMAL) && Val.isNormal() && Val.isNegative()) ||
-        ((Mask & N_SUBNORMAL) && Val.isDenormal() && Val.isNegative()) ||
-        ((Mask & N_ZERO) && Val.isZero() && Val.isNegative()) ||
-        ((Mask & P_ZERO) && Val.isZero() && !Val.isNegative()) ||
-        ((Mask & P_SUBNORMAL) && Val.isDenormal() && !Val.isNegative()) ||
-        ((Mask & P_NORMAL) && Val.isNormal() && !Val.isNegative()) ||
-        ((Mask & P_INFINITY) && Val.isInfinity() && !Val.isNegative());
+      ((Mask & S_NAN) && Val.isNaN() && Val.isSignaling()) ||
+      ((Mask & Q_NAN) && Val.isNaN() && !Val.isSignaling()) ||
+      ((Mask & N_INFINITY) && Val.isInfinity() && Val.isNegative()) ||
+      ((Mask & N_NORMAL) && Val.isNormal() && Val.isNegative()) ||
+      ((Mask & N_SUBNORMAL) && Val.isDenormal() && Val.isNegative()) ||
+      ((Mask & N_ZERO) && Val.isZero() && Val.isNegative()) ||
+      ((Mask & P_ZERO) && Val.isZero() && !Val.isNegative()) ||
+      ((Mask & P_SUBNORMAL) && Val.isDenormal() && !Val.isNegative()) ||
+      ((Mask & P_NORMAL) && Val.isNormal() && !Val.isNegative()) ||
+      ((Mask & P_INFINITY) && Val.isInfinity() && !Val.isNegative());
 
     return replaceInstUsesWith(*II, ConstantInt::get(II->getType(), Result));
   }
@@ -3619,7 +3619,7 @@
 
         Constant *Folded = ConstantVector::get({
             ConstantFP::get(II->getContext(), Val0),
-                                 ConstantFP::get(II->getContext(), Val1)});
+            ConstantFP::get(II->getContext(), Val1) });
         return replaceInstUsesWith(*II, Folded);
       }
     }
@@ -3920,8 +3920,8 @@
           Intrinsic::getDeclaration(II->getModule(), NewIID,
                                     { II->getType(),
                                       SrcLHS->getType() });
-      Value *Args[] = {SrcLHS, SrcRHS,
-                       ConstantInt::get(CC->getType(), SrcPred)};
+      Value *Args[] = { SrcLHS, SrcRHS,
+                        ConstantInt::get(CC->getType(), SrcPred) };
       CallInst *NewCall = Builder.CreateCall(NewF, Args);
       NewCall->takeName(II);
       return replaceInstUsesWith(*II, NewCall);
@@ -4181,12 +4181,8 @@
 
       // Remove a guard that it is immediately preceded by an identical guard.
       // Otherwise canonicalize guard(a); guard(b) -> guard(a & b).
-<<<<<<< HEAD
-      Instruction *MoveI = II->getNextNode();
-=======
       if (CurrCond != NextCond) {
         Instruction *MoveI = II->getNextNonDebugInstruction();
->>>>>>> 2bdbfd5a
       while (MoveI != NextInst) {
         auto *Temp = MoveI;
           MoveI = MoveI->getNextNonDebugInstruction();
@@ -4246,8 +4242,8 @@
   if (!Call.isByValOrInAllocaArgument(ix))
     return true;
 
-  Type *SrcTy =
-      cast<PointerType>(CI->getOperand(0)->getType())->getElementType();
+  Type* SrcTy =
+            cast<PointerType>(CI->getOperand(0)->getType())->getElementType();
   Type *DstTy = Call.isByValArgument(ix)
                     ? Call.getParamByValType(ix)
                     : cast<PointerType>(CI->getType())->getElementType();
@@ -4580,18 +4576,18 @@
 
     if (!CastInst::isBitOrNoopPointerCastable(NewRetTy, OldRetTy, DL)) {
       if (Callee->isDeclaration())
-        return false; // Cannot transform this return value.
+        return false;   // Cannot transform this return value.
 
       if (!Caller->use_empty() &&
           // void -> non-void is handled specially
           !NewRetTy->isVoidTy())
-        return false; // Cannot transform this return value.
+        return false;   // Cannot transform this return value.
     }
 
     if (!CallerPAL.isEmpty() && !Caller->use_empty()) {
       AttrBuilder RAttrs(CallerPAL, AttributeList::ReturnIndex);
       if (RAttrs.overlaps(AttributeFuncs::typeIncompatible(NewRetTy)))
-        return false; // Attribute not compatible with transformed value.
+        return false;   // Attribute not compatible with transformed value.
     }
 
     // If the callbase is an invoke/callbr instruction, and the return value is
@@ -4632,14 +4628,14 @@
     Type *ActTy = (*AI)->getType();
 
     if (!CastInst::isBitOrNoopPointerCastable(ActTy, ParamTy, DL))
-      return false; // Cannot transform this parameter value.
+      return false;   // Cannot transform this parameter value.
 
     if (AttrBuilder(CallerPAL.getParamAttributes(i))
             .overlaps(AttributeFuncs::typeIncompatible(ParamTy)))
-      return false; // Attribute not compatible with transformed value.
+      return false;   // Attribute not compatible with transformed value.
 
     if (Call.isInAllocaArgument(i))
-      return false; // Cannot transform to and from inalloca.
+      return false;   // Cannot transform to and from inalloca.
 
     // If the parameter is passed as a byval argument, then we have to have a
     // sized type and the sized type has to have the same size as the old type.
@@ -4673,7 +4669,7 @@
     if (FT->isVarArg() &&
         cast<FunctionType>(APTy->getElementType())->isVarArg() &&
         FT->getNumParams() !=
-            cast<FunctionType>(APTy->getElementType())->getNumParams())
+        cast<FunctionType>(APTy->getElementType())->getNumParams())
       return false;
   }
 
@@ -4718,7 +4714,7 @@
       AB.addByValAttr(NewArg->getType()->getPointerElementType());
       ArgAttrs.push_back(AttributeSet::get(Ctx, AB));
     } else
-    ArgAttrs.push_back(CallerPAL.getParamAttributes(i));
+      ArgAttrs.push_back(CallerPAL.getParamAttributes(i));
   }
 
   // If the function takes more arguments than the call was taking, add them
@@ -4739,7 +4735,7 @@
         if (PTy != (*AI)->getType()) {
           // Must promote to pass through va_arg area!
           Instruction::CastOps opcode =
-              CastInst::getCastOpcode(*AI, false, PTy, false);
+            CastInst::getCastOpcode(*AI, false, PTy, false);
           NewArg = Builder.CreateCast(opcode, *AI, PTy);
         }
         Args.push_back(NewArg);
@@ -4753,7 +4749,7 @@
   AttributeSet FnAttrs = CallerPAL.getFnAttributes();
 
   if (NewRetTy->isVoidTy())
-    Caller->setName(""); // Void type should not have a name.
+    Caller->setName("");   // Void type should not have a name.
 
   assert((ArgAttrs.size() == FT->getNumParams() || FT->isVarArg()) &&
          "missing argument attributes");
@@ -4766,7 +4762,7 @@
   CallBase *NewCall;
   if (InvokeInst *II = dyn_cast<InvokeInst>(Caller)) {
     NewCall = Builder.CreateInvoke(Callee, II->getNormalDest(),
-                                 II->getUnwindDest(), Args, OpBundles);
+                                   II->getUnwindDest(), Args, OpBundles);
   } else if (CallBrInst *CBI = dyn_cast<CallBrInst>(Caller)) {
     NewCall = Builder.CreateCallBr(Callee, CBI->getDefaultDest(),
                                    CBI->getIndirectDests(), Args, OpBundles);
@@ -4864,7 +4860,7 @@
     }
 
     if (NestTy) {
-      std::vector<Value *> NewArgs;
+      std::vector<Value*> NewArgs;
       std::vector<AttributeSet> NewArgAttrs;
       NewArgs.reserve(Call.arg_size() + 1);
       NewArgAttrs.reserve(Call.arg_size());
@@ -4901,15 +4897,15 @@
       // Handle this by synthesizing a new function type, equal to FTy
       // with the chain parameter inserted.
 
-      std::vector<Type *> NewTypes;
-      NewTypes.reserve(FTy->getNumParams() + 1);
+      std::vector<Type*> NewTypes;
+      NewTypes.reserve(FTy->getNumParams()+1);
 
       // Insert the chain's type into the list of parameter types, which may
       // mean appending it.
       {
         unsigned ArgNo = 0;
         FunctionType::param_iterator I = FTy->param_begin(),
-                                     E = FTy->param_end();
+          E = FTy->param_end();
 
         do {
           if (ArgNo == NestArgNo)
