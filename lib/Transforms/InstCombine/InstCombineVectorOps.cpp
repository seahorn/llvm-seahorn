--- conflicted
+++ resolved
@@ -336,17 +336,17 @@
 
     // This instruction only demands the single element from the input vector.
     if (NumElts != 1) {
-      // If the input vector has a single use, simplify it based on this use
-      // property.
+    // If the input vector has a single use, simplify it based on this use
+    // property.
       if (SrcVec->hasOneUse()) {
-        APInt UndefElts(NumElts, 0);
-        APInt DemandedElts(NumElts, 0);
-        DemandedElts.setBit(IndexC->getZExtValue());
+      APInt UndefElts(NumElts, 0);
+      APInt DemandedElts(NumElts, 0);
+      DemandedElts.setBit(IndexC->getZExtValue());
         if (Value *V =
                 SimplifyDemandedVectorElts(SrcVec, DemandedElts, UndefElts)) {
-          EI.setOperand(0, V);
-          return &EI;
-        }
+        EI.setOperand(0, V);
+        return &EI;
+      }
       } else {
         // If the input vector has multiple uses, simplify it based on a union
         // of all elements used.
@@ -359,7 +359,7 @@
             if (V != SrcVec) {
               SrcVec->replaceAllUsesWith(V);
               return &EI;
-            }
+    }
           }
         }
       }
@@ -412,7 +412,7 @@
         int SrcIdx = SVI->getMaskValue(Elt->getZExtValue());
         Value *Src;
         unsigned LHSWidth =
-            SVI->getOperand(0)->getType()->getVectorNumElements();
+          SVI->getOperand(0)->getType()->getVectorNumElements();
 
         if (SrcIdx < 0)
           return replaceInstUsesWith(EI, UndefValue::get(EI.getType()));
@@ -444,7 +444,7 @@
 /// If V is a shuffle of values that ONLY returns elements from either LHS or
 /// RHS, return the shuffle mask and true. Otherwise, return false.
 static bool collectSingleShuffleElements(Value *V, Value *LHS, Value *RHS,
-                                         SmallVectorImpl<Constant *> &Mask) {
+                                         SmallVectorImpl<Constant*> &Mask) {
   assert(LHS->getType() == RHS->getType() &&
          "Invalid CollectSingleShuffleElements");
   unsigned NumElts = V->getType()->getVectorNumElements();
@@ -469,15 +469,15 @@
 
   if (InsertElementInst *IEI = dyn_cast<InsertElementInst>(V)) {
     // If this is an insert of an extract from some other vector, include it.
-    Value *VecOp = IEI->getOperand(0);
+    Value *VecOp    = IEI->getOperand(0);
     Value *ScalarOp = IEI->getOperand(1);
-    Value *IdxOp = IEI->getOperand(2);
+    Value *IdxOp    = IEI->getOperand(2);
 
     if (!isa<ConstantInt>(IdxOp))
       return false;
     unsigned InsertedIdx = cast<ConstantInt>(IdxOp)->getZExtValue();
 
-    if (isa<UndefValue>(ScalarOp)) { // inserting undef into vector.
+    if (isa<UndefValue>(ScalarOp)) {  // inserting undef into vector.
       // We can handle this if the vector we are inserting into is
       // transitively ok.
       if (collectSingleShuffleElements(VecOp, LHS, RHS, Mask)) {
@@ -488,7 +488,7 @@
     } else if (ExtractElementInst *EI = dyn_cast<ExtractElementInst>(ScalarOp)){
       if (isa<ConstantInt>(EI->getOperand(1))) {
         unsigned ExtractedIdx =
-            cast<ConstantInt>(EI->getOperand(1))->getZExtValue();
+        cast<ConstantInt>(EI->getOperand(1))->getZExtValue();
         unsigned NumLHSElts = LHS->getType()->getVectorNumElements();
 
         // This must be extracting from either LHS or RHS.
@@ -624,14 +624,14 @@
 
   if (InsertElementInst *IEI = dyn_cast<InsertElementInst>(V)) {
     // If this is an insert of an extract from some other vector, include it.
-    Value *VecOp = IEI->getOperand(0);
+    Value *VecOp    = IEI->getOperand(0);
     Value *ScalarOp = IEI->getOperand(1);
-    Value *IdxOp = IEI->getOperand(2);
+    Value *IdxOp    = IEI->getOperand(2);
 
     if (ExtractElementInst *EI = dyn_cast<ExtractElementInst>(ScalarOp)) {
       if (isa<ConstantInt>(EI->getOperand(1)) && isa<ConstantInt>(IdxOp)) {
         unsigned ExtractedIdx =
-            cast<ConstantInt>(EI->getOperand(1))->getZExtValue();
+          cast<ConstantInt>(EI->getOperand(1))->getZExtValue();
         unsigned InsertedIdx = cast<ConstantInt>(IdxOp)->getZExtValue();
 
         // Either the extracted from or inserted into vector must be RHSVec,
@@ -1025,9 +1025,9 @@
 }
 
 Instruction *InstCombiner::visitInsertElementInst(InsertElementInst &IE) {
-  Value *VecOp = IE.getOperand(0);
+  Value *VecOp    = IE.getOperand(0);
   Value *ScalarOp = IE.getOperand(1);
-  Value *IdxOp = IE.getOperand(2);
+  Value *IdxOp    = IE.getOperand(2);
 
   if (auto *V = SimplifyInsertElementInst(
           VecOp, ScalarOp, IdxOp, SQ.getWithInstruction(&IE)))
@@ -1080,7 +1080,7 @@
 
     // Try to form a shuffle from a chain of extract-insert ops.
     if (isShuffleRootCandidate(IE)) {
-      SmallVector<Constant *, 16> Mask;
+      SmallVector<Constant*, 16> Mask;
       ShuffleOps LR = collectShuffleElements(&IE, Mask, nullptr, *this);
 
       // The proposed shuffle may be trivial, in which case we shouldn't
@@ -1141,47 +1141,6 @@
   if (Depth == 0) return false;
 
   switch (I->getOpcode()) {
-<<<<<<< HEAD
-  case Instruction::Add:
-  case Instruction::FAdd:
-  case Instruction::Sub:
-  case Instruction::FSub:
-  case Instruction::Mul:
-  case Instruction::FMul:
-  case Instruction::UDiv:
-  case Instruction::SDiv:
-  case Instruction::FDiv:
-  case Instruction::URem:
-  case Instruction::SRem:
-  case Instruction::FRem:
-  case Instruction::Shl:
-  case Instruction::LShr:
-  case Instruction::AShr:
-  case Instruction::And:
-  case Instruction::Or:
-  case Instruction::Xor:
-  case Instruction::ICmp:
-  case Instruction::FCmp:
-  case Instruction::Trunc:
-  case Instruction::ZExt:
-  case Instruction::SExt:
-  case Instruction::FPToUI:
-  case Instruction::FPToSI:
-  case Instruction::UIToFP:
-  case Instruction::SIToFP:
-  case Instruction::FPTrunc:
-  case Instruction::FPExt:
-  case Instruction::GetElementPtr: {
-    // Bail out if we would create longer vector ops. We could allow creating
-    // longer vector ops, but that may result in more expensive codegen. We
-    // would also need to limit the transform to avoid undefined behavior for
-    // integer div/rem.
-    Type *ITy = I->getType();
-    if (ITy->isVectorTy() && Mask.size() > ITy->getVectorNumElements())
-      return false;
-    for (Value *Operand : I->operands()) {
-      if (!canEvaluateShuffled(Operand, Mask, Depth - 1))
-=======
     case Instruction::UDiv:
     case Instruction::SDiv:
     case Instruction::URem:
@@ -1222,106 +1181,108 @@
       // longer vector ops, but that may result in more expensive codegen.
       Type *ITy = I->getType();
       if (ITy->isVectorTy() && Mask.size() > ITy->getVectorNumElements())
->>>>>>> 2bdbfd5a
         return false;
-    }
-    return true;
-  }
-  case Instruction::InsertElement: {
-    ConstantInt *CI = dyn_cast<ConstantInt>(I->getOperand(2));
+      for (Value *Operand : I->operands()) {
+        if (!canEvaluateShuffled(Operand, Mask, Depth - 1))
+          return false;
+      }
+      return true;
+    }
+    case Instruction::InsertElement: {
+      ConstantInt *CI = dyn_cast<ConstantInt>(I->getOperand(2));
       if (!CI) return false;
-    int ElementNumber = CI->getLimitedValue();
-
-    // Verify that 'CI' does not occur twice in Mask. A single 'insertelement'
-    // can't put an element into multiple indices.
-    bool SeenOnce = false;
-    for (int i = 0, e = Mask.size(); i != e; ++i) {
-      if (Mask[i] == ElementNumber) {
-        if (SeenOnce)
-          return false;
-        SeenOnce = true;
+      int ElementNumber = CI->getLimitedValue();
+
+      // Verify that 'CI' does not occur twice in Mask. A single 'insertelement'
+      // can't put an element into multiple indices.
+      bool SeenOnce = false;
+      for (int i = 0, e = Mask.size(); i != e; ++i) {
+        if (Mask[i] == ElementNumber) {
+          if (SeenOnce)
+            return false;
+          SeenOnce = true;
+        }
       }
-    }
-    return canEvaluateShuffled(I->getOperand(0), Mask, Depth - 1);
-  }
+      return canEvaluateShuffled(I->getOperand(0), Mask, Depth - 1);
+    }
   }
   return false;
 }
 
 /// Rebuild a new instruction just like 'I' but with the new operands given.
 /// In the event of type mismatch, the type of the operands is correct.
-static Value *buildNew(Instruction *I, ArrayRef<Value *> NewOps) {
+static Value *buildNew(Instruction *I, ArrayRef<Value*> NewOps) {
   // We don't want to use the IRBuilder here because we want the replacement
   // instructions to appear next to 'I', not the builder's insertion point.
   switch (I->getOpcode()) {
-  case Instruction::Add:
-  case Instruction::FAdd:
-  case Instruction::Sub:
-  case Instruction::FSub:
-  case Instruction::Mul:
-  case Instruction::FMul:
-  case Instruction::UDiv:
-  case Instruction::SDiv:
-  case Instruction::FDiv:
-  case Instruction::URem:
-  case Instruction::SRem:
-  case Instruction::FRem:
-  case Instruction::Shl:
-  case Instruction::LShr:
-  case Instruction::AShr:
-  case Instruction::And:
-  case Instruction::Or:
-  case Instruction::Xor: {
-    BinaryOperator *BO = cast<BinaryOperator>(I);
-    assert(NewOps.size() == 2 && "binary operator with #ops != 2");
+    case Instruction::Add:
+    case Instruction::FAdd:
+    case Instruction::Sub:
+    case Instruction::FSub:
+    case Instruction::Mul:
+    case Instruction::FMul:
+    case Instruction::UDiv:
+    case Instruction::SDiv:
+    case Instruction::FDiv:
+    case Instruction::URem:
+    case Instruction::SRem:
+    case Instruction::FRem:
+    case Instruction::Shl:
+    case Instruction::LShr:
+    case Instruction::AShr:
+    case Instruction::And:
+    case Instruction::Or:
+    case Instruction::Xor: {
+      BinaryOperator *BO = cast<BinaryOperator>(I);
+      assert(NewOps.size() == 2 && "binary operator with #ops != 2");
       BinaryOperator *New =
           BinaryOperator::Create(cast<BinaryOperator>(I)->getOpcode(),
                                  NewOps[0], NewOps[1], "", BO);
-    if (isa<OverflowingBinaryOperator>(BO)) {
-      New->setHasNoUnsignedWrap(BO->hasNoUnsignedWrap());
-      New->setHasNoSignedWrap(BO->hasNoSignedWrap());
-    }
-    if (isa<PossiblyExactOperator>(BO)) {
-      New->setIsExact(BO->isExact());
-    }
-    if (isa<FPMathOperator>(BO))
-      New->copyFastMathFlags(I);
-    return New;
-  }
-  case Instruction::ICmp:
-    assert(NewOps.size() == 2 && "icmp with #ops != 2");
+      if (isa<OverflowingBinaryOperator>(BO)) {
+        New->setHasNoUnsignedWrap(BO->hasNoUnsignedWrap());
+        New->setHasNoSignedWrap(BO->hasNoSignedWrap());
+      }
+      if (isa<PossiblyExactOperator>(BO)) {
+        New->setIsExact(BO->isExact());
+      }
+      if (isa<FPMathOperator>(BO))
+        New->copyFastMathFlags(I);
+      return New;
+    }
+    case Instruction::ICmp:
+      assert(NewOps.size() == 2 && "icmp with #ops != 2");
       return new ICmpInst(I, cast<ICmpInst>(I)->getPredicate(),
                           NewOps[0], NewOps[1]);
-  case Instruction::FCmp:
-    assert(NewOps.size() == 2 && "fcmp with #ops != 2");
+    case Instruction::FCmp:
+      assert(NewOps.size() == 2 && "fcmp with #ops != 2");
       return new FCmpInst(I, cast<FCmpInst>(I)->getPredicate(),
                           NewOps[0], NewOps[1]);
-  case Instruction::Trunc:
-  case Instruction::ZExt:
-  case Instruction::SExt:
-  case Instruction::FPToUI:
-  case Instruction::FPToSI:
-  case Instruction::UIToFP:
-  case Instruction::SIToFP:
-  case Instruction::FPTrunc:
-  case Instruction::FPExt: {
-    // It's possible that the mask has a different number of elements from
-    // the original cast. We recompute the destination type to match the mask.
-    Type *DestTy =
-        VectorType::get(I->getType()->getScalarType(),
-                        NewOps[0]->getType()->getVectorNumElements());
-    assert(NewOps.size() == 1 && "cast with #ops != 1");
-    return CastInst::Create(cast<CastInst>(I)->getOpcode(), NewOps[0], DestTy,
-                            "", I);
-  }
-  case Instruction::GetElementPtr: {
-    Value *Ptr = NewOps[0];
-    ArrayRef<Value *> Idx = NewOps.slice(1);
-    GetElementPtrInst *GEP = GetElementPtrInst::Create(
-        cast<GetElementPtrInst>(I)->getSourceElementType(), Ptr, Idx, "", I);
-    GEP->setIsInBounds(cast<GetElementPtrInst>(I)->isInBounds());
-    return GEP;
-  }
+    case Instruction::Trunc:
+    case Instruction::ZExt:
+    case Instruction::SExt:
+    case Instruction::FPToUI:
+    case Instruction::FPToSI:
+    case Instruction::UIToFP:
+    case Instruction::SIToFP:
+    case Instruction::FPTrunc:
+    case Instruction::FPExt: {
+      // It's possible that the mask has a different number of elements from
+      // the original cast. We recompute the destination type to match the mask.
+      Type *DestTy =
+          VectorType::get(I->getType()->getScalarType(),
+                          NewOps[0]->getType()->getVectorNumElements());
+      assert(NewOps.size() == 1 && "cast with #ops != 1");
+      return CastInst::Create(cast<CastInst>(I)->getOpcode(), NewOps[0], DestTy,
+                              "", I);
+    }
+    case Instruction::GetElementPtr: {
+      Value *Ptr = NewOps[0];
+      ArrayRef<Value*> Idx = NewOps.slice(1);
+      GetElementPtrInst *GEP = GetElementPtrInst::Create(
+          cast<GetElementPtrInst>(I)->getSourceElementType(), Ptr, Idx, "", I);
+      GEP->setIsInBounds(cast<GetElementPtrInst>(I)->isInBounds());
+      return GEP;
+    }
   }
   llvm_unreachable("failed to rebuild vector instructions");
 }
@@ -1352,40 +1313,40 @@
 
   Instruction *I = cast<Instruction>(V);
   switch (I->getOpcode()) {
-  case Instruction::Add:
-  case Instruction::FAdd:
-  case Instruction::Sub:
-  case Instruction::FSub:
-  case Instruction::Mul:
-  case Instruction::FMul:
-  case Instruction::UDiv:
-  case Instruction::SDiv:
-  case Instruction::FDiv:
-  case Instruction::URem:
-  case Instruction::SRem:
-  case Instruction::FRem:
-  case Instruction::Shl:
-  case Instruction::LShr:
-  case Instruction::AShr:
-  case Instruction::And:
-  case Instruction::Or:
-  case Instruction::Xor:
-  case Instruction::ICmp:
-  case Instruction::FCmp:
-  case Instruction::Trunc:
-  case Instruction::ZExt:
-  case Instruction::SExt:
-  case Instruction::FPToUI:
-  case Instruction::FPToSI:
-  case Instruction::UIToFP:
-  case Instruction::SIToFP:
-  case Instruction::FPTrunc:
-  case Instruction::FPExt:
-  case Instruction::Select:
-  case Instruction::GetElementPtr: {
-    SmallVector<Value *, 8> NewOps;
-    bool NeedsRebuild = (Mask.size() != I->getType()->getVectorNumElements());
-    for (int i = 0, e = I->getNumOperands(); i != e; ++i) {
+    case Instruction::Add:
+    case Instruction::FAdd:
+    case Instruction::Sub:
+    case Instruction::FSub:
+    case Instruction::Mul:
+    case Instruction::FMul:
+    case Instruction::UDiv:
+    case Instruction::SDiv:
+    case Instruction::FDiv:
+    case Instruction::URem:
+    case Instruction::SRem:
+    case Instruction::FRem:
+    case Instruction::Shl:
+    case Instruction::LShr:
+    case Instruction::AShr:
+    case Instruction::And:
+    case Instruction::Or:
+    case Instruction::Xor:
+    case Instruction::ICmp:
+    case Instruction::FCmp:
+    case Instruction::Trunc:
+    case Instruction::ZExt:
+    case Instruction::SExt:
+    case Instruction::FPToUI:
+    case Instruction::FPToSI:
+    case Instruction::UIToFP:
+    case Instruction::SIToFP:
+    case Instruction::FPTrunc:
+    case Instruction::FPExt:
+    case Instruction::Select:
+    case Instruction::GetElementPtr: {
+      SmallVector<Value*, 8> NewOps;
+      bool NeedsRebuild = (Mask.size() != I->getType()->getVectorNumElements());
+      for (int i = 0, e = I->getNumOperands(); i != e; ++i) {
         Value *V;
         // Recursively call evaluateInDifferentElementOrder on vector arguments
         // as well. E.g. GetElementPtr may have scalar operands even if the
@@ -1394,59 +1355,42 @@
           V = evaluateInDifferentElementOrder(I->getOperand(i), Mask);
         else
           V = I->getOperand(i);
-      NewOps.push_back(V);
-      NeedsRebuild |= (V != I->getOperand(i));
-    }
-    if (NeedsRebuild) {
-      return buildNew(I, NewOps);
-    }
-    return I;
-  }
-  case Instruction::InsertElement: {
-    int Element = cast<ConstantInt>(I->getOperand(2))->getLimitedValue();
-
-    // The insertelement was inserting at Element. Figure out which element
-    // that becomes after shuffling. The answer is guaranteed to be unique
-    // by CanEvaluateShuffled.
-    bool Found = false;
-    int Index = 0;
-    for (int e = Mask.size(); Index != e; ++Index) {
-      if (Mask[Index] == Element) {
-        Found = true;
-        break;
+        NewOps.push_back(V);
+        NeedsRebuild |= (V != I->getOperand(i));
       }
-    }
-
-    // If element is not in Mask, no need to handle the operand 1 (element to
-    // be inserted). Just evaluate values in operand 0 according to Mask.
-    if (!Found)
-      return evaluateInDifferentElementOrder(I->getOperand(0), Mask);
-
-    Value *V = evaluateInDifferentElementOrder(I->getOperand(0), Mask);
-    return InsertElementInst::Create(V, I->getOperand(1),
-                                     ConstantInt::get(I32Ty, Index), "", I);
-  }
+      if (NeedsRebuild) {
+        return buildNew(I, NewOps);
+      }
+      return I;
+    }
+    case Instruction::InsertElement: {
+      int Element = cast<ConstantInt>(I->getOperand(2))->getLimitedValue();
+
+      // The insertelement was inserting at Element. Figure out which element
+      // that becomes after shuffling. The answer is guaranteed to be unique
+      // by CanEvaluateShuffled.
+      bool Found = false;
+      int Index = 0;
+      for (int e = Mask.size(); Index != e; ++Index) {
+        if (Mask[Index] == Element) {
+          Found = true;
+          break;
+        }
+      }
+
+      // If element is not in Mask, no need to handle the operand 1 (element to
+      // be inserted). Just evaluate values in operand 0 according to Mask.
+      if (!Found)
+        return evaluateInDifferentElementOrder(I->getOperand(0), Mask);
+
+      Value *V = evaluateInDifferentElementOrder(I->getOperand(0), Mask);
+      return InsertElementInst::Create(V, I->getOperand(1),
+                                       ConstantInt::get(I32Ty, Index), "", I);
+    }
   }
   llvm_unreachable("failed to reorder elements of vector instruction!");
 }
 
-<<<<<<< HEAD
-static void recognizeIdentityMask(const SmallVectorImpl<int> &Mask,
-                                  bool &isLHSID, bool &isRHSID) {
-  isLHSID = isRHSID = true;
-
-  for (unsigned i = 0, e = Mask.size(); i != e; ++i) {
-    if (Mask[i] < 0) continue;  // Ignore undef values.
-    // Is this an identity shuffle of the LHS value?
-    isLHSID &= (Mask[i] == (int)i);
-
-    // Is this an identity shuffle of the RHS value?
-    isRHSID &= (Mask[i] - e == i);
-  }
-}
-
-=======
->>>>>>> 2bdbfd5a
 // Returns true if the shuffle is extracting a contiguous range of values from
 // LHS, for example:
 //                 +--+--+--+--+--+--+--+--+--+--+--+--+--+--+--+--+
@@ -1487,24 +1431,24 @@
   Value *BO0 = BO->getOperand(0), *BO1 = BO->getOperand(1);
   Type *Ty = BO->getType();
   switch (BO->getOpcode()) {
-  case Instruction::Shl: {
-    // shl X, C --> mul X, (1 << C)
-    Constant *C;
-    if (match(BO1, m_Constant(C))) {
-      Constant *ShlOne = ConstantExpr::getShl(ConstantInt::get(Ty, 1), C);
-      return {Instruction::Mul, BO0, ShlOne};
-    }
-    break;
-  }
-  case Instruction::Or: {
-    // or X, C --> add X, C (when X and C have no common bits set)
-    const APInt *C;
-    if (match(BO1, m_APInt(C)) && MaskedValueIsZero(BO0, *C, DL))
-      return {Instruction::Add, BO0, BO1};
-    break;
-  }
-  default:
-    break;
+    case Instruction::Shl: {
+      // shl X, C --> mul X, (1 << C)
+      Constant *C;
+      if (match(BO1, m_Constant(C))) {
+        Constant *ShlOne = ConstantExpr::getShl(ConstantInt::get(Ty, 1), C);
+        return { Instruction::Mul, BO0, ShlOne };
+      }
+      break;
+    }
+    case Instruction::Or: {
+      // or X, C --> add X, C (when X and C have no common bits set)
+      const APInt *C;
+      if (match(BO1, m_APInt(C)) && MaskedValueIsZero(BO0, *C, DL))
+        return { Instruction::Add, BO0, BO1 };
+      break;
+    }
+    default:
+      break;
   }
   return {};
 }
@@ -1970,23 +1914,6 @@
   if (LHS == RHS) {
     assert(!isa<UndefValue>(RHS) && "Shuffle with 2 undef ops not simplified?");
     // Remap any references to RHS to use LHS.
-<<<<<<< HEAD
-    SmallVector<Constant *, 16> Elts;
-    for (unsigned i = 0, e = LHSWidth; i != VWidth; ++i) {
-      if (Mask[i] < 0) {
-        Elts.push_back(UndefValue::get(Int32Ty));
-        continue;
-      }
-
-      if ((Mask[i] >= (int)e && isa<UndefValue>(RHS)) ||
-          (Mask[i] < (int)e && isa<UndefValue>(LHS))) {
-        Mask[i] = -1; // Turn into undef.
-        Elts.push_back(UndefValue::get(Int32Ty));
-      } else {
-        Mask[i] = Mask[i] % e; // Force to LHS.
-        Elts.push_back(ConstantInt::get(Int32Ty, Mask[i]));
-      }
-=======
     SmallVector<Constant*, 16> Elts;
     for (unsigned i = 0; i != VWidth; ++i) {
       // Propagate undef elements or force mask to LHS.
@@ -1994,7 +1921,6 @@
         Elts.push_back(UndefValue::get(Int32Ty));
       else
         Elts.push_back(ConstantInt::get(Int32Ty, Mask[i] % LHSWidth));
->>>>>>> 2bdbfd5a
     }
     SVI.setOperand(0, SVI.getOperand(1));
     SVI.setOperand(1, UndefValue::get(RHS->getType()));
@@ -2173,8 +2099,8 @@
   // one instruction, which we know is safe.  This is good for things like
   // turning: (splat(splat)) -> splat, or
   // merge(V[0..n], V[n+1..2n]) -> V[0..2n]
-  ShuffleVectorInst *LHSShuffle = dyn_cast<ShuffleVectorInst>(LHS);
-  ShuffleVectorInst *RHSShuffle = dyn_cast<ShuffleVectorInst>(RHS);
+  ShuffleVectorInst* LHSShuffle = dyn_cast<ShuffleVectorInst>(LHS);
+  ShuffleVectorInst* RHSShuffle = dyn_cast<ShuffleVectorInst>(RHS);
   if (LHSShuffle)
     if (!isa<UndefValue>(LHSShuffle->getOperand(1)) && !isa<UndefValue>(RHS))
       LHSShuffle = nullptr;
@@ -2184,9 +2110,9 @@
   if (!LHSShuffle && !RHSShuffle)
     return MadeChange ? &SVI : nullptr;
 
-  Value *LHSOp0 = nullptr;
-  Value *LHSOp1 = nullptr;
-  Value *RHSOp0 = nullptr;
+  Value* LHSOp0 = nullptr;
+  Value* LHSOp1 = nullptr;
+  Value* RHSOp0 = nullptr;
   unsigned LHSOp0Width = 0;
   unsigned RHSOp0Width = 0;
   if (LHSShuffle) {
@@ -2198,8 +2124,8 @@
     RHSOp0 = RHSShuffle->getOperand(0);
     RHSOp0Width = RHSOp0->getType()->getVectorNumElements();
   }
-  Value *newLHS = LHS;
-  Value *newRHS = RHS;
+  Value* newLHS = LHS;
+  Value* newRHS = RHS;
   if (LHSShuffle) {
     // case 1
     if (isa<UndefValue>(RHS)) {
@@ -2265,7 +2191,7 @@
       // If RHS is going to be replaced (case 3 or 4), calculate the
       // new mask value for the element.
       else if (newRHS != RHS) {
-        eltMask = RHSMask[Mask[i] - LHSWidth];
+        eltMask = RHSMask[Mask[i]-LHSWidth];
         // If the value selected is an undef value, explicitly specify it
         // with a -1 mask value.
         if (eltMask >= (int)RHSOp0Width) {
@@ -2274,7 +2200,7 @@
           eltMask = -1;
         }
       } else
-        eltMask = Mask[i] - LHSWidth;
+        eltMask = Mask[i]-LHSWidth;
 
       // If LHS's width is changed, shift the mask value accordingly.
       // If newRHS == nullptr, i.e. LHSOp0 == RHSOp0, we want to remap any
@@ -2299,7 +2225,7 @@
   // If the result mask is equal to one of the original shuffle masks,
   // or is a splat, do the replacement.
   if (isSplat || newMask == LHSMask || newMask == RHSMask || newMask == Mask) {
-    SmallVector<Constant *, 16> Elts;
+    SmallVector<Constant*, 16> Elts;
     for (unsigned i = 0, e = newMask.size(); i != e; ++i) {
       if (newMask[i] < 0) {
         Elts.push_back(UndefValue::get(Int32Ty));
