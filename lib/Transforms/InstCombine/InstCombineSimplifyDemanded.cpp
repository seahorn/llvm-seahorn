--- conflicted
+++ resolved
@@ -133,16 +133,16 @@
   }
 
   Known.resetAll();
-  if (DemandedMask.isNullValue())     // Not demanding any bits from V.
+  if (DemandedMask.isNullValue()) // Not demanding any bits from V.
     return UndefValue::get(VTy);
 
-  if (Depth == 6)        // Limit search depth.
+  if (Depth == 6) // Limit search depth.
     return nullptr;
 
   Instruction *I = dyn_cast<Instruction>(V);
   if (!I) {
     computeKnownBits(V, Known, Depth, CxtI);
-    return nullptr;        // Only analyze instructions.
+    return nullptr; // Only analyze instructions.
   }
 
   // If there are multiple uses of this value and we aren't at the root, then
@@ -180,7 +180,7 @@
 
     // If the client is only demanding bits that we know, return the known
     // constant.
-    if (DemandedMask.isSubsetOf(IKnownZero|IKnownOne))
+    if (DemandedMask.isSubsetOf(IKnownZero | IKnownOne))
       return Constant::getIntegerValue(VTy, IKnownOne);
 
     // If all of the demanded bits are known 1 on one side, return the other.
@@ -195,7 +195,7 @@
       return I;
 
     Known.Zero = std::move(IKnownZero);
-    Known.One  = std::move(IKnownOne);
+    Known.One = std::move(IKnownOne);
     break;
   }
   case Instruction::Or: {
@@ -214,7 +214,7 @@
 
     // If the client is only demanding bits that we know, return the known
     // constant.
-    if (DemandedMask.isSubsetOf(IKnownZero|IKnownOne))
+    if (DemandedMask.isSubsetOf(IKnownZero | IKnownOne))
       return Constant::getIntegerValue(VTy, IKnownOne);
 
     // If all of the demanded bits are known zero on one side, return the other.
@@ -229,7 +229,7 @@
       return I;
 
     Known.Zero = std::move(IKnownZero);
-    Known.One  = std::move(IKnownOne);
+    Known.One = std::move(IKnownOne);
     break;
   }
   case Instruction::Xor: {
@@ -248,7 +248,7 @@
 
     // If the client is only demanding bits that we know, return the known
     // constant.
-    if (DemandedMask.isSubsetOf(IKnownZero|IKnownOne))
+    if (DemandedMask.isSubsetOf(IKnownZero | IKnownOne))
       return Constant::getIntegerValue(VTy, IKnownOne);
 
     // If all of the demanded bits are known zero on one side, return the other.
@@ -272,7 +272,7 @@
     // bits on that side are also known to be set on the other side, turn this
     // into an AND, as we know the bits will be cleared.
     //    e.g. (X | C1) ^ C2 --> (X | C1) & ~C2 iff (C1&C2) == C2
-    if (DemandedMask.isSubsetOf(RHSKnown.Zero|RHSKnown.One) &&
+    if (DemandedMask.isSubsetOf(RHSKnown.Zero | RHSKnown.One) &&
         RHSKnown.One.isSubsetOf(LHSKnown.One)) {
       Constant *AndC = Constant::getIntegerValue(VTy,
                                                  ~RHSKnown.One & DemandedMask);
@@ -299,12 +299,12 @@
         APInt NewMask = ~(LHSKnown.One & RHSKnown.One & DemandedMask);
 
         Constant *AndC =
-          ConstantInt::get(I->getType(), NewMask & AndRHS->getValue());
+            ConstantInt::get(I->getType(), NewMask & AndRHS->getValue());
         Instruction *NewAnd = BinaryOperator::CreateAnd(I->getOperand(0), AndC);
         InsertNewInstWith(NewAnd, *I);
 
         Constant *XorC =
-          ConstantInt::get(I->getType(), NewMask & XorRHS->getValue());
+            ConstantInt::get(I->getType(), NewMask & XorRHS->getValue());
         Instruction *NewXor = BinaryOperator::CreateXor(NewAnd, XorC);
         return InsertNewInstWith(NewXor, *I);
       }
@@ -312,7 +312,7 @@
     // Output known-0 bits are known if clear or set in both the LHS & RHS.
     Known.Zero = std::move(IKnownZero);
     // Output known-1 are known to be set if set in only one of the LHS, RHS.
-    Known.One  = std::move(IKnownOne);
+    Known.One = std::move(IKnownOne);
     break;
   }
   case Instruction::Select: {
@@ -375,11 +375,11 @@
   }
   case Instruction::BitCast:
     if (!I->getOperand(0)->getType()->isIntOrIntVectorTy())
-      return nullptr;  // vector->int or fp->int?
+      return nullptr; // vector->int or fp->int?
 
     if (VectorType *DstVTy = dyn_cast<VectorType>(I->getType())) {
       if (VectorType *SrcVTy =
-            dyn_cast<VectorType>(I->getOperand(0)->getType())) {
+              dyn_cast<VectorType>(I->getOperand(0)->getType())) {
         if (DstVTy->getNumElements() != SrcVTy->getNumElements())
           // Don't touch a bitcast between vectors of different element counts.
           return nullptr;
@@ -403,7 +403,7 @@
     // If any of the sign extended bits are demanded, we know that the sign
     // bit is demanded.
     if (DemandedMask.getActiveBits() > SrcBitWidth)
-      InputDemandedBits.setBit(SrcBitWidth-1);
+      InputDemandedBits.setBit(SrcBitWidth - 1);
 
     KnownBits InputKnown(SrcBitWidth);
     if (SimplifyDemandedBits(I, 0, InputDemandedBits, InputKnown, Depth + 1))
@@ -416,7 +416,7 @@
       // Convert to ZExt cast.
       CastInst *NewCast = new ZExtInst(I->getOperand(0), VTy, I->getName());
       return InsertNewInstWith(NewCast, *I);
-     }
+    }
 
     // If the sign bit of the input is known set or clear, then we know the
     // top bits of the result.
@@ -431,7 +431,7 @@
     unsigned NLZ = DemandedMask.countLeadingZeros();
     // Right fill the mask of bits for this ADD/SUB to demand the most
     // significant bit and all those below it.
-    APInt DemandedFromOps(APInt::getLowBitsSet(BitWidth, BitWidth-NLZ));
+    APInt DemandedFromOps(APInt::getLowBitsSet(BitWidth, BitWidth - NLZ));
     if (ShrinkDemandedConstant(I, 0, DemandedFromOps) ||
         SimplifyDemandedBits(I, 0, DemandedFromOps, LHSKnown, Depth + 1) ||
         ShrinkDemandedConstant(I, 1, DemandedFromOps) ||
@@ -474,13 +474,13 @@
                                                     DemandedMask, Known))
             return R;
 
-      uint64_t ShiftAmt = SA->getLimitedValue(BitWidth-1);
+      uint64_t ShiftAmt = SA->getLimitedValue(BitWidth - 1);
       APInt DemandedMaskIn(DemandedMask.lshr(ShiftAmt));
 
       // If the shift is NUW/NSW, then it does demand the high bits.
       ShlOperator *IOp = cast<ShlOperator>(I);
       if (IOp->hasNoSignedWrap())
-        DemandedMaskIn.setHighBits(ShiftAmt+1);
+        DemandedMaskIn.setHighBits(ShiftAmt + 1);
       else if (IOp->hasNoUnsignedWrap())
         DemandedMaskIn.setHighBits(ShiftAmt);
 
@@ -488,7 +488,7 @@
         return I;
       assert(!Known.hasConflict() && "Bits known to be one AND zero?");
       Known.Zero <<= ShiftAmt;
-      Known.One  <<= ShiftAmt;
+      Known.One <<= ShiftAmt;
       // low bits known zero.
       if (ShiftAmt)
         Known.Zero.setLowBits(ShiftAmt);
@@ -498,7 +498,7 @@
   case Instruction::LShr: {
     const APInt *SA;
     if (match(I->getOperand(1), m_APInt(SA))) {
-      uint64_t ShiftAmt = SA->getLimitedValue(BitWidth-1);
+      uint64_t ShiftAmt = SA->getLimitedValue(BitWidth - 1);
 
       // Unsigned shift right.
       APInt DemandedMaskIn(DemandedMask.shl(ShiftAmt));
@@ -514,7 +514,7 @@
       Known.Zero.lshrInPlace(ShiftAmt);
       Known.One.lshrInPlace(ShiftAmt);
       if (ShiftAmt)
-        Known.Zero.setHighBits(ShiftAmt);  // high bits known zero.
+        Known.Zero.setHighBits(ShiftAmt); // high bits known zero.
     }
     break;
   }
@@ -526,7 +526,7 @@
     if (DemandedMask.isOneValue()) {
       // Perform the logical shift right.
       Instruction *NewVal = BinaryOperator::CreateLShr(
-                        I->getOperand(0), I->getOperand(1), I->getName());
+          I->getOperand(0), I->getOperand(1), I->getName());
       return InsertNewInstWith(NewVal, *I);
     }
 
@@ -537,7 +537,7 @@
 
     const APInt *SA;
     if (match(I->getOperand(1), m_APInt(SA))) {
-      uint32_t ShiftAmt = SA->getLimitedValue(BitWidth-1);
+      uint32_t ShiftAmt = SA->getLimitedValue(BitWidth - 1);
 
       // Signed shift right.
       APInt DemandedMaskIn(DemandedMask.shl(ShiftAmt));
@@ -566,7 +566,7 @@
       // If the input sign bit is known to be zero, or if none of the top bits
       // are demanded, turn this into an unsigned shift right.
       assert(BitWidth > ShiftAmt && "Shift amount not saturated?");
-      if (Known.Zero[BitWidth-ShiftAmt-1] ||
+      if (Known.Zero[BitWidth - ShiftAmt - 1] ||
           !DemandedMask.intersects(HighBits)) {
         BinaryOperator *LShr = BinaryOperator::CreateLShr(I->getOperand(0),
                                                           I->getOperand(1));
@@ -607,7 +607,7 @@
         break;
       APInt RA = Rem->getValue().abs();
       if (RA.isPowerOf2()) {
-        if (DemandedMask.ult(RA))    // srem won't affect demanded bits
+        if (DemandedMask.ult(RA)) // srem won't affect demanded bits
           return I->getOperand(0);
 
         APInt LowBits = RA - 1;
@@ -670,19 +670,19 @@
         NLZ &= ~7;
         NTZ &= ~7;
         // If we need exactly one byte, we can do this transformation.
-        if (BitWidth-NLZ-NTZ == 8) {
+        if (BitWidth - NLZ - NTZ == 8) {
           unsigned ResultBit = NTZ;
-          unsigned InputBit = BitWidth-NTZ-8;
+          unsigned InputBit = BitWidth - NTZ - 8;
 
           // Replace this with either a left or right shift to get the byte into
           // the right place.
           Instruction *NewVal;
           if (InputBit > ResultBit)
             NewVal = BinaryOperator::CreateLShr(II->getArgOperand(0),
-                    ConstantInt::get(I->getType(), InputBit-ResultBit));
+                ConstantInt::get(I->getType(), InputBit - ResultBit));
           else
             NewVal = BinaryOperator::CreateShl(II->getArgOperand(0),
-                    ConstantInt::get(I->getType(), ResultBit-InputBit));
+                ConstantInt::get(I->getType(), ResultBit - InputBit));
           NewVal->takeName(I);
           return InsertNewInstWith(NewVal, *I);
         }
@@ -753,7 +753,7 @@
 
   // If the client is only demanding bits that we know, return the known
   // constant.
-  if (DemandedMask.isSubsetOf(Known.Zero|Known.One))
+  if (DemandedMask.isSubsetOf(Known.Zero | Known.One))
     return Constant::getIntegerValue(VTy, Known.One);
   return nullptr;
 }
@@ -790,7 +790,7 @@
 
     // If the client is only demanding bits that we know, return the known
     // constant.
-    if (DemandedMask.isSubsetOf(IKnownZero|IKnownOne))
+    if (DemandedMask.isSubsetOf(IKnownZero | IKnownOne))
       return Constant::getIntegerValue(ITy, IKnownOne);
 
     // If all of the demanded bits are known 1 on one side, return the other.
@@ -802,7 +802,7 @@
       return I->getOperand(1);
 
     Known.Zero = std::move(IKnownZero);
-    Known.One  = std::move(IKnownOne);
+    Known.One = std::move(IKnownOne);
     break;
   }
   case Instruction::Or: {
@@ -821,7 +821,7 @@
 
     // If the client is only demanding bits that we know, return the known
     // constant.
-    if (DemandedMask.isSubsetOf(IKnownZero|IKnownOne))
+    if (DemandedMask.isSubsetOf(IKnownZero | IKnownOne))
       return Constant::getIntegerValue(ITy, IKnownOne);
 
     // If all of the demanded bits are known zero on one side, return the
@@ -833,7 +833,7 @@
       return I->getOperand(1);
 
     Known.Zero = std::move(IKnownZero);
-    Known.One  = std::move(IKnownOne);
+    Known.One = std::move(IKnownOne);
     break;
   }
   case Instruction::Xor: {
@@ -853,7 +853,7 @@
 
     // If the client is only demanding bits that we know, return the known
     // constant.
-    if (DemandedMask.isSubsetOf(IKnownZero|IKnownOne))
+    if (DemandedMask.isSubsetOf(IKnownZero | IKnownOne))
       return Constant::getIntegerValue(ITy, IKnownOne);
 
     // If all of the demanded bits are known zero on one side, return the
@@ -866,7 +866,7 @@
     // Output known-0 bits are known if clear or set in both the LHS & RHS.
     Known.Zero = std::move(IKnownZero);
     // Output known-1 are known to be set if set in only one of the LHS, RHS.
-    Known.One  = std::move(IKnownOne);
+    Known.One = std::move(IKnownOne);
     break;
   }
   default:
@@ -875,7 +875,7 @@
 
     // If this user is only demanding bits that we know, return the known
     // constant.
-    if (DemandedMask.isSubsetOf(Known.Zero|Known.One))
+    if (DemandedMask.isSubsetOf(Known.Zero | Known.One))
       return Constant::getIntegerValue(ITy, Known.One);
 
     break;
@@ -902,17 +902,11 @@
 ///
 /// As with SimplifyDemandedUseBits, it returns NULL if the simplification was
 /// not successful.
-<<<<<<< HEAD
-Value *llvm_seahorn::InstCombiner::simplifyShrShlDemandedBits(
-    Instruction *Shr, const APInt &ShrOp1, Instruction *Shl,
-    const APInt &ShlOp1, const APInt &DemandedMask, KnownBits &Known) {
-=======
 Value *
 InstCombiner::simplifyShrShlDemandedBits(Instruction *Shr, const APInt &ShrOp1,
                                          Instruction *Shl, const APInt &ShlOp1,
                                          const APInt &DemandedMask,
                                          KnownBits &Known) {
->>>>>>> 05be358d
   if (!ShlOp1 || !ShrOp1)
     return nullptr; // No-op.
 
@@ -973,14 +967,10 @@
 }
 
 /// Implement SimplifyDemandedVectorElts for amdgcn buffer and image intrinsics.
-<<<<<<< HEAD
-Value *llvm_seahorn::InstCombiner::simplifyAMDGCNMemoryIntrinsicDemanded(IntrinsicInst *II,
-=======
 ///
 /// Note: This only supports non-TFE/LWE image intrinsic calls; those have
 ///       struct returns.
-Value *InstCombiner::simplifyAMDGCNMemoryIntrinsicDemanded(IntrinsicInst *II,
->>>>>>> 05be358d
+Value *llvm_seahorn::InstCombiner::simplifyAMDGCNMemoryIntrinsicDemanded(IntrinsicInst *II,
                                                            APInt DemandedElts,
                                                            int DMaskIdx) {
   unsigned VWidth = II->getType()->getVectorNumElements();
@@ -1114,9 +1104,9 @@
 
     Type *EltTy = cast<VectorType>(V->getType())->getElementType();
     Constant *Undef = UndefValue::get(EltTy);
-    SmallVector<Constant*, 16> Elts;
+    SmallVector<Constant *, 16> Elts;
     for (unsigned i = 0; i != VWidth; ++i) {
-      if (!DemandedElts[i]) {   // If not demanded, set to undef.
+      if (!DemandedElts[i]) { // If not demanded, set to undef.
         Elts.push_back(Undef);
         UndefElts.setBit(i);
         continue;
@@ -1125,10 +1115,10 @@
       Constant *Elt = C->getAggregateElement(i);
       if (!Elt) return nullptr;
 
-      if (isa<UndefValue>(Elt)) {   // Already undef.
+      if (isa<UndefValue>(Elt)) { // Already undef.
         Elts.push_back(Undef);
         UndefElts.setBit(i);
-      } else {                               // Otherwise, defined.
+      } else { // Otherwise, defined.
         Elts.push_back(Elt);
       }
     }
@@ -1190,8 +1180,8 @@
       return false;
     };
     if (mayIndexStructType(cast<GetElementPtrInst>(*I)))
-      break;
-    
+    break;
+
     // Conservatively track the demanded elements back through any vector
     // operands we may have.  We know there must be at least one, or we
     // wouldn't have a vector result to get here. Note that we intentionally
@@ -1246,7 +1236,7 @@
   case Instruction::ShuffleVector: {
     ShuffleVectorInst *Shuffle = cast<ShuffleVectorInst>(I);
     unsigned LHSVWidth =
-      Shuffle->getOperand(0)->getType()->getVectorNumElements();
+        Shuffle->getOperand(0)->getType()->getVectorNumElements();
     APInt LeftDemanded(LHSVWidth, 0), RightDemanded(LHSVWidth, 0);
     for (unsigned i = 0; i < VWidth; i++) {
       if (DemandedElts[i]) {
@@ -1336,7 +1326,7 @@
     }
     if (NewUndefElts) {
       // Add additional discovered undefs.
-      SmallVector<Constant*, 16> Elts;
+      SmallVector<Constant *, 16> Elts;
       for (unsigned i = 0; i < VWidth; ++i) {
         if (UndefElts[i])
           Elts.push_back(UndefValue::get(Type::getInt32Ty(I->getContext())));
@@ -1690,14 +1680,8 @@
     case Intrinsic::amdgcn_struct_buffer_load_format:
       return simplifyAMDGCNMemoryIntrinsicDemanded(II, DemandedElts);
     default: {
-<<<<<<< HEAD
       if (false /*  SEAHORN REMOVED *//*getAMDGPUImageDMaskIntrinsic(II->getIntrinsicID())*/)
-        return simplifyAMDGCNMemoryIntrinsicDemanded(
-            II, DemandedElts, 0, II->getNumArgOperands() - 2);
-=======
-      if (getAMDGPUImageDMaskIntrinsic(II->getIntrinsicID()))
         return simplifyAMDGCNMemoryIntrinsicDemanded(II, DemandedElts, 0);
->>>>>>> 05be358d
 
       break;
     }
