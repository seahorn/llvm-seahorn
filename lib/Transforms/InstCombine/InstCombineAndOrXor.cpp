//===- InstCombineAndOrXor.cpp --------------------------------------------===//
//
// Part of the LLVM Project, under the Apache License v2.0 with LLVM Exceptions.
// See https://llvm.org/LICENSE.txt for license information.
// SPDX-License-Identifier: Apache-2.0 WITH LLVM-exception
//
//===----------------------------------------------------------------------===//
//
// This file implements the visitAnd, visitOr, and visitXor functions.
//
//===----------------------------------------------------------------------===//

#include "InstCombineInternal.h"
#include "llvm/Analysis/CmpInstAnalysis.h"
#include "llvm/Analysis/InstructionSimplify.h"
#include "llvm/IR/ConstantRange.h"
#include "llvm/IR/Intrinsics.h"
#include "llvm/IR/PatternMatch.h"
#include "llvm/Transforms/InstCombine/InstCombiner.h"
#include "llvm/Transforms/Utils/Local.h"

using namespace llvm;
using namespace llvm_seahorn;
using namespace PatternMatch;

#define DEBUG_TYPE "sea-instcombine"

/// Similar to getICmpCode but for FCmpInst. This encodes a fcmp predicate into
/// a four bit mask.
static unsigned getFCmpCode(FCmpInst::Predicate CC) {
  assert(FCmpInst::FCMP_FALSE <= CC && CC <= FCmpInst::FCMP_TRUE &&
         "Unexpected FCmp predicate!");
  // Take advantage of the bit pattern of FCmpInst::Predicate here.
  //                                                 U L G E
  static_assert(FCmpInst::FCMP_FALSE ==  0, "");  // 0 0 0 0
  static_assert(FCmpInst::FCMP_OEQ   ==  1, "");  // 0 0 0 1
  static_assert(FCmpInst::FCMP_OGT   ==  2, "");  // 0 0 1 0
  static_assert(FCmpInst::FCMP_OGE   ==  3, "");  // 0 0 1 1
  static_assert(FCmpInst::FCMP_OLT   ==  4, "");  // 0 1 0 0
  static_assert(FCmpInst::FCMP_OLE   ==  5, "");  // 0 1 0 1
  static_assert(FCmpInst::FCMP_ONE   ==  6, "");  // 0 1 1 0
  static_assert(FCmpInst::FCMP_ORD   ==  7, "");  // 0 1 1 1
  static_assert(FCmpInst::FCMP_UNO   ==  8, "");  // 1 0 0 0
  static_assert(FCmpInst::FCMP_UEQ   ==  9, "");  // 1 0 0 1
  static_assert(FCmpInst::FCMP_UGT   == 10, "");  // 1 0 1 0
  static_assert(FCmpInst::FCMP_UGE   == 11, "");  // 1 0 1 1
  static_assert(FCmpInst::FCMP_ULT   == 12, "");  // 1 1 0 0
  static_assert(FCmpInst::FCMP_ULE   == 13, "");  // 1 1 0 1
  static_assert(FCmpInst::FCMP_UNE   == 14, "");  // 1 1 1 0
  static_assert(FCmpInst::FCMP_TRUE  == 15, "");  // 1 1 1 1
  return CC;
}

/// This is the complement of getICmpCode, which turns an opcode and two
/// operands into either a constant true or false, or a brand new ICmp
/// instruction. The sign is passed in to determine which kind of predicate to
/// use in the new icmp instruction.
static Value *getNewICmpValue(unsigned Code, bool Sign, Value *LHS, Value *RHS,
                              InstCombiner::BuilderTy &Builder) {
  ICmpInst::Predicate NewPred;
  if (Constant *TorF = getPredForICmpCode(Code, Sign, LHS->getType(), NewPred))
    return TorF;
  return Builder.CreateICmp(NewPred, LHS, RHS);
}

/// This is the complement of getFCmpCode, which turns an opcode and two
/// operands into either a FCmp instruction, or a true/false constant.
static Value *getFCmpValue(unsigned Code, Value *LHS, Value *RHS,
                           InstCombiner::BuilderTy &Builder) {
  const auto Pred = static_cast<FCmpInst::Predicate>(Code);
  assert(FCmpInst::FCMP_FALSE <= Pred && Pred <= FCmpInst::FCMP_TRUE &&
         "Unexpected FCmp predicate!");
  if (Pred == FCmpInst::FCMP_FALSE)
    return ConstantInt::get(CmpInst::makeCmpResultType(LHS->getType()), 0);
  if (Pred == FCmpInst::FCMP_TRUE)
    return ConstantInt::get(CmpInst::makeCmpResultType(LHS->getType()), 1);
  return Builder.CreateFCmp(Pred, LHS, RHS);
}

/// Transform BITWISE_OP(BSWAP(A),BSWAP(B)) or
/// BITWISE_OP(BSWAP(A), Constant) to BSWAP(BITWISE_OP(A, B))
/// \param I Binary operator to transform.
/// \return Pointer to node that must replace the original binary operator, or
///         null pointer if no transformation was made.
static Value *SimplifyBSwap(BinaryOperator &I,
                            InstCombiner::BuilderTy &Builder) {
  assert(I.isBitwiseLogicOp() && "Unexpected opcode for bswap simplifying");

  Value *OldLHS = I.getOperand(0);
  Value *OldRHS = I.getOperand(1);

  Value *NewLHS;
  if (!match(OldLHS, m_BSwap(m_Value(NewLHS))))
    return nullptr;

  Value *NewRHS;
  const APInt *C;

  if (match(OldRHS, m_BSwap(m_Value(NewRHS)))) {
    // OP( BSWAP(x), BSWAP(y) ) -> BSWAP( OP(x, y) )
    if (!OldLHS->hasOneUse() && !OldRHS->hasOneUse())
      return nullptr;
    // NewRHS initialized by the matcher.
  } else if (match(OldRHS, m_APInt(C))) {
    // OP( BSWAP(x), CONSTANT ) -> BSWAP( OP(x, BSWAP(CONSTANT) ) )
    if (!OldLHS->hasOneUse())
      return nullptr;
    NewRHS = ConstantInt::get(I.getType(), C->byteSwap());
  } else
    return nullptr;

  Value *BinOp = Builder.CreateBinOp(I.getOpcode(), NewLHS, NewRHS);
  Function *F = Intrinsic::getDeclaration(I.getModule(), Intrinsic::bswap,
                                          I.getType());
  return Builder.CreateCall(F, BinOp);
}

/// Emit a computation of: (V >= Lo && V < Hi) if Inside is true, otherwise
/// (V < Lo || V >= Hi). This method expects that Lo < Hi. IsSigned indicates
/// whether to treat V, Lo, and Hi as signed or not.
Value *SeaInstCombinerImpl::insertRangeTest(Value *V, const APInt &Lo,
                                         const APInt &Hi, bool isSigned,
                                         bool Inside) {
  assert((isSigned ? Lo.slt(Hi) : Lo.ult(Hi)) &&
         "Lo is not < Hi in range emission code!");

  Type *Ty = V->getType();

  // V >= Min && V <  Hi --> V <  Hi
  // V <  Min || V >= Hi --> V >= Hi
  ICmpInst::Predicate Pred = Inside ? ICmpInst::ICMP_ULT : ICmpInst::ICMP_UGE;
  if (isSigned ? Lo.isMinSignedValue() : Lo.isMinValue()) {
    Pred = isSigned ? ICmpInst::getSignedPredicate(Pred) : Pred;
    return Builder.CreateICmp(Pred, V, ConstantInt::get(Ty, Hi));
  }

  // V >= Lo && V <  Hi --> V - Lo u<  Hi - Lo
  // V <  Lo || V >= Hi --> V - Lo u>= Hi - Lo
  Value *VMinusLo =
      Builder.CreateSub(V, ConstantInt::get(Ty, Lo), V->getName() + ".off");
  Constant *HiMinusLo = ConstantInt::get(Ty, Hi - Lo);
  return Builder.CreateICmp(Pred, VMinusLo, HiMinusLo);
}

/// Classify (icmp eq (A & B), C) and (icmp ne (A & B), C) as matching patterns
/// that can be simplified.
/// One of A and B is considered the mask. The other is the value. This is
/// described as the "AMask" or "BMask" part of the enum. If the enum contains
/// only "Mask", then both A and B can be considered masks. If A is the mask,
/// then it was proven that (A & C) == C. This is trivial if C == A or C == 0.
/// If both A and C are constants, this proof is also easy.
/// For the following explanations, we assume that A is the mask.
///
/// "AllOnes" declares that the comparison is true only if (A & B) == A or all
/// bits of A are set in B.
///   Example: (icmp eq (A & 3), 3) -> AMask_AllOnes
///
/// "AllZeros" declares that the comparison is true only if (A & B) == 0 or all
/// bits of A are cleared in B.
///   Example: (icmp eq (A & 3), 0) -> Mask_AllZeroes
///
/// "Mixed" declares that (A & B) == C and C might or might not contain any
/// number of one bits and zero bits.
///   Example: (icmp eq (A & 3), 1) -> AMask_Mixed
///
/// "Not" means that in above descriptions "==" should be replaced by "!=".
///   Example: (icmp ne (A & 3), 3) -> AMask_NotAllOnes
///
/// If the mask A contains a single bit, then the following is equivalent:
///    (icmp eq (A & B), A) equals (icmp ne (A & B), 0)
///    (icmp ne (A & B), A) equals (icmp eq (A & B), 0)
enum MaskedICmpType {
  AMask_AllOnes           =     1,
  AMask_NotAllOnes        =     2,
  BMask_AllOnes           =     4,
  BMask_NotAllOnes        =     8,
  Mask_AllZeros           =    16,
  Mask_NotAllZeros        =    32,
  AMask_Mixed             =    64,
  AMask_NotMixed          =   128,
  BMask_Mixed             =   256,
  BMask_NotMixed          =   512
};

/// Return the set of patterns (from MaskedICmpType) that (icmp SCC (A & B), C)
/// satisfies.
static unsigned getMaskedICmpType(Value *A, Value *B, Value *C,
                                  ICmpInst::Predicate Pred) {
  const APInt *ConstA = nullptr, *ConstB = nullptr, *ConstC = nullptr;
  match(A, m_APInt(ConstA));
  match(B, m_APInt(ConstB));
  match(C, m_APInt(ConstC));
  bool IsEq = (Pred == ICmpInst::ICMP_EQ);
  bool IsAPow2 = ConstA && ConstA->isPowerOf2();
  bool IsBPow2 = ConstB && ConstB->isPowerOf2();
  unsigned MaskVal = 0;
  if (ConstC && ConstC->isZero()) {
    // if C is zero, then both A and B qualify as mask
    MaskVal |= (IsEq ? (Mask_AllZeros | AMask_Mixed | BMask_Mixed)
                     : (Mask_NotAllZeros | AMask_NotMixed | BMask_NotMixed));
    if (IsAPow2)
      MaskVal |= (IsEq ? (AMask_NotAllOnes | AMask_NotMixed)
                       : (AMask_AllOnes | AMask_Mixed));
    if (IsBPow2)
      MaskVal |= (IsEq ? (BMask_NotAllOnes | BMask_NotMixed)
                       : (BMask_AllOnes | BMask_Mixed));
    return MaskVal;
  }

  if (A == C) {
    MaskVal |= (IsEq ? (AMask_AllOnes | AMask_Mixed)
                     : (AMask_NotAllOnes | AMask_NotMixed));
    if (IsAPow2)
      MaskVal |= (IsEq ? (Mask_NotAllZeros | AMask_NotMixed)
                       : (Mask_AllZeros | AMask_Mixed));
  } else if (ConstA && ConstC && ConstC->isSubsetOf(*ConstA)) {
    MaskVal |= (IsEq ? AMask_Mixed : AMask_NotMixed);
  }

  if (B == C) {
    MaskVal |= (IsEq ? (BMask_AllOnes | BMask_Mixed)
                     : (BMask_NotAllOnes | BMask_NotMixed));
    if (IsBPow2)
      MaskVal |= (IsEq ? (Mask_NotAllZeros | BMask_NotMixed)
                       : (Mask_AllZeros | BMask_Mixed));
  } else if (ConstB && ConstC && ConstC->isSubsetOf(*ConstB)) {
    MaskVal |= (IsEq ? BMask_Mixed : BMask_NotMixed);
  }

  return MaskVal;
}

/// Convert an analysis of a masked ICmp into its equivalent if all boolean
/// operations had the opposite sense. Since each "NotXXX" flag (recording !=)
/// is adjacent to the corresponding normal flag (recording ==), this just
/// involves swapping those bits over.
static unsigned conjugateICmpMask(unsigned Mask) {
  unsigned NewMask;
  NewMask = (Mask & (AMask_AllOnes | BMask_AllOnes | Mask_AllZeros |
                     AMask_Mixed | BMask_Mixed))
            << 1;

  NewMask |= (Mask & (AMask_NotAllOnes | BMask_NotAllOnes | Mask_NotAllZeros |
                      AMask_NotMixed | BMask_NotMixed))
             >> 1;

  return NewMask;
}

// Adapts the external decomposeBitTestICmp for local use.
static bool decomposeBitTestICmp(Value *LHS, Value *RHS, CmpInst::Predicate &Pred,
                                 Value *&X, Value *&Y, Value *&Z) {
  APInt Mask;
  if (!llvm::decomposeBitTestICmp(LHS, RHS, Pred, X, Mask))
    return false;

  Y = ConstantInt::get(X->getType(), Mask);
  Z = ConstantInt::get(X->getType(), 0);
  return true;
}

/// Handle (icmp(A & B) ==/!= C) &/| (icmp(A & D) ==/!= E).
/// Return the pattern classes (from MaskedICmpType) for the left hand side and
/// the right hand side as a pair.
/// LHS and RHS are the left hand side and the right hand side ICmps and PredL
/// and PredR are their predicates, respectively.
static
Optional<std::pair<unsigned, unsigned>>
getMaskedTypeForICmpPair(Value *&A, Value *&B, Value *&C,
                         Value *&D, Value *&E, ICmpInst *LHS,
                         ICmpInst *RHS,
                         ICmpInst::Predicate &PredL,
                         ICmpInst::Predicate &PredR) {
  // Don't allow pointers. Splat vectors are fine.
  if (!LHS->getOperand(0)->getType()->isIntOrIntVectorTy() ||
      !RHS->getOperand(0)->getType()->isIntOrIntVectorTy())
    return None;

  // Here comes the tricky part:
  // LHS might be of the form L11 & L12 == X, X == L21 & L22,
  // and L11 & L12 == L21 & L22. The same goes for RHS.
  // Now we must find those components L** and R**, that are equal, so
  // that we can extract the parameters A, B, C, D, and E for the canonical
  // above.
  Value *L1 = LHS->getOperand(0);
  Value *L2 = LHS->getOperand(1);
  Value *L11, *L12, *L21, *L22;
  // Check whether the icmp can be decomposed into a bit test.
  if (decomposeBitTestICmp(L1, L2, PredL, L11, L12, L2)) {
    L21 = L22 = L1 = nullptr;
  } else {
    // Look for ANDs in the LHS icmp.
    if (!match(L1, m_And(m_Value(L11), m_Value(L12)))) {
      // Any icmp can be viewed as being trivially masked; if it allows us to
      // remove one, it's worth it.
      L11 = L1;
      L12 = Constant::getAllOnesValue(L1->getType());
    }

    if (!match(L2, m_And(m_Value(L21), m_Value(L22)))) {
      L21 = L2;
      L22 = Constant::getAllOnesValue(L2->getType());
    }
  }

  // Bail if LHS was a icmp that can't be decomposed into an equality.
  if (!ICmpInst::isEquality(PredL))
    return None;

  Value *R1 = RHS->getOperand(0);
  Value *R2 = RHS->getOperand(1);
  Value *R11, *R12;
  bool Ok = false;
  if (decomposeBitTestICmp(R1, R2, PredR, R11, R12, R2)) {
    if (R11 == L11 || R11 == L12 || R11 == L21 || R11 == L22) {
      A = R11;
      D = R12;
    } else if (R12 == L11 || R12 == L12 || R12 == L21 || R12 == L22) {
      A = R12;
      D = R11;
    } else {
      return None;
    }
    E = R2;
    R1 = nullptr;
    Ok = true;
  } else {
    if (!match(R1, m_And(m_Value(R11), m_Value(R12)))) {
      // As before, model no mask as a trivial mask if it'll let us do an
      // optimization.
      R11 = R1;
      R12 = Constant::getAllOnesValue(R1->getType());
    }

    if (R11 == L11 || R11 == L12 || R11 == L21 || R11 == L22) {
      A = R11;
      D = R12;
      E = R2;
      Ok = true;
    } else if (R12 == L11 || R12 == L12 || R12 == L21 || R12 == L22) {
      A = R12;
      D = R11;
      E = R2;
      Ok = true;
    }
  }

  // Bail if RHS was a icmp that can't be decomposed into an equality.
  if (!ICmpInst::isEquality(PredR))
    return None;

  // Look for ANDs on the right side of the RHS icmp.
  if (!Ok) {
    if (!match(R2, m_And(m_Value(R11), m_Value(R12)))) {
      R11 = R2;
      R12 = Constant::getAllOnesValue(R2->getType());
    }

    if (R11 == L11 || R11 == L12 || R11 == L21 || R11 == L22) {
      A = R11;
      D = R12;
      E = R1;
      Ok = true;
    } else if (R12 == L11 || R12 == L12 || R12 == L21 || R12 == L22) {
      A = R12;
      D = R11;
      E = R1;
      Ok = true;
    } else {
      return None;
    }

    assert(Ok && "Failed to find AND on the right side of the RHS icmp.");
  }

  if (L11 == A) {
    B = L12;
    C = L2;
  } else if (L12 == A) {
    B = L11;
    C = L2;
  } else if (L21 == A) {
    B = L22;
    C = L1;
  } else if (L22 == A) {
    B = L21;
    C = L1;
  }

  unsigned LeftType = getMaskedICmpType(A, B, C, PredL);
  unsigned RightType = getMaskedICmpType(A, D, E, PredR);
  return Optional<std::pair<unsigned, unsigned>>(std::make_pair(LeftType, RightType));
}

/// Try to fold (icmp(A & B) ==/!= C) &/| (icmp(A & D) ==/!= E) into a single
/// (icmp(A & X) ==/!= Y), where the left-hand side is of type Mask_NotAllZeros
/// and the right hand side is of type BMask_Mixed. For example,
/// (icmp (A & 12) != 0) & (icmp (A & 15) == 8) -> (icmp (A & 15) == 8).
static Value *foldLogOpOfMaskedICmps_NotAllZeros_BMask_Mixed(
    ICmpInst *LHS, ICmpInst *RHS, bool IsAnd, Value *A, Value *B, Value *C,
    Value *D, Value *E, ICmpInst::Predicate PredL, ICmpInst::Predicate PredR,
    InstCombiner::BuilderTy &Builder) {
  // We are given the canonical form:
  //   (icmp ne (A & B), 0) & (icmp eq (A & D), E).
  // where D & E == E.
  //
  // If IsAnd is false, we get it in negated form:
  //   (icmp eq (A & B), 0) | (icmp ne (A & D), E) ->
  //      !((icmp ne (A & B), 0) & (icmp eq (A & D), E)).
  //
  // We currently handle the case of B, C, D, E are constant.
  //
  ConstantInt *BCst, *CCst, *DCst, *ECst;
  if (!match(B, m_ConstantInt(BCst)) || !match(C, m_ConstantInt(CCst)) ||
      !match(D, m_ConstantInt(DCst)) || !match(E, m_ConstantInt(ECst)))
    return nullptr;

  ICmpInst::Predicate NewCC = IsAnd ? ICmpInst::ICMP_EQ : ICmpInst::ICMP_NE;

  // Update E to the canonical form when D is a power of two and RHS is
  // canonicalized as,
  // (icmp ne (A & D), 0) -> (icmp eq (A & D), D) or
  // (icmp ne (A & D), D) -> (icmp eq (A & D), 0).
  if (PredR != NewCC)
    ECst = cast<ConstantInt>(ConstantExpr::getXor(DCst, ECst));

  // If B or D is zero, skip because if LHS or RHS can be trivially folded by
  // other folding rules and this pattern won't apply any more.
  if (BCst->getValue() == 0 || DCst->getValue() == 0)
    return nullptr;

  // If B and D don't intersect, ie. (B & D) == 0, no folding because we can't
  // deduce anything from it.
  // For example,
  // (icmp ne (A & 12), 0) & (icmp eq (A & 3), 1) -> no folding.
  if ((BCst->getValue() & DCst->getValue()) == 0)
    return nullptr;

  // If the following two conditions are met:
  //
  // 1. mask B covers only a single bit that's not covered by mask D, that is,
  // (B & (B ^ D)) is a power of 2 (in other words, B minus the intersection of
  // B and D has only one bit set) and,
  //
  // 2. RHS (and E) indicates that the rest of B's bits are zero (in other
  // words, the intersection of B and D is zero), that is, ((B & D) & E) == 0
  //
  // then that single bit in B must be one and thus the whole expression can be
  // folded to
  //   (A & (B | D)) == (B & (B ^ D)) | E.
  //
  // For example,
  // (icmp ne (A & 12), 0) & (icmp eq (A & 7), 1) -> (icmp eq (A & 15), 9)
  // (icmp ne (A & 15), 0) & (icmp eq (A & 7), 0) -> (icmp eq (A & 15), 8)
  if ((((BCst->getValue() & DCst->getValue()) & ECst->getValue()) == 0) &&
      (BCst->getValue() & (BCst->getValue() ^ DCst->getValue())).isPowerOf2()) {
    APInt BorD = BCst->getValue() | DCst->getValue();
    APInt BandBxorDorE = (BCst->getValue() & (BCst->getValue() ^ DCst->getValue())) |
        ECst->getValue();
    Value *NewMask = ConstantInt::get(BCst->getType(), BorD);
    Value *NewMaskedValue = ConstantInt::get(BCst->getType(), BandBxorDorE);
    Value *NewAnd = Builder.CreateAnd(A, NewMask);
    return Builder.CreateICmp(NewCC, NewAnd, NewMaskedValue);
  }

  auto IsSubSetOrEqual = [](ConstantInt *C1, ConstantInt *C2) {
    return (C1->getValue() & C2->getValue()) == C1->getValue();
  };
  auto IsSuperSetOrEqual = [](ConstantInt *C1, ConstantInt *C2) {
    return (C1->getValue() & C2->getValue()) == C2->getValue();
  };

  // In the following, we consider only the cases where B is a superset of D, B
  // is a subset of D, or B == D because otherwise there's at least one bit
  // covered by B but not D, in which case we can't deduce much from it, so
  // no folding (aside from the single must-be-one bit case right above.)
  // For example,
  // (icmp ne (A & 14), 0) & (icmp eq (A & 3), 1) -> no folding.
  if (!IsSubSetOrEqual(BCst, DCst) && !IsSuperSetOrEqual(BCst, DCst))
    return nullptr;

  // At this point, either B is a superset of D, B is a subset of D or B == D.

  // If E is zero, if B is a subset of (or equal to) D, LHS and RHS contradict
  // and the whole expression becomes false (or true if negated), otherwise, no
  // folding.
  // For example,
  // (icmp ne (A & 3), 0) & (icmp eq (A & 7), 0) -> false.
  // (icmp ne (A & 15), 0) & (icmp eq (A & 3), 0) -> no folding.
  if (ECst->isZero()) {
    if (IsSubSetOrEqual(BCst, DCst))
      return ConstantInt::get(LHS->getType(), !IsAnd);
    return nullptr;
  }

  // At this point, B, D, E aren't zero and (B & D) == B, (B & D) == D or B ==
  // D. If B is a superset of (or equal to) D, since E is not zero, LHS is
  // subsumed by RHS (RHS implies LHS.) So the whole expression becomes
  // RHS. For example,
  // (icmp ne (A & 255), 0) & (icmp eq (A & 15), 8) -> (icmp eq (A & 15), 8).
  // (icmp ne (A & 15), 0) & (icmp eq (A & 15), 8) -> (icmp eq (A & 15), 8).
  if (IsSuperSetOrEqual(BCst, DCst))
    return RHS;
  // Otherwise, B is a subset of D. If B and E have a common bit set,
  // ie. (B & E) != 0, then LHS is subsumed by RHS. For example.
  // (icmp ne (A & 12), 0) & (icmp eq (A & 15), 8) -> (icmp eq (A & 15), 8).
  assert(IsSubSetOrEqual(BCst, DCst) && "Precondition due to above code");
  if ((BCst->getValue() & ECst->getValue()) != 0)
    return RHS;
  // Otherwise, LHS and RHS contradict and the whole expression becomes false
  // (or true if negated.) For example,
  // (icmp ne (A & 7), 0) & (icmp eq (A & 15), 8) -> false.
  // (icmp ne (A & 6), 0) & (icmp eq (A & 15), 8) -> false.
  return ConstantInt::get(LHS->getType(), !IsAnd);
}

/// Try to fold (icmp(A & B) ==/!= 0) &/| (icmp(A & D) ==/!= E) into a single
/// (icmp(A & X) ==/!= Y), where the left-hand side and the right hand side
/// aren't of the common mask pattern type.
static Value *foldLogOpOfMaskedICmpsAsymmetric(
    ICmpInst *LHS, ICmpInst *RHS, bool IsAnd, Value *A, Value *B, Value *C,
    Value *D, Value *E, ICmpInst::Predicate PredL, ICmpInst::Predicate PredR,
    unsigned LHSMask, unsigned RHSMask, InstCombiner::BuilderTy &Builder) {
  assert(ICmpInst::isEquality(PredL) && ICmpInst::isEquality(PredR) &&
         "Expected equality predicates for masked type of icmps.");
  // Handle Mask_NotAllZeros-BMask_Mixed cases.
  // (icmp ne/eq (A & B), C) &/| (icmp eq/ne (A & D), E), or
  // (icmp eq/ne (A & B), C) &/| (icmp ne/eq (A & D), E)
  //    which gets swapped to
  //    (icmp ne/eq (A & D), E) &/| (icmp eq/ne (A & B), C).
  if (!IsAnd) {
    LHSMask = conjugateICmpMask(LHSMask);
    RHSMask = conjugateICmpMask(RHSMask);
  }
  if ((LHSMask & Mask_NotAllZeros) && (RHSMask & BMask_Mixed)) {
    if (Value *V = foldLogOpOfMaskedICmps_NotAllZeros_BMask_Mixed(
            LHS, RHS, IsAnd, A, B, C, D, E,
            PredL, PredR, Builder)) {
      return V;
    }
  } else if ((LHSMask & BMask_Mixed) && (RHSMask & Mask_NotAllZeros)) {
    if (Value *V = foldLogOpOfMaskedICmps_NotAllZeros_BMask_Mixed(
            RHS, LHS, IsAnd, A, D, E, B, C,
            PredR, PredL, Builder)) {
      return V;
    }
  }
  return nullptr;
}

/// Try to fold (icmp(A & B) ==/!= C) &/| (icmp(A & D) ==/!= E)
/// into a single (icmp(A & X) ==/!= Y).
static Value *foldLogOpOfMaskedICmps(ICmpInst *LHS, ICmpInst *RHS, bool IsAnd,
                                     InstCombiner::BuilderTy &Builder) {
  Value *A = nullptr, *B = nullptr, *C = nullptr, *D = nullptr, *E = nullptr;
  ICmpInst::Predicate PredL = LHS->getPredicate(), PredR = RHS->getPredicate();
  Optional<std::pair<unsigned, unsigned>> MaskPair =
      getMaskedTypeForICmpPair(A, B, C, D, E, LHS, RHS, PredL, PredR);
  if (!MaskPair)
    return nullptr;
  assert(ICmpInst::isEquality(PredL) && ICmpInst::isEquality(PredR) &&
         "Expected equality predicates for masked type of icmps.");
  unsigned LHSMask = MaskPair->first;
  unsigned RHSMask = MaskPair->second;
  unsigned Mask = LHSMask & RHSMask;
  if (Mask == 0) {
    // Even if the two sides don't share a common pattern, check if folding can
    // still happen.
    if (Value *V = foldLogOpOfMaskedICmpsAsymmetric(
            LHS, RHS, IsAnd, A, B, C, D, E, PredL, PredR, LHSMask, RHSMask,
            Builder))
      return V;
    return nullptr;
  }

  // In full generality:
  //     (icmp (A & B) Op C) | (icmp (A & D) Op E)
  // ==  ![ (icmp (A & B) !Op C) & (icmp (A & D) !Op E) ]
  //
  // If the latter can be converted into (icmp (A & X) Op Y) then the former is
  // equivalent to (icmp (A & X) !Op Y).
  //
  // Therefore, we can pretend for the rest of this function that we're dealing
  // with the conjunction, provided we flip the sense of any comparisons (both
  // input and output).

  // In most cases we're going to produce an EQ for the "&&" case.
  ICmpInst::Predicate NewCC = IsAnd ? ICmpInst::ICMP_EQ : ICmpInst::ICMP_NE;
  if (!IsAnd) {
    // Convert the masking analysis into its equivalent with negated
    // comparisons.
    Mask = conjugateICmpMask(Mask);
  }

  if (Mask & Mask_AllZeros) {
    // (icmp eq (A & B), 0) & (icmp eq (A & D), 0)
    // -> (icmp eq (A & (B|D)), 0)
    Value *NewOr = Builder.CreateOr(B, D);
    Value *NewAnd = Builder.CreateAnd(A, NewOr);
    // We can't use C as zero because we might actually handle
    //   (icmp ne (A & B), B) & (icmp ne (A & D), D)
    // with B and D, having a single bit set.
    Value *Zero = Constant::getNullValue(A->getType());
    return Builder.CreateICmp(NewCC, NewAnd, Zero);
  }
  if (Mask & BMask_AllOnes) {
    // (icmp eq (A & B), B) & (icmp eq (A & D), D)
    // -> (icmp eq (A & (B|D)), (B|D))
    Value *NewOr = Builder.CreateOr(B, D);
    Value *NewAnd = Builder.CreateAnd(A, NewOr);
    return Builder.CreateICmp(NewCC, NewAnd, NewOr);
  }
  if (Mask & AMask_AllOnes) {
    // (icmp eq (A & B), A) & (icmp eq (A & D), A)
    // -> (icmp eq (A & (B&D)), A)
    Value *NewAnd1 = Builder.CreateAnd(B, D);
    Value *NewAnd2 = Builder.CreateAnd(A, NewAnd1);
    return Builder.CreateICmp(NewCC, NewAnd2, A);
  }

  // Remaining cases assume at least that B and D are constant, and depend on
  // their actual values. This isn't strictly necessary, just a "handle the
  // easy cases for now" decision.
  const APInt *ConstB, *ConstD;
  if (!match(B, m_APInt(ConstB)) || !match(D, m_APInt(ConstD)))
    return nullptr;

  if (Mask & (Mask_NotAllZeros | BMask_NotAllOnes)) {
    // (icmp ne (A & B), 0) & (icmp ne (A & D), 0) and
    // (icmp ne (A & B), B) & (icmp ne (A & D), D)
    //     -> (icmp ne (A & B), 0) or (icmp ne (A & D), 0)
    // Only valid if one of the masks is a superset of the other (check "B&D" is
    // the same as either B or D).
    APInt NewMask = *ConstB & *ConstD;
    if (NewMask == *ConstB)
      return LHS;
    else if (NewMask == *ConstD)
      return RHS;
  }

  if (Mask & AMask_NotAllOnes) {
    // (icmp ne (A & B), B) & (icmp ne (A & D), D)
    //     -> (icmp ne (A & B), A) or (icmp ne (A & D), A)
    // Only valid if one of the masks is a superset of the other (check "B|D" is
    // the same as either B or D).
    APInt NewMask = *ConstB | *ConstD;
    if (NewMask == *ConstB)
      return LHS;
    else if (NewMask == *ConstD)
      return RHS;
  }

  if (Mask & BMask_Mixed) {
    // (icmp eq (A & B), C) & (icmp eq (A & D), E)
    // We already know that B & C == C && D & E == E.
    // If we can prove that (B & D) & (C ^ E) == 0, that is, the bits of
    // C and E, which are shared by both the mask B and the mask D, don't
    // contradict, then we can transform to
    // -> (icmp eq (A & (B|D)), (C|E))
    // Currently, we only handle the case of B, C, D, and E being constant.
    // We can't simply use C and E because we might actually handle
    //   (icmp ne (A & B), B) & (icmp eq (A & D), D)
    // with B and D, having a single bit set.
    const APInt *OldConstC, *OldConstE;
    if (!match(C, m_APInt(OldConstC)) || !match(E, m_APInt(OldConstE)))
      return nullptr;

    const APInt ConstC = PredL != NewCC ? *ConstB ^ *OldConstC : *OldConstC;
    const APInt ConstE = PredR != NewCC ? *ConstD ^ *OldConstE : *OldConstE;

    // If there is a conflict, we should actually return a false for the
    // whole construct.
    if (((*ConstB & *ConstD) & (ConstC ^ ConstE)).getBoolValue())
      return ConstantInt::get(LHS->getType(), !IsAnd);

    Value *NewOr1 = Builder.CreateOr(B, D);
    Value *NewAnd = Builder.CreateAnd(A, NewOr1);
    Constant *NewOr2 = ConstantInt::get(A->getType(), ConstC | ConstE);
    return Builder.CreateICmp(NewCC, NewAnd, NewOr2);
  }

  return nullptr;
}

/// Try to fold a signed range checked with lower bound 0 to an unsigned icmp.
/// Example: (icmp sge x, 0) & (icmp slt x, n) --> icmp ult x, n
/// If \p Inverted is true then the check is for the inverted range, e.g.
/// (icmp slt x, 0) | (icmp sgt x, n) --> icmp ugt x, n
Value *SeaInstCombinerImpl::simplifyRangeCheck(ICmpInst *Cmp0, ICmpInst *Cmp1,
                                            bool Inverted) {

  if (AvoidUnsignedICmp)
    return nullptr;

  // Check the lower range comparison, e.g. x >= 0
  // InstCombine already ensured that if there is a constant it's on the RHS.
  ConstantInt *RangeStart = dyn_cast<ConstantInt>(Cmp0->getOperand(1));
  if (!RangeStart)
    return nullptr;

  ICmpInst::Predicate Pred0 = (Inverted ? Cmp0->getInversePredicate() :
                               Cmp0->getPredicate());

  // Accept x > -1 or x >= 0 (after potentially inverting the predicate).
  if (!((Pred0 == ICmpInst::ICMP_SGT && RangeStart->isMinusOne()) ||
        (Pred0 == ICmpInst::ICMP_SGE && RangeStart->isZero())))
    return nullptr;

  ICmpInst::Predicate Pred1 = (Inverted ? Cmp1->getInversePredicate() :
                               Cmp1->getPredicate());

  Value *Input = Cmp0->getOperand(0);
  Value *RangeEnd;
  if (Cmp1->getOperand(0) == Input) {
    // For the upper range compare we have: icmp x, n
    RangeEnd = Cmp1->getOperand(1);
  } else if (Cmp1->getOperand(1) == Input) {
    // For the upper range compare we have: icmp n, x
    RangeEnd = Cmp1->getOperand(0);
    Pred1 = ICmpInst::getSwappedPredicate(Pred1);
  } else {
    return nullptr;
  }

  // Check the upper range comparison, e.g. x < n
  ICmpInst::Predicate NewPred;
  switch (Pred1) {
    case ICmpInst::ICMP_SLT: NewPred = ICmpInst::ICMP_ULT; break;
    case ICmpInst::ICMP_SLE: NewPred = ICmpInst::ICMP_ULE; break;
    default: return nullptr;
  }

  // This simplification is only valid if the upper range is not negative.
  KnownBits Known = computeKnownBits(RangeEnd, /*Depth=*/0, Cmp1);
  if (!Known.isNonNegative())
    return nullptr;

  if (Inverted)
    NewPred = ICmpInst::getInversePredicate(NewPred);

  return Builder.CreateICmp(NewPred, Input, RangeEnd);
}

static Value *
foldAndOrOfEqualityCmpsWithConstants(ICmpInst *LHS, ICmpInst *RHS,
                                     bool JoinedByAnd,
                                     InstCombiner::BuilderTy &Builder) {
  Value *X = LHS->getOperand(0);
  if (X != RHS->getOperand(0))
    return nullptr;

  const APInt *C1, *C2;
  if (!match(LHS->getOperand(1), m_APInt(C1)) ||
      !match(RHS->getOperand(1), m_APInt(C2)))
    return nullptr;

  // We only handle (X != C1 && X != C2) and (X == C1 || X == C2).
  ICmpInst::Predicate Pred = LHS->getPredicate();
  if (Pred !=  RHS->getPredicate())
    return nullptr;
  if (JoinedByAnd && Pred != ICmpInst::ICMP_NE)
    return nullptr;
  if (!JoinedByAnd && Pred != ICmpInst::ICMP_EQ)
    return nullptr;

  // The larger unsigned constant goes on the right.
  if (C1->ugt(*C2))
    std::swap(C1, C2);

  APInt Xor = *C1 ^ *C2;
  if (Xor.isPowerOf2()) {
    // If LHSC and RHSC differ by only one bit, then set that bit in X and
    // compare against the larger constant:
    // (X == C1 || X == C2) --> (X | (C1 ^ C2)) == C2
    // (X != C1 && X != C2) --> (X | (C1 ^ C2)) != C2
    // We choose an 'or' with a Pow2 constant rather than the inverse mask with
    // 'and' because that may lead to smaller codegen from a smaller constant.
    Value *Or = Builder.CreateOr(X, ConstantInt::get(X->getType(), Xor));
    return Builder.CreateICmp(Pred, Or, ConstantInt::get(X->getType(), *C2));
  }

  return nullptr;
}

// Fold (iszero(A & K1) | iszero(A & K2)) -> (A & (K1 | K2)) != (K1 | K2)
// Fold (!iszero(A & K1) & !iszero(A & K2)) -> (A & (K1 | K2)) == (K1 | K2)
Value *SeaInstCombinerImpl::foldAndOrOfICmpsOfAndWithPow2(ICmpInst *LHS,
                                                       ICmpInst *RHS,
                                                       Instruction *CxtI,
                                                       bool IsAnd,
                                                       bool IsLogical) {
  CmpInst::Predicate Pred = IsAnd ? CmpInst::ICMP_NE : CmpInst::ICMP_EQ;
  if (LHS->getPredicate() != Pred || RHS->getPredicate() != Pred)
    return nullptr;

  if (!match(LHS->getOperand(1), m_Zero()) ||
      !match(RHS->getOperand(1), m_Zero()))
    return nullptr;

  Value *L1, *L2, *R1, *R2;
  if (match(LHS->getOperand(0), m_And(m_Value(L1), m_Value(L2))) &&
      match(RHS->getOperand(0), m_And(m_Value(R1), m_Value(R2)))) {
    if (L1 == R2 || L2 == R2)
      std::swap(R1, R2);
    if (L2 == R1)
      std::swap(L1, L2);

    if (L1 == R1 &&
        isKnownToBeAPowerOfTwo(L2, false, 0, CxtI) &&
        isKnownToBeAPowerOfTwo(R2, false, 0, CxtI)) {
      // If this is a logical and/or, then we must prevent propagation of a
      // poison value from the RHS by inserting freeze.
      if (IsLogical)
        R2 = Builder.CreateFreeze(R2);
      Value *Mask = Builder.CreateOr(L2, R2);
      Value *Masked = Builder.CreateAnd(L1, Mask);
      auto NewPred = IsAnd ? CmpInst::ICMP_EQ : CmpInst::ICMP_NE;
      return Builder.CreateICmp(NewPred, Masked, Mask);
    }
  }

  return nullptr;
}

/// General pattern:
///   X & Y
///
/// Where Y is checking that all the high bits (covered by a mask 4294967168)
/// are uniform, i.e.  %arg & 4294967168  can be either  4294967168  or  0
/// Pattern can be one of:
///   %t = add        i32 %arg,    128
///   %r = icmp   ult i32 %t,      256
/// Or
///   %t0 = shl       i32 %arg,    24
///   %t1 = ashr      i32 %t0,     24
///   %r  = icmp  eq  i32 %t1,     %arg
/// Or
///   %t0 = trunc     i32 %arg  to i8
///   %t1 = sext      i8  %t0   to i32
///   %r  = icmp  eq  i32 %t1,     %arg
/// This pattern is a signed truncation check.
///
/// And X is checking that some bit in that same mask is zero.
/// I.e. can be one of:
///   %r = icmp sgt i32   %arg,    -1
/// Or
///   %t = and      i32   %arg,    2147483648
///   %r = icmp eq  i32   %t,      0
///
/// Since we are checking that all the bits in that mask are the same,
/// and a particular bit is zero, what we are really checking is that all the
/// masked bits are zero.
/// So this should be transformed to:
///   %r = icmp ult i32 %arg, 128
static Value *foldSignedTruncationCheck(ICmpInst *ICmp0, ICmpInst *ICmp1,
                                        Instruction &CxtI,
                                        InstCombiner::BuilderTy &Builder) {
  assert(CxtI.getOpcode() == Instruction::And);

  // Match  icmp ult (add %arg, C01), C1   (C1 == C01 << 1; powers of two)
  auto tryToMatchSignedTruncationCheck = [](ICmpInst *ICmp, Value *&X,
                                            APInt &SignBitMask) -> bool {
    CmpInst::Predicate Pred;
    const APInt *I01, *I1; // powers of two; I1 == I01 << 1
    if (!(match(ICmp,
                m_ICmp(Pred, m_Add(m_Value(X), m_Power2(I01)), m_Power2(I1))) &&
          Pred == ICmpInst::ICMP_ULT && I1->ugt(*I01) && I01->shl(1) == *I1))
      return false;
    // Which bit is the new sign bit as per the 'signed truncation' pattern?
    SignBitMask = *I01;
    return true;
  };

  // One icmp needs to be 'signed truncation check'.
  // We need to match this first, else we will mismatch commutative cases.
  Value *X1;
  APInt HighestBit;
  ICmpInst *OtherICmp;
  if (tryToMatchSignedTruncationCheck(ICmp1, X1, HighestBit))
    OtherICmp = ICmp0;
  else if (tryToMatchSignedTruncationCheck(ICmp0, X1, HighestBit))
    OtherICmp = ICmp1;
  else
    return nullptr;

  assert(HighestBit.isPowerOf2() && "expected to be power of two (non-zero)");

  // Try to match/decompose into:  icmp eq (X & Mask), 0
  auto tryToDecompose = [](ICmpInst *ICmp, Value *&X,
                           APInt &UnsetBitsMask) -> bool {
    CmpInst::Predicate Pred = ICmp->getPredicate();
    // Can it be decomposed into  icmp eq (X & Mask), 0  ?
    if (llvm::decomposeBitTestICmp(ICmp->getOperand(0), ICmp->getOperand(1),
                                   Pred, X, UnsetBitsMask,
                                   /*LookThroughTrunc=*/false) &&
        Pred == ICmpInst::ICMP_EQ)
      return true;
    // Is it  icmp eq (X & Mask), 0  already?
    const APInt *Mask;
    if (match(ICmp, m_ICmp(Pred, m_And(m_Value(X), m_APInt(Mask)), m_Zero())) &&
        Pred == ICmpInst::ICMP_EQ) {
      UnsetBitsMask = *Mask;
      return true;
    }
    return false;
  };

  // And the other icmp needs to be decomposable into a bit test.
  Value *X0;
  APInt UnsetBitsMask;
  if (!tryToDecompose(OtherICmp, X0, UnsetBitsMask))
    return nullptr;

  assert(!UnsetBitsMask.isZero() && "empty mask makes no sense.");

  // Are they working on the same value?
  Value *X;
  if (X1 == X0) {
    // Ok as is.
    X = X1;
  } else if (match(X0, m_Trunc(m_Specific(X1)))) {
    UnsetBitsMask = UnsetBitsMask.zext(X1->getType()->getScalarSizeInBits());
    X = X1;
  } else
    return nullptr;

  // So which bits should be uniform as per the 'signed truncation check'?
  // (all the bits starting with (i.e. including) HighestBit)
  APInt SignBitsMask = ~(HighestBit - 1U);

  // UnsetBitsMask must have some common bits with SignBitsMask,
  if (!UnsetBitsMask.intersects(SignBitsMask))
    return nullptr;

  // Does UnsetBitsMask contain any bits outside of SignBitsMask?
  if (!UnsetBitsMask.isSubsetOf(SignBitsMask)) {
    APInt OtherHighestBit = (~UnsetBitsMask) + 1U;
    if (!OtherHighestBit.isPowerOf2())
      return nullptr;
    HighestBit = APIntOps::umin(HighestBit, OtherHighestBit);
  }
  // Else, if it does not, then all is ok as-is.

  // %r = icmp ult %X, SignBit
  return Builder.CreateICmpULT(X, ConstantInt::get(X->getType(), HighestBit),
                               CxtI.getName() + ".simplified");
}

/// Reduce a pair of compares that check if a value has exactly 1 bit set.
static Value *foldIsPowerOf2(ICmpInst *Cmp0, ICmpInst *Cmp1, bool JoinedByAnd,
                             InstCombiner::BuilderTy &Builder) {
  // Handle 'and' / 'or' commutation: make the equality check the first operand.
  if (JoinedByAnd && Cmp1->getPredicate() == ICmpInst::ICMP_NE)
    std::swap(Cmp0, Cmp1);
  else if (!JoinedByAnd && Cmp1->getPredicate() == ICmpInst::ICMP_EQ)
    std::swap(Cmp0, Cmp1);

  // (X != 0) && (ctpop(X) u< 2) --> ctpop(X) == 1
  CmpInst::Predicate Pred0, Pred1;
  Value *X;
  if (JoinedByAnd && match(Cmp0, m_ICmp(Pred0, m_Value(X), m_ZeroInt())) &&
      match(Cmp1, m_ICmp(Pred1, m_Intrinsic<Intrinsic::ctpop>(m_Specific(X)),
                         m_SpecificInt(2))) &&
      Pred0 == ICmpInst::ICMP_NE && Pred1 == ICmpInst::ICMP_ULT) {
    Value *CtPop = Cmp1->getOperand(0);
    return Builder.CreateICmpEQ(CtPop, ConstantInt::get(CtPop->getType(), 1));
  }
  // (X == 0) || (ctpop(X) u> 1) --> ctpop(X) != 1
  if (!JoinedByAnd && match(Cmp0, m_ICmp(Pred0, m_Value(X), m_ZeroInt())) &&
      match(Cmp1, m_ICmp(Pred1, m_Intrinsic<Intrinsic::ctpop>(m_Specific(X)),
                         m_SpecificInt(1))) &&
      Pred0 == ICmpInst::ICMP_EQ && Pred1 == ICmpInst::ICMP_UGT) {
    Value *CtPop = Cmp1->getOperand(0);
    return Builder.CreateICmpNE(CtPop, ConstantInt::get(CtPop->getType(), 1));
  }
  return nullptr;
}

/// Commuted variants are assumed to be handled by calling this function again
/// with the parameters swapped.
static Value *foldUnsignedUnderflowCheck(ICmpInst *ZeroICmp,
                                         ICmpInst *UnsignedICmp, bool IsAnd,
                                         const SimplifyQuery &Q,
                                         InstCombiner::BuilderTy &Builder) {
  Value *ZeroCmpOp;
  ICmpInst::Predicate EqPred;
  if (!match(ZeroICmp, m_ICmp(EqPred, m_Value(ZeroCmpOp), m_Zero())) ||
      !ICmpInst::isEquality(EqPred))
    return nullptr;

  auto IsKnownNonZero = [&](Value *V) {
    return isKnownNonZero(V, Q.DL, /*Depth=*/0, Q.AC, Q.CxtI, Q.DT);
  };

  ICmpInst::Predicate UnsignedPred;

  Value *A, *B;
  if (match(UnsignedICmp,
            m_c_ICmp(UnsignedPred, m_Specific(ZeroCmpOp), m_Value(A))) &&
      match(ZeroCmpOp, m_c_Add(m_Specific(A), m_Value(B))) &&
      (ZeroICmp->hasOneUse() || UnsignedICmp->hasOneUse())) {
    auto GetKnownNonZeroAndOther = [&](Value *&NonZero, Value *&Other) {
      if (!IsKnownNonZero(NonZero))
        std::swap(NonZero, Other);
      return IsKnownNonZero(NonZero);
    };

    // Given  ZeroCmpOp = (A + B)
    //   ZeroCmpOp <= A && ZeroCmpOp != 0  -->  (0-B) <  A
    //   ZeroCmpOp >  A || ZeroCmpOp == 0  -->  (0-B) >= A
    //
    //   ZeroCmpOp <  A && ZeroCmpOp != 0  -->  (0-X) <  Y  iff
    //   ZeroCmpOp >= A || ZeroCmpOp == 0  -->  (0-X) >= Y  iff
    //     with X being the value (A/B) that is known to be non-zero,
    //     and Y being remaining value.
    if (UnsignedPred == ICmpInst::ICMP_ULE && EqPred == ICmpInst::ICMP_NE &&
        IsAnd)
      return Builder.CreateICmpULT(Builder.CreateNeg(B), A);
    if (UnsignedPred == ICmpInst::ICMP_ULT && EqPred == ICmpInst::ICMP_NE &&
        IsAnd && GetKnownNonZeroAndOther(B, A))
      return Builder.CreateICmpULT(Builder.CreateNeg(B), A);
    if (UnsignedPred == ICmpInst::ICMP_UGT && EqPred == ICmpInst::ICMP_EQ &&
        !IsAnd)
      return Builder.CreateICmpUGE(Builder.CreateNeg(B), A);
    if (UnsignedPred == ICmpInst::ICMP_UGE && EqPred == ICmpInst::ICMP_EQ &&
        !IsAnd && GetKnownNonZeroAndOther(B, A))
      return Builder.CreateICmpUGE(Builder.CreateNeg(B), A);
  }

  Value *Base, *Offset;
  if (!match(ZeroCmpOp, m_Sub(m_Value(Base), m_Value(Offset))))
    return nullptr;

  if (!match(UnsignedICmp,
             m_c_ICmp(UnsignedPred, m_Specific(Base), m_Specific(Offset))) ||
      !ICmpInst::isUnsigned(UnsignedPred))
    return nullptr;

  // Base >=/> Offset && (Base - Offset) != 0  <-->  Base > Offset
  // (no overflow and not null)
  if ((UnsignedPred == ICmpInst::ICMP_UGE ||
       UnsignedPred == ICmpInst::ICMP_UGT) &&
      EqPred == ICmpInst::ICMP_NE && IsAnd)
    return Builder.CreateICmpUGT(Base, Offset);

  // Base <=/< Offset || (Base - Offset) == 0  <-->  Base <= Offset
  // (overflow or null)
  if ((UnsignedPred == ICmpInst::ICMP_ULE ||
       UnsignedPred == ICmpInst::ICMP_ULT) &&
      EqPred == ICmpInst::ICMP_EQ && !IsAnd)
    return Builder.CreateICmpULE(Base, Offset);

  // Base <= Offset && (Base - Offset) != 0  -->  Base < Offset
  if (UnsignedPred == ICmpInst::ICMP_ULE && EqPred == ICmpInst::ICMP_NE &&
      IsAnd)
    return Builder.CreateICmpULT(Base, Offset);

  // Base > Offset || (Base - Offset) == 0  -->  Base >= Offset
  if (UnsignedPred == ICmpInst::ICMP_UGT && EqPred == ICmpInst::ICMP_EQ &&
      !IsAnd)
    return Builder.CreateICmpUGE(Base, Offset);

  return nullptr;
}

struct IntPart {
  Value *From;
  unsigned StartBit;
  unsigned NumBits;
};

/// Match an extraction of bits from an integer.
static Optional<IntPart> matchIntPart(Value *V) {
  Value *X;
  if (!match(V, m_OneUse(m_Trunc(m_Value(X)))))
    return None;

  unsigned NumOriginalBits = X->getType()->getScalarSizeInBits();
  unsigned NumExtractedBits = V->getType()->getScalarSizeInBits();
  Value *Y;
  const APInt *Shift;
  // For a trunc(lshr Y, Shift) pattern, make sure we're only extracting bits
  // from Y, not any shifted-in zeroes.
  if (match(X, m_OneUse(m_LShr(m_Value(Y), m_APInt(Shift)))) &&
      Shift->ule(NumOriginalBits - NumExtractedBits))
    return {{Y, (unsigned)Shift->getZExtValue(), NumExtractedBits}};
  return {{X, 0, NumExtractedBits}};
}

/// Materialize an extraction of bits from an integer in IR.
static Value *extractIntPart(const IntPart &P, IRBuilderBase &Builder) {
  Value *V = P.From;
  if (P.StartBit)
    V = Builder.CreateLShr(V, P.StartBit);
  Type *TruncTy = V->getType()->getWithNewBitWidth(P.NumBits);
  if (TruncTy != V->getType())
    V = Builder.CreateTrunc(V, TruncTy);
  return V;
}

/// (icmp eq X0, Y0) & (icmp eq X1, Y1) -> icmp eq X01, Y01
/// (icmp ne X0, Y0) | (icmp ne X1, Y1) -> icmp ne X01, Y01
/// where X0, X1 and Y0, Y1 are adjacent parts extracted from an integer.
Value *InstCombinerImpl::foldEqOfParts(ICmpInst *Cmp0, ICmpInst *Cmp1,
                                       bool IsAnd) {
  if (!Cmp0->hasOneUse() || !Cmp1->hasOneUse())
    return nullptr;

  CmpInst::Predicate Pred = IsAnd ? CmpInst::ICMP_EQ : CmpInst::ICMP_NE;
  if (Cmp0->getPredicate() != Pred || Cmp1->getPredicate() != Pred)
    return nullptr;

  Optional<IntPart> L0 = matchIntPart(Cmp0->getOperand(0));
  Optional<IntPart> R0 = matchIntPart(Cmp0->getOperand(1));
  Optional<IntPart> L1 = matchIntPart(Cmp1->getOperand(0));
  Optional<IntPart> R1 = matchIntPart(Cmp1->getOperand(1));
  if (!L0 || !R0 || !L1 || !R1)
    return nullptr;

  // Make sure the LHS/RHS compare a part of the same value, possibly after
  // an operand swap.
  if (L0->From != L1->From || R0->From != R1->From) {
    if (L0->From != R1->From || R0->From != L1->From)
      return nullptr;
    std::swap(L1, R1);
  }

  // Make sure the extracted parts are adjacent, canonicalizing to L0/R0 being
  // the low part and L1/R1 being the high part.
  if (L0->StartBit + L0->NumBits != L1->StartBit ||
      R0->StartBit + R0->NumBits != R1->StartBit) {
    if (L1->StartBit + L1->NumBits != L0->StartBit ||
        R1->StartBit + R1->NumBits != R0->StartBit)
      return nullptr;
    std::swap(L0, L1);
    std::swap(R0, R1);
  }

  // We can simplify to a comparison of these larger parts of the integers.
  IntPart L = {L0->From, L0->StartBit, L0->NumBits + L1->NumBits};
  IntPart R = {R0->From, R0->StartBit, R0->NumBits + R1->NumBits};
  Value *LValue = extractIntPart(L, Builder);
  Value *RValue = extractIntPart(R, Builder);
  return Builder.CreateICmp(Pred, LValue, RValue);
}

/// Reduce logic-of-compares with equality to a constant by substituting a
/// common operand with the constant. Callers are expected to call this with
/// Cmp0/Cmp1 switched to handle logic op commutativity.
static Value *foldAndOrOfICmpsWithConstEq(ICmpInst *Cmp0, ICmpInst *Cmp1,
                                          BinaryOperator &Logic,
                                          InstCombiner::BuilderTy &Builder,
                                          const SimplifyQuery &Q) {
  bool IsAnd = Logic.getOpcode() == Instruction::And;
  assert((IsAnd || Logic.getOpcode() == Instruction::Or) && "Wrong logic op");

  // Match an equality compare with a non-poison constant as Cmp0.
  // Also, give up if the compare can be constant-folded to avoid looping.
  ICmpInst::Predicate Pred0;
  Value *X;
  Constant *C;
  if (!match(Cmp0, m_ICmp(Pred0, m_Value(X), m_Constant(C))) ||
      !isGuaranteedNotToBeUndefOrPoison(C) || isa<Constant>(X))
    return nullptr;
  if ((IsAnd && Pred0 != ICmpInst::ICMP_EQ) ||
      (!IsAnd && Pred0 != ICmpInst::ICMP_NE))
    return nullptr;

  // The other compare must include a common operand (X). Canonicalize the
  // common operand as operand 1 (Pred1 is swapped if the common operand was
  // operand 0).
  Value *Y;
  ICmpInst::Predicate Pred1;
  if (!match(Cmp1, m_c_ICmp(Pred1, m_Value(Y), m_Deferred(X))))
    return nullptr;

  // Replace variable with constant value equivalence to remove a variable use:
  // (X == C) && (Y Pred1 X) --> (X == C) && (Y Pred1 C)
  // (X != C) || (Y Pred1 X) --> (X != C) || (Y Pred1 C)
  // Can think of the 'or' substitution with the 'and' bool equivalent:
  // A || B --> A || (!A && B)
  Value *SubstituteCmp = SimplifyICmpInst(Pred1, Y, C, Q);
  if (!SubstituteCmp) {
    // If we need to create a new instruction, require that the old compare can
    // be removed.
    if (!Cmp1->hasOneUse())
      return nullptr;
    SubstituteCmp = Builder.CreateICmp(Pred1, Y, C);
  }
  return Builder.CreateBinOp(Logic.getOpcode(), Cmp0, SubstituteCmp);
}

/// Fold (icmp Pred1 V1, C1) & (icmp Pred2 V2, C2)
/// or   (icmp Pred1 V1, C1) | (icmp Pred2 V2, C2)
/// into a single comparison using range-based reasoning.
static Value *foldAndOrOfICmpsUsingRanges(
    ICmpInst::Predicate Pred1, Value *V1, const APInt &C1,
    ICmpInst::Predicate Pred2, Value *V2, const APInt &C2,
    IRBuilderBase &Builder, bool IsAnd) {
  // Look through add of a constant offset on V1, V2, or both operands. This
  // allows us to interpret the V + C' < C'' range idiom into a proper range.
  const APInt *Offset1 = nullptr, *Offset2 = nullptr;
  if (V1 != V2) {
    Value *X;
    if (match(V1, m_Add(m_Value(X), m_APInt(Offset1))))
      V1 = X;
    if (match(V2, m_Add(m_Value(X), m_APInt(Offset2))))
      V2 = X;
  }

  if (V1 != V2)
    return nullptr;

  ConstantRange CR1 = ConstantRange::makeExactICmpRegion(Pred1, C1);
  if (Offset1)
    CR1 = CR1.subtract(*Offset1);

  ConstantRange CR2 = ConstantRange::makeExactICmpRegion(Pred2, C2);
  if (Offset2)
    CR2 = CR2.subtract(*Offset2);

  Optional<ConstantRange> CR =
      IsAnd ? CR1.exactIntersectWith(CR2) : CR1.exactUnionWith(CR2);
  if (!CR)
    return nullptr;

  CmpInst::Predicate NewPred;
  APInt NewC, Offset;
  CR->getEquivalentICmp(NewPred, NewC, Offset);

  Type *Ty = V1->getType();
  Value *NewV = V1;
  if (Offset != 0)
    NewV = Builder.CreateAdd(NewV, ConstantInt::get(Ty, Offset));
  return Builder.CreateICmp(NewPred, NewV, ConstantInt::get(Ty, NewC));
}

/// Fold (icmp)&(icmp) if possible.
Value *SeaInstCombinerImpl::foldAndOfICmps(ICmpInst *LHS, ICmpInst *RHS,
                                        BinaryOperator &And) {
  const SimplifyQuery Q = SQ.getWithInstruction(&And);

  // Fold (!iszero(A & K1) & !iszero(A & K2)) ->  (A & (K1 | K2)) == (K1 | K2)
  // if K1 and K2 are a one-bit mask.
  if (Value *V = foldAndOrOfICmpsOfAndWithPow2(LHS, RHS, &And,
                                               /* IsAnd */ true))
    return V;

  ICmpInst::Predicate PredL = LHS->getPredicate(), PredR = RHS->getPredicate();

  // (icmp1 A, B) & (icmp2 A, B) --> (icmp3 A, B)
  if (predicatesFoldable(PredL, PredR)) {
    if (LHS->getOperand(0) == RHS->getOperand(1) &&
        LHS->getOperand(1) == RHS->getOperand(0))
      LHS->swapOperands();
    if (LHS->getOperand(0) == RHS->getOperand(0) &&
        LHS->getOperand(1) == RHS->getOperand(1)) {
      Value *Op0 = LHS->getOperand(0), *Op1 = LHS->getOperand(1);
      unsigned Code = getICmpCode(LHS) & getICmpCode(RHS);
      bool IsSigned = LHS->isSigned() || RHS->isSigned();
      return getNewICmpValue(Code, IsSigned, Op0, Op1, Builder);
    }
  }

  // AG: This is probably too drastic but safe.
  if (!AvoidBv) {
  // handle (roughly):  (icmp eq (A & B), C) & (icmp eq (A & D), E)
  if (Value *V = foldLogOpOfMaskedICmps(LHS, RHS, true, Builder))
    return V;
  }

  if (Value *V = foldAndOrOfICmpsWithConstEq(LHS, RHS, And, Builder, Q))
    return V;
  if (Value *V = foldAndOrOfICmpsWithConstEq(RHS, LHS, And, Builder, Q))
    return V;

  // E.g. (icmp sge x, 0) & (icmp slt x, n) --> icmp ult x, n
  if (Value *V = simplifyRangeCheck(LHS, RHS, /*Inverted=*/false))
    return V;

  // E.g. (icmp slt x, n) & (icmp sge x, 0) --> icmp ult x, n
  if (Value *V = simplifyRangeCheck(RHS, LHS, /*Inverted=*/false))
    return V;

  if (Value *V = foldAndOrOfEqualityCmpsWithConstants(LHS, RHS, true, Builder))
    return V;

  if (Value *V = foldSignedTruncationCheck(LHS, RHS, And, Builder))
    return V;

  if (Value *V = foldIsPowerOf2(LHS, RHS, true /* JoinedByAnd */, Builder))
    return V;

  if (Value *X =
          foldUnsignedUnderflowCheck(LHS, RHS, /*IsAnd=*/true, Q, Builder))
    return X;
  if (Value *X =
          foldUnsignedUnderflowCheck(RHS, LHS, /*IsAnd=*/true, Q, Builder))
    return X;

  if (Value *X = foldEqOfParts(LHS, RHS, /*IsAnd=*/true))
    return X;

  // This only handles icmp of constants: (icmp1 A, C1) & (icmp2 B, C2).
  Value *LHS0 = LHS->getOperand(0), *RHS0 = RHS->getOperand(0);

<<<<<<< HEAD
  ConstantInt *LHSC, *RHSC;
  if (!match(LHS->getOperand(1), m_ConstantInt(LHSC)) ||
      !match(RHS->getOperand(1), m_ConstantInt(RHSC)))
    return nullptr;

  if (!AvoidBv && LHSC == RHSC && PredL == PredR) {
    // (icmp ult A, C) & (icmp ult B, C) --> (icmp ult (A|B), C)
    // where C is a power of 2 or
    // (icmp eq A, 0) & (icmp eq B, 0) --> (icmp eq (A|B), 0)
    if ((PredL == ICmpInst::ICMP_ULT && LHSC->getValue().isPowerOf2()) ||
        (PredL == ICmpInst::ICMP_EQ && LHSC->isZero())) {
      Value *NewOr = Builder.CreateOr(LHS0, RHS0);
      return Builder.CreateICmp(PredL, NewOr, LHSC);
    }
=======
  // (icmp eq A, 0) & (icmp eq B, 0) --> (icmp eq (A|B), 0)
  // TODO: Remove this when foldLogOpOfMaskedICmps can handle undefs.
  if (PredL == ICmpInst::ICMP_EQ && match(LHS->getOperand(1), m_ZeroInt()) &&
      PredR == ICmpInst::ICMP_EQ && match(RHS->getOperand(1), m_ZeroInt()) &&
      LHS0->getType() == RHS0->getType()) {
    Value *NewOr = Builder.CreateOr(LHS0, RHS0);
    return Builder.CreateICmp(PredL, NewOr,
                              Constant::getNullValue(NewOr->getType()));
>>>>>>> 92c1c8cb
  }

  const APInt *LHSC, *RHSC;
  if (!match(LHS->getOperand(1), m_APInt(LHSC)) ||
      !match(RHS->getOperand(1), m_APInt(RHSC)))
    return nullptr;

  // (trunc x) == C1 & (and x, CA) == C2 -> (and x, CA|CMAX) == C1|C2
  // where CMAX is the all ones value for the truncated type,
  // iff the lower bits of C2 and CA are zero.
  if (PredL == ICmpInst::ICMP_EQ && PredL == PredR && LHS->hasOneUse() &&
      RHS->hasOneUse()) {
    Value *V;
    const APInt *AndC, *SmallC = nullptr, *BigC = nullptr;

    // (trunc x) == C1 & (and x, CA) == C2
    // (and x, CA) == C2 & (trunc x) == C1
    if (match(RHS0, m_Trunc(m_Value(V))) &&
        match(LHS0, m_And(m_Specific(V), m_APInt(AndC)))) {
      SmallC = RHSC;
      BigC = LHSC;
    } else if (match(LHS0, m_Trunc(m_Value(V))) &&
               match(RHS0, m_And(m_Specific(V), m_APInt(AndC)))) {
      SmallC = LHSC;
      BigC = RHSC;
    }

    if (SmallC && BigC) {
      unsigned BigBitSize = BigC->getBitWidth();
      unsigned SmallBitSize = SmallC->getBitWidth();

      // Check that the low bits are zero.
      APInt Low = APInt::getLowBitsSet(BigBitSize, SmallBitSize);
      if ((Low & *AndC).isZero() && (Low & *BigC).isZero()) {
        Value *NewAnd = Builder.CreateAnd(V, Low | *AndC);
        APInt N = SmallC->zext(BigBitSize) | *BigC;
        Value *NewVal = ConstantInt::get(NewAnd->getType(), N);
        return Builder.CreateICmp(PredL, NewAnd, NewVal);
      }
    }
  }

  return foldAndOrOfICmpsUsingRanges(PredL, LHS0, *LHSC, PredR, RHS0, *RHSC,
                                     Builder, /* IsAnd */ true);
}

Value *SeaInstCombinerImpl::foldLogicOfFCmps(FCmpInst *LHS, FCmpInst *RHS,
                                          bool IsAnd) {
  Value *LHS0 = LHS->getOperand(0), *LHS1 = LHS->getOperand(1);
  Value *RHS0 = RHS->getOperand(0), *RHS1 = RHS->getOperand(1);
  FCmpInst::Predicate PredL = LHS->getPredicate(), PredR = RHS->getPredicate();

  if (LHS0 == RHS1 && RHS0 == LHS1) {
    // Swap RHS operands to match LHS.
    PredR = FCmpInst::getSwappedPredicate(PredR);
    std::swap(RHS0, RHS1);
  }

  // Simplify (fcmp cc0 x, y) & (fcmp cc1 x, y).
  // Suppose the relation between x and y is R, where R is one of
  // U(1000), L(0100), G(0010) or E(0001), and CC0 and CC1 are the bitmasks for
  // testing the desired relations.
  //
  // Since (R & CC0) and (R & CC1) are either R or 0, we actually have this:
  //    bool(R & CC0) && bool(R & CC1)
  //  = bool((R & CC0) & (R & CC1))
  //  = bool(R & (CC0 & CC1)) <= by re-association, commutation, and idempotency
  //
  // Since (R & CC0) and (R & CC1) are either R or 0, we actually have this:
  //    bool(R & CC0) || bool(R & CC1)
  //  = bool((R & CC0) | (R & CC1))
  //  = bool(R & (CC0 | CC1)) <= by reversed distribution (contribution? ;)
  if (LHS0 == RHS0 && LHS1 == RHS1) {
    unsigned FCmpCodeL = getFCmpCode(PredL);
    unsigned FCmpCodeR = getFCmpCode(PredR);
    unsigned NewPred = IsAnd ? FCmpCodeL & FCmpCodeR : FCmpCodeL | FCmpCodeR;
    return getFCmpValue(NewPred, LHS0, LHS1, Builder);
  }

  if ((PredL == FCmpInst::FCMP_ORD && PredR == FCmpInst::FCMP_ORD && IsAnd) ||
      (PredL == FCmpInst::FCMP_UNO && PredR == FCmpInst::FCMP_UNO && !IsAnd)) {
    if (LHS0->getType() != RHS0->getType())
      return nullptr;

    // FCmp canonicalization ensures that (fcmp ord/uno X, X) and
    // (fcmp ord/uno X, C) will be transformed to (fcmp X, +0.0).
    if (match(LHS1, m_PosZeroFP()) && match(RHS1, m_PosZeroFP()))
      // Ignore the constants because they are obviously not NANs:
      // (fcmp ord x, 0.0) & (fcmp ord y, 0.0)  -> (fcmp ord x, y)
      // (fcmp uno x, 0.0) | (fcmp uno y, 0.0)  -> (fcmp uno x, y)
      return Builder.CreateFCmp(PredL, LHS0, RHS0);
  }

  return nullptr;
}

/// This a limited reassociation for a special case (see above) where we are
/// checking if two values are either both NAN (unordered) or not-NAN (ordered).
/// This could be handled more generally in '-reassociation', but it seems like
/// an unlikely pattern for a large number of logic ops and fcmps.
static Instruction *reassociateFCmps(BinaryOperator &BO,
                                     InstCombiner::BuilderTy &Builder) {
  Instruction::BinaryOps Opcode = BO.getOpcode();
  assert((Opcode == Instruction::And || Opcode == Instruction::Or) &&
         "Expecting and/or op for fcmp transform");

  // There are 4 commuted variants of the pattern. Canonicalize operands of this
  // logic op so an fcmp is operand 0 and a matching logic op is operand 1.
  Value *Op0 = BO.getOperand(0), *Op1 = BO.getOperand(1), *X;
  FCmpInst::Predicate Pred;
  if (match(Op1, m_FCmp(Pred, m_Value(), m_AnyZeroFP())))
    std::swap(Op0, Op1);

  // Match inner binop and the predicate for combining 2 NAN checks into 1.
  Value *BO10, *BO11;
  FCmpInst::Predicate NanPred = Opcode == Instruction::And ? FCmpInst::FCMP_ORD
                                                           : FCmpInst::FCMP_UNO;
  if (!match(Op0, m_FCmp(Pred, m_Value(X), m_AnyZeroFP())) || Pred != NanPred ||
      !match(Op1, m_BinOp(Opcode, m_Value(BO10), m_Value(BO11))))
    return nullptr;

  // The inner logic op must have a matching fcmp operand.
  Value *Y;
  if (!match(BO10, m_FCmp(Pred, m_Value(Y), m_AnyZeroFP())) ||
      Pred != NanPred || X->getType() != Y->getType())
    std::swap(BO10, BO11);

  if (!match(BO10, m_FCmp(Pred, m_Value(Y), m_AnyZeroFP())) ||
      Pred != NanPred || X->getType() != Y->getType())
    return nullptr;

  // and (fcmp ord X, 0), (and (fcmp ord Y, 0), Z) --> and (fcmp ord X, Y), Z
  // or  (fcmp uno X, 0), (or  (fcmp uno Y, 0), Z) --> or  (fcmp uno X, Y), Z
  Value *NewFCmp = Builder.CreateFCmp(Pred, X, Y);
  if (auto *NewFCmpInst = dyn_cast<FCmpInst>(NewFCmp)) {
    // Intersect FMF from the 2 source fcmps.
    NewFCmpInst->copyIRFlags(Op0);
    NewFCmpInst->andIRFlags(BO10);
  }
  return BinaryOperator::Create(Opcode, NewFCmp, BO11);
}

/// Match variations of De Morgan's Laws:
/// (~A & ~B) == (~(A | B))
/// (~A | ~B) == (~(A & B))
static Instruction *matchDeMorgansLaws(BinaryOperator &I,
                                       InstCombiner::BuilderTy &Builder) {
  const Instruction::BinaryOps Opcode = I.getOpcode();
  assert((Opcode == Instruction::And || Opcode == Instruction::Or) &&
         "Trying to match De Morgan's Laws with something other than and/or");

  // Flip the logic operation.
  const Instruction::BinaryOps FlippedOpcode =
      (Opcode == Instruction::And) ? Instruction::Or : Instruction::And;

  Value *Op0 = I.getOperand(0), *Op1 = I.getOperand(1);
  Value *A, *B;
  if (match(Op0, m_OneUse(m_Not(m_Value(A)))) &&
      match(Op1, m_OneUse(m_Not(m_Value(B)))) &&
      !InstCombiner::isFreeToInvert(A, A->hasOneUse()) &&
      !InstCombiner::isFreeToInvert(B, B->hasOneUse())) {
    Value *AndOr =
        Builder.CreateBinOp(FlippedOpcode, A, B, I.getName() + ".demorgan");
    return BinaryOperator::CreateNot(AndOr);
  }

  // The 'not' ops may require reassociation.
  // (A & ~B) & ~C --> A & ~(B | C)
  // (~B & A) & ~C --> A & ~(B | C)
  // (A | ~B) | ~C --> A | ~(B & C)
  // (~B | A) | ~C --> A | ~(B & C)
  Value *C;
  if (match(Op0, m_OneUse(m_c_BinOp(Opcode, m_Value(A), m_Not(m_Value(B))))) &&
      match(Op1, m_Not(m_Value(C)))) {
    Value *FlippedBO = Builder.CreateBinOp(FlippedOpcode, B, C);
    return BinaryOperator::Create(Opcode, A, Builder.CreateNot(FlippedBO));
  }

  return nullptr;
}

bool SeaInstCombinerImpl::shouldOptimizeCast(CastInst *CI) {
  Value *CastSrc = CI->getOperand(0);

  // Noop casts and casts of constants should be eliminated trivially.
  if (CI->getSrcTy() == CI->getDestTy() || isa<Constant>(CastSrc))
    return false;

  // If this cast is paired with another cast that can be eliminated, we prefer
  // to have it eliminated.
  if (const auto *PrecedingCI = dyn_cast<CastInst>(CastSrc))
    if (isEliminableCastPair(PrecedingCI, CI))
      return false;

  return true;
}

/// Fold {and,or,xor} (cast X), C.
static Instruction *foldLogicCastConstant(BinaryOperator &Logic, CastInst *Cast,
                                          InstCombiner::BuilderTy &Builder) {
  Constant *C = dyn_cast<Constant>(Logic.getOperand(1));
  if (!C)
    return nullptr;

  auto LogicOpc = Logic.getOpcode();
  Type *DestTy = Logic.getType();
  Type *SrcTy = Cast->getSrcTy();

  // Move the logic operation ahead of a zext or sext if the constant is
  // unchanged in the smaller source type. Performing the logic in a smaller
  // type may provide more information to later folds, and the smaller logic
  // instruction may be cheaper (particularly in the case of vectors).
  Value *X;
  if (match(Cast, m_OneUse(m_ZExt(m_Value(X))))) {
    Constant *TruncC = ConstantExpr::getTrunc(C, SrcTy);
    Constant *ZextTruncC = ConstantExpr::getZExt(TruncC, DestTy);
    if (ZextTruncC == C) {
      // LogicOpc (zext X), C --> zext (LogicOpc X, C)
      Value *NewOp = Builder.CreateBinOp(LogicOpc, X, TruncC);
      return new ZExtInst(NewOp, DestTy);
    }
  }

  if (match(Cast, m_OneUse(m_SExt(m_Value(X))))) {
    Constant *TruncC = ConstantExpr::getTrunc(C, SrcTy);
    Constant *SextTruncC = ConstantExpr::getSExt(TruncC, DestTy);
    if (SextTruncC == C) {
      // LogicOpc (sext X), C --> sext (LogicOpc X, C)
      Value *NewOp = Builder.CreateBinOp(LogicOpc, X, TruncC);
      return new SExtInst(NewOp, DestTy);
    }
  }

  return nullptr;
}

/// Fold {and,or,xor} (cast X), Y.
Instruction *SeaInstCombinerImpl::foldCastedBitwiseLogic(BinaryOperator &I) {
  auto LogicOpc = I.getOpcode();
  assert(I.isBitwiseLogicOp() && "Unexpected opcode for bitwise logic folding");

  Value *Op0 = I.getOperand(0), *Op1 = I.getOperand(1);
  CastInst *Cast0 = dyn_cast<CastInst>(Op0);
  if (!Cast0)
    return nullptr;

  // This must be a cast from an integer or integer vector source type to allow
  // transformation of the logic operation to the source type.
  Type *DestTy = I.getType();
  Type *SrcTy = Cast0->getSrcTy();
  if (!SrcTy->isIntOrIntVectorTy())
    return nullptr;

  if (Instruction *Ret = foldLogicCastConstant(I, Cast0, Builder))
    return Ret;

  CastInst *Cast1 = dyn_cast<CastInst>(Op1);
  if (!Cast1)
    return nullptr;

  // Both operands of the logic operation are casts. The casts must be of the
  // same type for reduction.
  auto CastOpcode = Cast0->getOpcode();
  if (CastOpcode != Cast1->getOpcode() || SrcTy != Cast1->getSrcTy())
    return nullptr;

  Value *Cast0Src = Cast0->getOperand(0);
  Value *Cast1Src = Cast1->getOperand(0);

  // fold logic(cast(A), cast(B)) -> cast(logic(A, B))
  if (shouldOptimizeCast(Cast0) && shouldOptimizeCast(Cast1)) {
    Value *NewOp = Builder.CreateBinOp(LogicOpc, Cast0Src, Cast1Src,
                                        I.getName());
    return CastInst::Create(CastOpcode, NewOp, DestTy);
  }

  // For now, only 'and'/'or' have optimizations after this.
  if (LogicOpc == Instruction::Xor)
    return nullptr;

  // If this is logic(cast(icmp), cast(icmp)), try to fold this even if the
  // cast is otherwise not optimizable.  This happens for vector sexts.
  ICmpInst *ICmp0 = dyn_cast<ICmpInst>(Cast0Src);
  ICmpInst *ICmp1 = dyn_cast<ICmpInst>(Cast1Src);
  if (ICmp0 && ICmp1) {
    Value *Res = LogicOpc == Instruction::And ? foldAndOfICmps(ICmp0, ICmp1, I)
                                              : foldOrOfICmps(ICmp0, ICmp1, I);
    if (Res)
      return CastInst::Create(CastOpcode, Res, DestTy);
    return nullptr;
  }

  // If this is logic(cast(fcmp), cast(fcmp)), try to fold this even if the
  // cast is otherwise not optimizable.  This happens for vector sexts.
  FCmpInst *FCmp0 = dyn_cast<FCmpInst>(Cast0Src);
  FCmpInst *FCmp1 = dyn_cast<FCmpInst>(Cast1Src);
  if (FCmp0 && FCmp1)
    if (Value *R = foldLogicOfFCmps(FCmp0, FCmp1, LogicOpc == Instruction::And))
      return CastInst::Create(CastOpcode, R, DestTy);

  return nullptr;
}

static Instruction *foldAndToXor(BinaryOperator &I,
                                 InstCombiner::BuilderTy &Builder) {
  assert(I.getOpcode() == Instruction::And);
  Value *Op0 = I.getOperand(0);
  Value *Op1 = I.getOperand(1);
  Value *A, *B;

  // Operand complexity canonicalization guarantees that the 'or' is Op0.
  // (A | B) & ~(A & B) --> A ^ B
  // (A | B) & ~(B & A) --> A ^ B
  if (match(&I, m_BinOp(m_Or(m_Value(A), m_Value(B)),
                        m_Not(m_c_And(m_Deferred(A), m_Deferred(B))))))
    return BinaryOperator::CreateXor(A, B);

  // (A | ~B) & (~A | B) --> ~(A ^ B)
  // (A | ~B) & (B | ~A) --> ~(A ^ B)
  // (~B | A) & (~A | B) --> ~(A ^ B)
  // (~B | A) & (B | ~A) --> ~(A ^ B)
  if (Op0->hasOneUse() || Op1->hasOneUse())
    if (match(&I, m_BinOp(m_c_Or(m_Value(A), m_Not(m_Value(B))),
                          m_c_Or(m_Not(m_Deferred(A)), m_Deferred(B)))))
      return BinaryOperator::CreateNot(Builder.CreateXor(A, B));

  return nullptr;
}

static Instruction *foldOrToXor(BinaryOperator &I,
                                InstCombiner::BuilderTy &Builder) {
  assert(I.getOpcode() == Instruction::Or);
  Value *Op0 = I.getOperand(0);
  Value *Op1 = I.getOperand(1);
  Value *A, *B;

  // Operand complexity canonicalization guarantees that the 'and' is Op0.
  // (A & B) | ~(A | B) --> ~(A ^ B)
  // (A & B) | ~(B | A) --> ~(A ^ B)
  if (Op0->hasOneUse() || Op1->hasOneUse())
    if (match(Op0, m_And(m_Value(A), m_Value(B))) &&
        match(Op1, m_Not(m_c_Or(m_Specific(A), m_Specific(B)))))
      return BinaryOperator::CreateNot(Builder.CreateXor(A, B));

  // Operand complexity canonicalization guarantees that the 'xor' is Op0.
  // (A ^ B) | ~(A | B) --> ~(A & B)
  // (A ^ B) | ~(B | A) --> ~(A & B)
  if (Op0->hasOneUse() || Op1->hasOneUse())
    if (match(Op0, m_Xor(m_Value(A), m_Value(B))) &&
        match(Op1, m_Not(m_c_Or(m_Specific(A), m_Specific(B)))))
      return BinaryOperator::CreateNot(Builder.CreateAnd(A, B));

  // (A & ~B) | (~A & B) --> A ^ B
  // (A & ~B) | (B & ~A) --> A ^ B
  // (~B & A) | (~A & B) --> A ^ B
  // (~B & A) | (B & ~A) --> A ^ B
  if (match(Op0, m_c_And(m_Value(A), m_Not(m_Value(B)))) &&
      match(Op1, m_c_And(m_Not(m_Specific(A)), m_Specific(B))))
    return BinaryOperator::CreateXor(A, B);

  return nullptr;
}

/// Return true if a constant shift amount is always less than the specified
/// bit-width. If not, the shift could create poison in the narrower type.
static bool canNarrowShiftAmt(Constant *C, unsigned BitWidth) {
  APInt Threshold(C->getType()->getScalarSizeInBits(), BitWidth);
  return match(C, m_SpecificInt_ICMP(ICmpInst::ICMP_ULT, Threshold));
}

/// Try to use narrower ops (sink zext ops) for an 'and' with binop operand and
/// a common zext operand: and (binop (zext X), C), (zext X).
Instruction *SeaInstCombinerImpl::narrowMaskedBinOp(BinaryOperator &And) {
  // This transform could also apply to {or, and, xor}, but there are better
  // folds for those cases, so we don't expect those patterns here. AShr is not
  // handled because it should always be transformed to LShr in this sequence.
  // The subtract transform is different because it has a constant on the left.
  // Add/mul commute the constant to RHS; sub with constant RHS becomes add.
  Value *Op0 = And.getOperand(0), *Op1 = And.getOperand(1);
  Constant *C;
  if (!match(Op0, m_OneUse(m_Add(m_Specific(Op1), m_Constant(C)))) &&
      !match(Op0, m_OneUse(m_Mul(m_Specific(Op1), m_Constant(C)))) &&
      !match(Op0, m_OneUse(m_LShr(m_Specific(Op1), m_Constant(C)))) &&
      !match(Op0, m_OneUse(m_Shl(m_Specific(Op1), m_Constant(C)))) &&
      !match(Op0, m_OneUse(m_Sub(m_Constant(C), m_Specific(Op1)))))
    return nullptr;

  Value *X;
  if (!match(Op1, m_ZExt(m_Value(X))) || Op1->hasNUsesOrMore(3))
    return nullptr;

  Type *Ty = And.getType();
  if (!isa<VectorType>(Ty) && !shouldChangeType(Ty, X->getType()))
    return nullptr;

  // If we're narrowing a shift, the shift amount must be safe (less than the
  // width) in the narrower type. If the shift amount is greater, instsimplify
  // usually handles that case, but we can't guarantee/assert it.
  Instruction::BinaryOps Opc = cast<BinaryOperator>(Op0)->getOpcode();
  if (Opc == Instruction::LShr || Opc == Instruction::Shl)
    if (!canNarrowShiftAmt(C, X->getType()->getScalarSizeInBits()))
      return nullptr;

  // and (sub C, (zext X)), (zext X) --> zext (and (sub C', X), X)
  // and (binop (zext X), C), (zext X) --> zext (and (binop X, C'), X)
  Value *NewC = ConstantExpr::getTrunc(C, X->getType());
  Value *NewBO = Opc == Instruction::Sub ? Builder.CreateBinOp(Opc, NewC, X)
                                         : Builder.CreateBinOp(Opc, X, NewC);
  return new ZExtInst(Builder.CreateAnd(NewBO, X), Ty);
}

/// Try folding relatively complex patterns for both And and Or operations
/// with all And and Or swapped.
static Instruction *foldComplexAndOrPatterns(BinaryOperator &I,
                                             InstCombiner::BuilderTy &Builder) {
  const Instruction::BinaryOps Opcode = I.getOpcode();
  assert(Opcode == Instruction::And || Opcode == Instruction::Or);

  // Flip the logic operation.
  const Instruction::BinaryOps FlippedOpcode =
      (Opcode == Instruction::And) ? Instruction::Or : Instruction::And;

  Value *Op0 = I.getOperand(0), *Op1 = I.getOperand(1);
  Value *A, *B, *C, *X, *Y, *Dummy;

  // Match following expressions:
  // (~(A | B) & C)
  // (~(A & B) | C)
  // Captures X = ~(A | B) or ~(A & B)
  const auto matchNotOrAnd =
      [Opcode, FlippedOpcode](Value *Op, auto m_A, auto m_B, auto m_C,
                              Value *&X, bool CountUses = false) -> bool {
    if (CountUses && !Op->hasOneUse())
      return false;

    if (match(Op, m_c_BinOp(FlippedOpcode,
                            m_CombineAnd(m_Value(X),
                                         m_Not(m_c_BinOp(Opcode, m_A, m_B))),
                            m_C)))
      return !CountUses || X->hasOneUse();

    return false;
  };

  // (~(A | B) & C) | ... --> ...
  // (~(A & B) | C) & ... --> ...
  // TODO: One use checks are conservative. We just need to check that a total
  //       number of multiple used values does not exceed reduction
  //       in operations.
  if (matchNotOrAnd(Op0, m_Value(A), m_Value(B), m_Value(C), X)) {
    // (~(A | B) & C) | (~(A | C) & B) --> (B ^ C) & ~A
    // (~(A & B) | C) & (~(A & C) | B) --> ~((B ^ C) & A)
    if (matchNotOrAnd(Op1, m_Specific(A), m_Specific(C), m_Specific(B), Dummy,
                      true)) {
      Value *Xor = Builder.CreateXor(B, C);
      return (Opcode == Instruction::Or)
                 ? BinaryOperator::CreateAnd(Xor, Builder.CreateNot(A))
                 : BinaryOperator::CreateNot(Builder.CreateAnd(Xor, A));
    }

    // (~(A | B) & C) | (~(B | C) & A) --> (A ^ C) & ~B
    // (~(A & B) | C) & (~(B & C) | A) --> ~((A ^ C) & B)
    if (matchNotOrAnd(Op1, m_Specific(B), m_Specific(C), m_Specific(A), Dummy,
                      true)) {
      Value *Xor = Builder.CreateXor(A, C);
      return (Opcode == Instruction::Or)
                 ? BinaryOperator::CreateAnd(Xor, Builder.CreateNot(B))
                 : BinaryOperator::CreateNot(Builder.CreateAnd(Xor, B));
    }

    // (~(A | B) & C) | ~(A | C) --> ~((B & C) | A)
    // (~(A & B) | C) & ~(A & C) --> ~((B | C) & A)
    if (match(Op1, m_OneUse(m_Not(m_OneUse(
                       m_c_BinOp(Opcode, m_Specific(A), m_Specific(C)))))))
      return BinaryOperator::CreateNot(Builder.CreateBinOp(
          Opcode, Builder.CreateBinOp(FlippedOpcode, B, C), A));

    // (~(A | B) & C) | ~(B | C) --> ~((A & C) | B)
    // (~(A & B) | C) & ~(B & C) --> ~((A | C) & B)
    if (match(Op1, m_OneUse(m_Not(m_OneUse(
                       m_c_BinOp(Opcode, m_Specific(B), m_Specific(C)))))))
      return BinaryOperator::CreateNot(Builder.CreateBinOp(
          Opcode, Builder.CreateBinOp(FlippedOpcode, A, C), B));

    // (~(A | B) & C) | ~(C | (A ^ B)) --> ~((A | B) & (C | (A ^ B)))
    // Note, the pattern with swapped and/or is not handled because the
    // result is more undefined than a source:
    // (~(A & B) | C) & ~(C & (A ^ B)) --> (A ^ B ^ C) | ~(A | C) is invalid.
    if (Opcode == Instruction::Or && Op0->hasOneUse() &&
        match(Op1, m_OneUse(m_Not(m_CombineAnd(
                       m_Value(Y),
                       m_c_BinOp(Opcode, m_Specific(C),
                                 m_c_Xor(m_Specific(A), m_Specific(B)))))))) {
      // X = ~(A | B)
      // Y = (C | (A ^ B)
      Value *Or = cast<BinaryOperator>(X)->getOperand(0);
      return BinaryOperator::CreateNot(Builder.CreateAnd(Or, Y));
    }
  }

  // (~A & B & C) | ... --> ...
  // (~A | B | C) | ... --> ...
  // TODO: One use checks are conservative. We just need to check that a total
  //       number of multiple used values does not exceed reduction
  //       in operations.
  if (match(Op0,
            m_OneUse(m_c_BinOp(FlippedOpcode,
                               m_BinOp(FlippedOpcode, m_Value(B), m_Value(C)),
                               m_CombineAnd(m_Value(X), m_Not(m_Value(A)))))) ||
      match(Op0, m_OneUse(m_c_BinOp(
                     FlippedOpcode,
                     m_c_BinOp(FlippedOpcode, m_Value(C),
                               m_CombineAnd(m_Value(X), m_Not(m_Value(A)))),
                     m_Value(B))))) {
    // X = ~A
    // (~A & B & C) | ~(A | B | C) --> ~(A | (B ^ C))
    // (~A | B | C) & ~(A & B & C) --> (~A | (B ^ C))
    if (match(Op1, m_OneUse(m_Not(m_c_BinOp(
                       Opcode, m_c_BinOp(Opcode, m_Specific(A), m_Specific(B)),
                       m_Specific(C))))) ||
        match(Op1, m_OneUse(m_Not(m_c_BinOp(
                       Opcode, m_c_BinOp(Opcode, m_Specific(B), m_Specific(C)),
                       m_Specific(A))))) ||
        match(Op1, m_OneUse(m_Not(m_c_BinOp(
                       Opcode, m_c_BinOp(Opcode, m_Specific(A), m_Specific(C)),
                       m_Specific(B)))))) {
      Value *Xor = Builder.CreateXor(B, C);
      return (Opcode == Instruction::Or)
                 ? BinaryOperator::CreateNot(Builder.CreateOr(Xor, A))
                 : BinaryOperator::CreateOr(Xor, X);
    }

    // (~A & B & C) | ~(A | B) --> (C | ~B) & ~A
    // (~A | B | C) & ~(A & B) --> (C & ~B) | ~A
    if (match(Op1, m_OneUse(m_Not(m_OneUse(
                       m_c_BinOp(Opcode, m_Specific(A), m_Specific(B)))))))
      return BinaryOperator::Create(
          FlippedOpcode, Builder.CreateBinOp(Opcode, C, Builder.CreateNot(B)),
          X);

    // (~A & B & C) | ~(A | C) --> (B | ~C) & ~A
    // (~A | B | C) & ~(A & C) --> (B & ~C) | ~A
    if (match(Op1, m_OneUse(m_Not(m_OneUse(
                       m_c_BinOp(Opcode, m_Specific(A), m_Specific(C)))))))
      return BinaryOperator::Create(
          FlippedOpcode, Builder.CreateBinOp(Opcode, B, Builder.CreateNot(C)),
          X);
  }

  return nullptr;
}

// FIXME: We use commutative matchers (m_c_*) for some, but not all, matches
// here. We should standardize that construct where it is needed or choose some
// other way to ensure that commutated variants of patterns are not missed.
Instruction *SeaInstCombinerImpl::visitAnd(BinaryOperator &I) {
  Type *Ty = I.getType();

  if (Value *V = SimplifyAndInst(I.getOperand(0), I.getOperand(1),
                                 SQ.getWithInstruction(&I)))
    return replaceInstUsesWith(I, V);

  if (SimplifyAssociativeOrCommutative(I))
    return &I;

  if (Instruction *X = foldVectorBinop(I))
    return X;

  if (Instruction *Phi = foldBinopWithPhiOperands(I))
    return Phi;

  // See if we can simplify any instructions used by the instruction whose sole
  // purpose is to compute bits we don't care about.
  if (SimplifyDemandedInstructionBits(I))
    return &I;

  // Do this before using distributive laws to catch simple and/or/not patterns.
  if (Instruction *Xor = foldAndToXor(I, Builder))
    return Xor;

  if (Instruction *X = foldComplexAndOrPatterns(I, Builder))
    return X;

  // (A|B)&(A|C) -> A|(B&C) etc
  if (Value *V = SimplifyUsingDistributiveLaws(I))
    return replaceInstUsesWith(I, V);

  if (Value *V = SimplifyBSwap(I, Builder))
    return replaceInstUsesWith(I, V);

  Value *Op0 = I.getOperand(0), *Op1 = I.getOperand(1);

  Value *X, *Y;
  if (match(Op0, m_OneUse(m_LogicalShift(m_One(), m_Value(X)))) &&
      match(Op1, m_One())) {
    // (1 << X) & 1 --> zext(X == 0)
    // (1 >> X) & 1 --> zext(X == 0)
    Value *IsZero = Builder.CreateICmpEQ(X, ConstantInt::get(Ty, 0));
    return new ZExtInst(IsZero, Ty);
  }

  const APInt *C;
  if (match(Op1, m_APInt(C))) {
    const APInt *XorC;
    if (match(Op0, m_OneUse(m_Xor(m_Value(X), m_APInt(XorC))))) {
      // (X ^ C1) & C2 --> (X & C2) ^ (C1&C2)
      Constant *NewC = ConstantInt::get(Ty, *C & *XorC);
      Value *And = Builder.CreateAnd(X, Op1);
      And->takeName(Op0);
      return BinaryOperator::CreateXor(And, NewC);
    }

    const APInt *OrC;
    if (match(Op0, m_OneUse(m_Or(m_Value(X), m_APInt(OrC))))) {
      // (X | C1) & C2 --> (X & C2^(C1&C2)) | (C1&C2)
      // NOTE: This reduces the number of bits set in the & mask, which
      // can expose opportunities for store narrowing for scalars.
      // NOTE: SimplifyDemandedBits should have already removed bits from C1
      // that aren't set in C2. Meaning we can replace (C1&C2) with C1 in
      // above, but this feels safer.
      APInt Together = *C & *OrC;
      Value *And = Builder.CreateAnd(X, ConstantInt::get(Ty, Together ^ *C));
      And->takeName(Op0);
      return BinaryOperator::CreateOr(And, ConstantInt::get(Ty, Together));
    }

    // If the mask is only needed on one incoming arm, push the 'and' op up.
    if (match(Op0, m_OneUse(m_Xor(m_Value(X), m_Value(Y)))) ||
        match(Op0, m_OneUse(m_Or(m_Value(X), m_Value(Y))))) {
      APInt NotAndMask(~(*C));
      BinaryOperator::BinaryOps BinOp = cast<BinaryOperator>(Op0)->getOpcode();
      if (MaskedValueIsZero(X, NotAndMask, 0, &I)) {
        // Not masking anything out for the LHS, move mask to RHS.
        // and ({x}or X, Y), C --> {x}or X, (and Y, C)
        Value *NewRHS = Builder.CreateAnd(Y, Op1, Y->getName() + ".masked");
        return BinaryOperator::Create(BinOp, X, NewRHS);
      }
      if (!isa<Constant>(Y) && MaskedValueIsZero(Y, NotAndMask, 0, &I)) {
        // Not masking anything out for the RHS, move mask to LHS.
        // and ({x}or X, Y), C --> {x}or (and X, C), Y
        Value *NewLHS = Builder.CreateAnd(X, Op1, X->getName() + ".masked");
        return BinaryOperator::Create(BinOp, NewLHS, Y);
      }
    }

    unsigned Width = Ty->getScalarSizeInBits();
    const APInt *ShiftC;
    if (match(Op0, m_OneUse(m_SExt(m_AShr(m_Value(X), m_APInt(ShiftC)))))) {
      if (*C == APInt::getLowBitsSet(Width, Width - ShiftC->getZExtValue())) {
        // We are clearing high bits that were potentially set by sext+ashr:
        // and (sext (ashr X, ShiftC)), C --> lshr (sext X), ShiftC
        Value *Sext = Builder.CreateSExt(X, Ty);
        Constant *ShAmtC = ConstantInt::get(Ty, ShiftC->zext(Width));
        return BinaryOperator::CreateLShr(Sext, ShAmtC);
      }
    }

    // If this 'and' clears the sign-bits added by ashr, replace with lshr:
    // and (ashr X, ShiftC), C --> lshr X, ShiftC
    if (match(Op0, m_AShr(m_Value(X), m_APInt(ShiftC))) && ShiftC->ult(Width) &&
        C->isMask(Width - ShiftC->getZExtValue()))
      return BinaryOperator::CreateLShr(X, ConstantInt::get(Ty, *ShiftC));

    const APInt *AddC;
    if (match(Op0, m_Add(m_Value(X), m_APInt(AddC)))) {
      // If we add zeros to every bit below a mask, the add has no effect:
      // (X + AddC) & LowMaskC --> X & LowMaskC
      unsigned Ctlz = C->countLeadingZeros();
      APInt LowMask(APInt::getLowBitsSet(Width, Width - Ctlz));
      if ((*AddC & LowMask).isZero())
        return BinaryOperator::CreateAnd(X, Op1);

      // If we are masking the result of the add down to exactly one bit and
      // the constant we are adding has no bits set below that bit, then the
      // add is flipping a single bit. Example:
      // (X + 4) & 4 --> (X & 4) ^ 4
      if (Op0->hasOneUse() && C->isPowerOf2() && (*AddC & (*C - 1)) == 0) {
        assert((*C & *AddC) != 0 && "Expected common bit");
        Value *NewAnd = Builder.CreateAnd(X, Op1);
        return BinaryOperator::CreateXor(NewAnd, Op1);
      }
    }

    // ((C1 OP zext(X)) & C2) -> zext((C1 OP X) & C2) if C2 fits in the
    // bitwidth of X and OP behaves well when given trunc(C1) and X.
    auto isSuitableBinOpcode = [](BinaryOperator *B) {
      switch (B->getOpcode()) {
      case Instruction::Xor:
      case Instruction::Or:
      case Instruction::Mul:
      case Instruction::Add:
      case Instruction::Sub:
        return true;
      default:
        return false;
      }
    };
    BinaryOperator *BO;
    if (match(Op0, m_OneUse(m_BinOp(BO))) && isSuitableBinOpcode(BO)) {
      Value *X;
      const APInt *C1;
      // TODO: The one-use restrictions could be relaxed a little if the AND
      // is going to be removed.
      if (match(BO, m_c_BinOp(m_OneUse(m_ZExt(m_Value(X))), m_APInt(C1))) &&
          C->isIntN(X->getType()->getScalarSizeInBits())) {
        unsigned XWidth = X->getType()->getScalarSizeInBits();
        Constant *TruncC1 = ConstantInt::get(X->getType(), C1->trunc(XWidth));
        Value *BinOp = isa<ZExtInst>(BO->getOperand(0))
                           ? Builder.CreateBinOp(BO->getOpcode(), X, TruncC1)
                           : Builder.CreateBinOp(BO->getOpcode(), TruncC1, X);
        Constant *TruncC = ConstantInt::get(X->getType(), C->trunc(XWidth));
        Value *And = Builder.CreateAnd(BinOp, TruncC);
        return new ZExtInst(And, Ty);
      }
    }
  }

  if (match(&I, m_And(m_OneUse(m_Shl(m_ZExt(m_Value(X)), m_Value(Y))),
                      m_SignMask())) &&
      match(Y, m_SpecificInt_ICMP(
                   ICmpInst::Predicate::ICMP_EQ,
                   APInt(Ty->getScalarSizeInBits(),
                         Ty->getScalarSizeInBits() -
                             X->getType()->getScalarSizeInBits())))) {
    auto *SExt = Builder.CreateSExt(X, Ty, X->getName() + ".signext");
    auto *SanitizedSignMask = cast<Constant>(Op1);
    // We must be careful with the undef elements of the sign bit mask, however:
    // the mask elt can be undef iff the shift amount for that lane was undef,
    // otherwise we need to sanitize undef masks to zero.
    SanitizedSignMask = Constant::replaceUndefsWith(
        SanitizedSignMask, ConstantInt::getNullValue(Ty->getScalarType()));
    SanitizedSignMask =
        Constant::mergeUndefsWith(SanitizedSignMask, cast<Constant>(Y));
    return BinaryOperator::CreateAnd(SExt, SanitizedSignMask);
  }

  if (Instruction *Z = narrowMaskedBinOp(I))
    return Z;

  if (I.getType()->isIntOrIntVectorTy(1)) {
    if (auto *SI0 = dyn_cast<SelectInst>(Op0)) {
      if (auto *I =
              foldAndOrOfSelectUsingImpliedCond(Op1, *SI0, /* IsAnd */ true))
        return I;
    }
    if (auto *SI1 = dyn_cast<SelectInst>(Op1)) {
      if (auto *I =
              foldAndOrOfSelectUsingImpliedCond(Op0, *SI1, /* IsAnd */ true))
        return I;
    }
  }

  if (Instruction *FoldedLogic = foldBinOpIntoSelectOrPhi(I))
    return FoldedLogic;

  if (Instruction *DeMorgan = matchDeMorgansLaws(I, Builder))
    return DeMorgan;

  {
    Value *A, *B, *C;
    // A & (A ^ B) --> A & ~B
    if (match(Op1, m_OneUse(m_c_Xor(m_Specific(Op0), m_Value(B)))))
      return BinaryOperator::CreateAnd(Op0, Builder.CreateNot(B));
    // (A ^ B) & A --> A & ~B
    if (match(Op0, m_OneUse(m_c_Xor(m_Specific(Op1), m_Value(B)))))
      return BinaryOperator::CreateAnd(Op1, Builder.CreateNot(B));

    // A & ~(A ^ B) --> A & B
    if (match(Op1, m_Not(m_c_Xor(m_Specific(Op0), m_Value(B)))))
      return BinaryOperator::CreateAnd(Op0, B);
    // ~(A ^ B) & A --> A & B
    if (match(Op0, m_Not(m_c_Xor(m_Specific(Op1), m_Value(B)))))
      return BinaryOperator::CreateAnd(Op1, B);

    // (A ^ B) & ((B ^ C) ^ A) -> (A ^ B) & ~C
    if (match(Op0, m_Xor(m_Value(A), m_Value(B))))
      if (match(Op1, m_Xor(m_Xor(m_Specific(B), m_Value(C)), m_Specific(A))))
        if (Op1->hasOneUse() || isFreeToInvert(C, C->hasOneUse()))
          return BinaryOperator::CreateAnd(Op0, Builder.CreateNot(C));

    // ((A ^ C) ^ B) & (B ^ A) -> (B ^ A) & ~C
    if (match(Op0, m_Xor(m_Xor(m_Value(A), m_Value(C)), m_Value(B))))
      if (match(Op1, m_Xor(m_Specific(B), m_Specific(A))))
        if (Op0->hasOneUse() || isFreeToInvert(C, C->hasOneUse()))
          return BinaryOperator::CreateAnd(Op1, Builder.CreateNot(C));

    // (A | B) & (~A ^ B) -> A & B
    // (A | B) & (B ^ ~A) -> A & B
    // (B | A) & (~A ^ B) -> A & B
    // (B | A) & (B ^ ~A) -> A & B
    if (match(Op1, m_c_Xor(m_Not(m_Value(A)), m_Value(B))) &&
        match(Op0, m_c_Or(m_Specific(A), m_Specific(B))))
      return BinaryOperator::CreateAnd(A, B);

    // (~A ^ B) & (A | B) -> A & B
    // (~A ^ B) & (B | A) -> A & B
    // (B ^ ~A) & (A | B) -> A & B
    // (B ^ ~A) & (B | A) -> A & B
    if (match(Op0, m_c_Xor(m_Not(m_Value(A)), m_Value(B))) &&
        match(Op1, m_c_Or(m_Specific(A), m_Specific(B))))
      return BinaryOperator::CreateAnd(A, B);

    // (~A | B) & (A ^ B) -> ~A & B
    // (~A | B) & (B ^ A) -> ~A & B
    // (B | ~A) & (A ^ B) -> ~A & B
    // (B | ~A) & (B ^ A) -> ~A & B
    if (match(Op0, m_c_Or(m_Not(m_Value(A)), m_Value(B))) &&
        match(Op1, m_c_Xor(m_Specific(A), m_Specific(B))))
      return BinaryOperator::CreateAnd(Builder.CreateNot(A), B);

    // (A ^ B) & (~A | B) -> ~A & B
    // (B ^ A) & (~A | B) -> ~A & B
    // (A ^ B) & (B | ~A) -> ~A & B
    // (B ^ A) & (B | ~A) -> ~A & B
    if (match(Op1, m_c_Or(m_Not(m_Value(A)), m_Value(B))) &&
        match(Op0, m_c_Xor(m_Specific(A), m_Specific(B))))
      return BinaryOperator::CreateAnd(Builder.CreateNot(A), B);
  }

  {
    ICmpInst *LHS = dyn_cast<ICmpInst>(Op0);
    ICmpInst *RHS = dyn_cast<ICmpInst>(Op1);
    if (LHS && RHS)
      if (Value *Res = foldAndOfICmps(LHS, RHS, I))
        return replaceInstUsesWith(I, Res);

    // TODO: Make this recursive; it's a little tricky because an arbitrary
    // number of 'and' instructions might have to be created.
    if (LHS && match(Op1, m_OneUse(m_And(m_Value(X), m_Value(Y))))) {
      if (auto *Cmp = dyn_cast<ICmpInst>(X))
        if (Value *Res = foldAndOfICmps(LHS, Cmp, I))
          return replaceInstUsesWith(I, Builder.CreateAnd(Res, Y));
      if (auto *Cmp = dyn_cast<ICmpInst>(Y))
        if (Value *Res = foldAndOfICmps(LHS, Cmp, I))
          return replaceInstUsesWith(I, Builder.CreateAnd(Res, X));
    }
    if (RHS && match(Op0, m_OneUse(m_And(m_Value(X), m_Value(Y))))) {
      if (auto *Cmp = dyn_cast<ICmpInst>(X))
        if (Value *Res = foldAndOfICmps(Cmp, RHS, I))
          return replaceInstUsesWith(I, Builder.CreateAnd(Res, Y));
      if (auto *Cmp = dyn_cast<ICmpInst>(Y))
        if (Value *Res = foldAndOfICmps(Cmp, RHS, I))
          return replaceInstUsesWith(I, Builder.CreateAnd(Res, X));
    }
  }

  if (FCmpInst *LHS = dyn_cast<FCmpInst>(I.getOperand(0)))
    if (FCmpInst *RHS = dyn_cast<FCmpInst>(I.getOperand(1)))
      if (Value *Res = foldLogicOfFCmps(LHS, RHS, true))
        return replaceInstUsesWith(I, Res);

  if (Instruction *FoldedFCmps = reassociateFCmps(I, Builder))
    return FoldedFCmps;

  if (Instruction *CastedAnd = foldCastedBitwiseLogic(I))
    return CastedAnd;

  if (Instruction *Sel = foldBinopOfSextBoolToSelect(I))
    return Sel;

  // and(sext(A), B) / and(B, sext(A)) --> A ? B : 0, where A is i1 or <N x i1>.
  // TODO: Move this into foldBinopOfSextBoolToSelect as a more generalized fold
  //       with binop identity constant. But creating a select with non-constant
  //       arm may not be reversible due to poison semantics. Is that a good
  //       canonicalization?
  Value *A;
  if (match(Op0, m_OneUse(m_SExt(m_Value(A)))) &&
      A->getType()->isIntOrIntVectorTy(1))
    return SelectInst::Create(A, Op1, Constant::getNullValue(Ty));
  if (match(Op1, m_OneUse(m_SExt(m_Value(A)))) &&
      A->getType()->isIntOrIntVectorTy(1))
    return SelectInst::Create(A, Op0, Constant::getNullValue(Ty));

  // (iN X s>> (N-1)) & Y --> (X s< 0) ? Y : 0
  unsigned FullShift = Ty->getScalarSizeInBits() - 1;
  if (match(&I, m_c_And(m_OneUse(m_AShr(m_Value(X), m_SpecificInt(FullShift))),
                        m_Value(Y)))) {
    Constant *Zero = ConstantInt::getNullValue(Ty);
    Value *Cmp = Builder.CreateICmpSLT(X, Zero, "isneg");
    return SelectInst::Create(Cmp, Y, Zero);
  }
  // If there's a 'not' of the shifted value, swap the select operands:
  // ~(iN X s>> (N-1)) & Y --> (X s< 0) ? 0 : Y
  if (match(&I, m_c_And(m_OneUse(m_Not(
                            m_AShr(m_Value(X), m_SpecificInt(FullShift)))),
                        m_Value(Y)))) {
    Constant *Zero = ConstantInt::getNullValue(Ty);
    Value *Cmp = Builder.CreateICmpSLT(X, Zero, "isneg");
    return SelectInst::Create(Cmp, Zero, Y);
  }

  // (~x) & y  -->  ~(x | (~y))  iff that gets rid of inversions
  if (sinkNotIntoOtherHandOfAndOrOr(I))
    return &I;

  // An and recurrence w/loop invariant step is equivelent to (and start, step)
  PHINode *PN = nullptr;
  Value *Start = nullptr, *Step = nullptr;
  if (matchSimpleRecurrence(&I, PN, Start, Step) && DT.dominates(Step, PN))
    return replaceInstUsesWith(I, Builder.CreateAnd(Start, Step));

  return nullptr;
}

Instruction *SeaInstCombinerImpl::matchBSwapOrBitReverse(Instruction &I,
                                                      bool MatchBSwaps,
                                                      bool MatchBitReversals) {
  SmallVector<Instruction *, 4> Insts;
  if (!recognizeBSwapOrBitReverseIdiom(&I, MatchBSwaps, MatchBitReversals,
                                       Insts))
    return nullptr;
  Instruction *LastInst = Insts.pop_back_val();
  LastInst->removeFromParent();

  for (auto *Inst : Insts)
    Worklist.push(Inst);
  return LastInst;
}

/// Match UB-safe variants of the funnel shift intrinsic.
static Instruction *matchFunnelShift(Instruction &Or, SeaInstCombinerImpl &IC) {
  // TODO: Can we reduce the code duplication between this and the related
  // rotate matching code under visitSelect and visitTrunc?
  unsigned Width = Or.getType()->getScalarSizeInBits();

  // First, find an or'd pair of opposite shifts:
  // or (lshr ShVal0, ShAmt0), (shl ShVal1, ShAmt1)
  BinaryOperator *Or0, *Or1;
  if (!match(Or.getOperand(0), m_BinOp(Or0)) ||
      !match(Or.getOperand(1), m_BinOp(Or1)))
    return nullptr;

  Value *ShVal0, *ShVal1, *ShAmt0, *ShAmt1;
  if (!match(Or0, m_OneUse(m_LogicalShift(m_Value(ShVal0), m_Value(ShAmt0)))) ||
      !match(Or1, m_OneUse(m_LogicalShift(m_Value(ShVal1), m_Value(ShAmt1)))) ||
      Or0->getOpcode() == Or1->getOpcode())
    return nullptr;

  // Canonicalize to or(shl(ShVal0, ShAmt0), lshr(ShVal1, ShAmt1)).
  if (Or0->getOpcode() == BinaryOperator::LShr) {
    std::swap(Or0, Or1);
    std::swap(ShVal0, ShVal1);
    std::swap(ShAmt0, ShAmt1);
  }
  assert(Or0->getOpcode() == BinaryOperator::Shl &&
         Or1->getOpcode() == BinaryOperator::LShr &&
         "Illegal or(shift,shift) pair");

  // Match the shift amount operands for a funnel shift pattern. This always
  // matches a subtraction on the R operand.
  auto matchShiftAmount = [&](Value *L, Value *R, unsigned Width) -> Value * {
    // Check for constant shift amounts that sum to the bitwidth.
    const APInt *LI, *RI;
    if (match(L, m_APIntAllowUndef(LI)) && match(R, m_APIntAllowUndef(RI)))
      if (LI->ult(Width) && RI->ult(Width) && (*LI + *RI) == Width)
        return ConstantInt::get(L->getType(), *LI);

    Constant *LC, *RC;
    if (match(L, m_Constant(LC)) && match(R, m_Constant(RC)) &&
        match(L, m_SpecificInt_ICMP(ICmpInst::ICMP_ULT, APInt(Width, Width))) &&
        match(R, m_SpecificInt_ICMP(ICmpInst::ICMP_ULT, APInt(Width, Width))) &&
        match(ConstantExpr::getAdd(LC, RC), m_SpecificIntAllowUndef(Width)))
      return ConstantExpr::mergeUndefsWith(LC, RC);

    // (shl ShVal, X) | (lshr ShVal, (Width - x)) iff X < Width.
    // We limit this to X < Width in case the backend re-expands the intrinsic,
    // and has to reintroduce a shift modulo operation (InstCombine might remove
    // it after this fold). This still doesn't guarantee that the final codegen
    // will match this original pattern.
    if (match(R, m_OneUse(m_Sub(m_SpecificInt(Width), m_Specific(L))))) {
      KnownBits KnownL = IC.computeKnownBits(L, /*Depth*/ 0, &Or);
      return KnownL.getMaxValue().ult(Width) ? L : nullptr;
    }

    // For non-constant cases, the following patterns currently only work for
    // rotation patterns.
    // TODO: Add general funnel-shift compatible patterns.
    if (ShVal0 != ShVal1)
      return nullptr;

    // For non-constant cases we don't support non-pow2 shift masks.
    // TODO: Is it worth matching urem as well?
    if (!isPowerOf2_32(Width))
      return nullptr;

    // The shift amount may be masked with negation:
    // (shl ShVal, (X & (Width - 1))) | (lshr ShVal, ((-X) & (Width - 1)))
    Value *X;
    unsigned Mask = Width - 1;
    if (match(L, m_And(m_Value(X), m_SpecificInt(Mask))) &&
        match(R, m_And(m_Neg(m_Specific(X)), m_SpecificInt(Mask))))
      return X;

    // Similar to above, but the shift amount may be extended after masking,
    // so return the extended value as the parameter for the intrinsic.
    if (match(L, m_ZExt(m_And(m_Value(X), m_SpecificInt(Mask)))) &&
        match(R, m_And(m_Neg(m_ZExt(m_And(m_Specific(X), m_SpecificInt(Mask)))),
                       m_SpecificInt(Mask))))
      return L;

    if (match(L, m_ZExt(m_And(m_Value(X), m_SpecificInt(Mask)))) &&
        match(R, m_ZExt(m_And(m_Neg(m_Specific(X)), m_SpecificInt(Mask)))))
      return L;

    return nullptr;
  };

  Value *ShAmt = matchShiftAmount(ShAmt0, ShAmt1, Width);
  bool IsFshl = true; // Sub on LSHR.
  if (!ShAmt) {
    ShAmt = matchShiftAmount(ShAmt1, ShAmt0, Width);
    IsFshl = false; // Sub on SHL.
  }
  if (!ShAmt)
    return nullptr;

  Intrinsic::ID IID = IsFshl ? Intrinsic::fshl : Intrinsic::fshr;
  Function *F = Intrinsic::getDeclaration(Or.getModule(), IID, Or.getType());
  return CallInst::Create(F, {ShVal0, ShVal1, ShAmt});
}

/// Attempt to combine or(zext(x),shl(zext(y),bw/2) concat packing patterns.
static Instruction *matchOrConcat(Instruction &Or,
                                  InstCombiner::BuilderTy &Builder) {
  assert(Or.getOpcode() == Instruction::Or && "bswap requires an 'or'");
  Value *Op0 = Or.getOperand(0), *Op1 = Or.getOperand(1);
  Type *Ty = Or.getType();

  unsigned Width = Ty->getScalarSizeInBits();
  if ((Width & 1) != 0)
    return nullptr;
  unsigned HalfWidth = Width / 2;

  // Canonicalize zext (lower half) to LHS.
  if (!isa<ZExtInst>(Op0))
    std::swap(Op0, Op1);

  // Find lower/upper half.
  Value *LowerSrc, *ShlVal, *UpperSrc;
  const APInt *C;
  if (!match(Op0, m_OneUse(m_ZExt(m_Value(LowerSrc)))) ||
      !match(Op1, m_OneUse(m_Shl(m_Value(ShlVal), m_APInt(C)))) ||
      !match(ShlVal, m_OneUse(m_ZExt(m_Value(UpperSrc)))))
    return nullptr;
  if (*C != HalfWidth || LowerSrc->getType() != UpperSrc->getType() ||
      LowerSrc->getType()->getScalarSizeInBits() != HalfWidth)
    return nullptr;

  auto ConcatIntrinsicCalls = [&](Intrinsic::ID id, Value *Lo, Value *Hi) {
    Value *NewLower = Builder.CreateZExt(Lo, Ty);
    Value *NewUpper = Builder.CreateZExt(Hi, Ty);
    NewUpper = Builder.CreateShl(NewUpper, HalfWidth);
    Value *BinOp = Builder.CreateOr(NewLower, NewUpper);
    Function *F = Intrinsic::getDeclaration(Or.getModule(), id, Ty);
    return Builder.CreateCall(F, BinOp);
  };

  // BSWAP: Push the concat down, swapping the lower/upper sources.
  // concat(bswap(x),bswap(y)) -> bswap(concat(x,y))
  Value *LowerBSwap, *UpperBSwap;
  if (match(LowerSrc, m_BSwap(m_Value(LowerBSwap))) &&
      match(UpperSrc, m_BSwap(m_Value(UpperBSwap))))
    return ConcatIntrinsicCalls(Intrinsic::bswap, UpperBSwap, LowerBSwap);

  // BITREVERSE: Push the concat down, swapping the lower/upper sources.
  // concat(bitreverse(x),bitreverse(y)) -> bitreverse(concat(x,y))
  Value *LowerBRev, *UpperBRev;
  if (match(LowerSrc, m_BitReverse(m_Value(LowerBRev))) &&
      match(UpperSrc, m_BitReverse(m_Value(UpperBRev))))
    return ConcatIntrinsicCalls(Intrinsic::bitreverse, UpperBRev, LowerBRev);

  return nullptr;
}

/// If all elements of two constant vectors are 0/-1 and inverses, return true.
static bool areInverseVectorBitmasks(Constant *C1, Constant *C2) {
  unsigned NumElts = cast<FixedVectorType>(C1->getType())->getNumElements();
  for (unsigned i = 0; i != NumElts; ++i) {
    Constant *EltC1 = C1->getAggregateElement(i);
    Constant *EltC2 = C2->getAggregateElement(i);
    if (!EltC1 || !EltC2)
      return false;

    // One element must be all ones, and the other must be all zeros.
    if (!((match(EltC1, m_Zero()) && match(EltC2, m_AllOnes())) ||
          (match(EltC2, m_Zero()) && match(EltC1, m_AllOnes()))))
      return false;
  }
  return true;
}

/// We have an expression of the form (A & C) | (B & D). If A is a scalar or
/// vector composed of all-zeros or all-ones values and is the bitwise 'not' of
/// B, it can be used as the condition operand of a select instruction.
<<<<<<< HEAD
Value *SeaInstCombinerImpl::getSelectCondition(Value *A, Value *B) {
  // Step 1: We may have peeked through bitcasts in the caller.
=======
Value *InstCombinerImpl::getSelectCondition(Value *A, Value *B) {
  // We may have peeked through bitcasts in the caller.
>>>>>>> 92c1c8cb
  // Exit immediately if we don't have (vector) integer types.
  Type *Ty = A->getType();
  if (!Ty->isIntOrIntVectorTy() || !B->getType()->isIntOrIntVectorTy())
    return nullptr;

  // If A is the 'not' operand of B and has enough signbits, we have our answer.
  if (match(B, m_Not(m_Specific(A)))) {
    // If these are scalars or vectors of i1, A can be used directly.
    if (Ty->isIntOrIntVectorTy(1))
      return A;

    // If we look through a vector bitcast, the caller will bitcast the operands
    // to match the condition's number of bits (N x i1).
    // To make this poison-safe, disallow bitcast from wide element to narrow
    // element. That could allow poison in lanes where it was not present in the
    // original code.
    A = peekThroughBitcast(A);
    if (A->getType()->isIntOrIntVectorTy()) {
      unsigned NumSignBits = ComputeNumSignBits(A);
      if (NumSignBits == A->getType()->getScalarSizeInBits() &&
          NumSignBits <= Ty->getScalarSizeInBits())
        return Builder.CreateTrunc(A, CmpInst::makeCmpResultType(A->getType()));
    }
    return nullptr;
  }

  // If both operands are constants, see if the constants are inverse bitmasks.
  Constant *AConst, *BConst;
  if (match(A, m_Constant(AConst)) && match(B, m_Constant(BConst)))
    if (AConst == ConstantExpr::getNot(BConst) &&
        ComputeNumSignBits(A) == Ty->getScalarSizeInBits())
      return Builder.CreateZExtOrTrunc(A, CmpInst::makeCmpResultType(Ty));

  // Look for more complex patterns. The 'not' op may be hidden behind various
  // casts. Look through sexts and bitcasts to find the booleans.
  Value *Cond;
  Value *NotB;
  if (match(A, m_SExt(m_Value(Cond))) &&
      Cond->getType()->isIntOrIntVectorTy(1)) {
    // A = sext i1 Cond; B = sext (not (i1 Cond))
    if (match(B, m_SExt(m_Not(m_Specific(Cond)))))
      return Cond;

    // A = sext i1 Cond; B = not ({bitcast} (sext (i1 Cond)))
    // TODO: The one-use checks are unnecessary or misplaced. If the caller
    //       checked for uses on logic ops/casts, that should be enough to
    //       make this transform worthwhile.
    if (match(B, m_OneUse(m_Not(m_Value(NotB))))) {
      NotB = peekThroughBitcast(NotB, true);
      if (match(NotB, m_SExt(m_Specific(Cond))))
        return Cond;
    }
  }

  // All scalar (and most vector) possibilities should be handled now.
  // Try more matches that only apply to non-splat constant vectors.
  if (!Ty->isVectorTy())
    return nullptr;

  // If both operands are xor'd with constants using the same sexted boolean
  // operand, see if the constants are inverse bitmasks.
  // TODO: Use ConstantExpr::getNot()?
  if (match(A, (m_Xor(m_SExt(m_Value(Cond)), m_Constant(AConst)))) &&
      match(B, (m_Xor(m_SExt(m_Specific(Cond)), m_Constant(BConst)))) &&
      Cond->getType()->isIntOrIntVectorTy(1) &&
      areInverseVectorBitmasks(AConst, BConst)) {
    AConst = ConstantExpr::getTrunc(AConst, CmpInst::makeCmpResultType(Ty));
    return Builder.CreateXor(Cond, AConst);
  }
  return nullptr;
}

/// We have an expression of the form (A & C) | (B & D). Try to simplify this
/// to "A' ? C : D", where A' is a boolean or vector of booleans.
Value *SeaInstCombinerImpl::matchSelectFromAndOr(Value *A, Value *C, Value *B,
                                              Value *D) {
  // The potential condition of the select may be bitcasted. In that case, look
  // through its bitcast and the corresponding bitcast of the 'not' condition.
  Type *OrigType = A->getType();
  A = peekThroughBitcast(A, true);
  B = peekThroughBitcast(B, true);
  if (Value *Cond = getSelectCondition(A, B)) {
    // ((bc Cond) & C) | ((bc ~Cond) & D) --> bc (select Cond, (bc C), (bc D))
    // If this is a vector, we may need to cast to match the condition's length.
    // The bitcasts will either all exist or all not exist. The builder will
    // not create unnecessary casts if the types already match.
    Type *SelTy = A->getType();
    if (auto *VecTy = dyn_cast<VectorType>(Cond->getType())) {
      // For a fixed or scalable vector get N from <{vscale x} N x iM>
      unsigned Elts = VecTy->getElementCount().getKnownMinValue();
      // For a fixed or scalable vector, get the size in bits of N x iM; for a
      // scalar this is just M.
      unsigned SelEltSize = SelTy->getPrimitiveSizeInBits().getKnownMinSize();
      Type *EltTy = Builder.getIntNTy(SelEltSize / Elts);
      SelTy = VectorType::get(EltTy, VecTy->getElementCount());
    }
    Value *BitcastC = Builder.CreateBitCast(C, SelTy);
    Value *BitcastD = Builder.CreateBitCast(D, SelTy);
    Value *Select = Builder.CreateSelect(Cond, BitcastC, BitcastD);
    return Builder.CreateBitCast(Select, OrigType);
  }

  return nullptr;
}

/// Fold (icmp)|(icmp) if possible.
Value *SeaInstCombinerImpl::foldOrOfICmps(ICmpInst *LHS, ICmpInst *RHS,
                                       BinaryOperator &Or) {
  const SimplifyQuery Q = SQ.getWithInstruction(&Or);

  // Fold (iszero(A & K1) | iszero(A & K2)) ->  (A & (K1 | K2)) != (K1 | K2)
  // if K1 and K2 are a one-bit mask.
  if (Value *V = foldAndOrOfICmpsOfAndWithPow2(LHS, RHS, &Or,
                                               /* IsAnd */ false))
    return V;

  ICmpInst::Predicate PredL = LHS->getPredicate(), PredR = RHS->getPredicate();
  Value *LHS0 = LHS->getOperand(0), *RHS0 = RHS->getOperand(0);
  Value *LHS1 = LHS->getOperand(1), *RHS1 = RHS->getOperand(1);
  const APInt *LHSC = nullptr, *RHSC = nullptr;
  match(LHS1, m_APInt(LHSC));
  match(RHS1, m_APInt(RHSC));

  // Fold (icmp ult/ule (A + C1), C3) | (icmp ult/ule (A + C2), C3)
  //                   -->  (icmp ult/ule ((A & ~(C1 ^ C2)) + max(C1, C2)), C3)
  // The original condition actually refers to the following two ranges:
  // [MAX_UINT-C1+1, MAX_UINT-C1+1+C3] and [MAX_UINT-C2+1, MAX_UINT-C2+1+C3]
  // We can fold these two ranges if:
  // 1) C1 and C2 is unsigned greater than C3.
  // 2) The two ranges are separated.
  // 3) C1 ^ C2 is one-bit mask.
  // 4) LowRange1 ^ LowRange2 and HighRange1 ^ HighRange2 are one-bit mask.
  // This implies all values in the two ranges differ by exactly one bit.
  if (!AvoidBv &&
      (PredL == ICmpInst::ICMP_ULT || PredL == ICmpInst::ICMP_ULE) &&
      PredL == PredR && LHSC && RHSC && LHS->hasOneUse() && RHS->hasOneUse() &&
      LHSC->getBitWidth() == RHSC->getBitWidth() && *LHSC == *RHSC) {

    Value *AddOpnd;
    const APInt *LAddC, *RAddC;
    if (match(LHS0, m_Add(m_Value(AddOpnd), m_APInt(LAddC))) &&
        match(RHS0, m_Add(m_Specific(AddOpnd), m_APInt(RAddC))) &&
        LAddC->ugt(*LHSC) && RAddC->ugt(*LHSC)) {

      APInt DiffC = *LAddC ^ *RAddC;
      if (DiffC.isPowerOf2()) {
        const APInt *MaxAddC = nullptr;
        if (LAddC->ult(*RAddC))
          MaxAddC = RAddC;
        else
          MaxAddC = LAddC;

        APInt RRangeLow = -*RAddC;
        APInt RRangeHigh = RRangeLow + *LHSC;
        APInt LRangeLow = -*LAddC;
        APInt LRangeHigh = LRangeLow + *LHSC;
        APInt LowRangeDiff = RRangeLow ^ LRangeLow;
        APInt HighRangeDiff = RRangeHigh ^ LRangeHigh;
        APInt RangeDiff = LRangeLow.sgt(RRangeLow) ? LRangeLow - RRangeLow
                                                   : RRangeLow - LRangeLow;

        if (LowRangeDiff.isPowerOf2() && LowRangeDiff == HighRangeDiff &&
            RangeDiff.ugt(*LHSC)) {
          Type *Ty = AddOpnd->getType();
          Value *MaskC = ConstantInt::get(Ty, ~DiffC);

          Value *NewAnd = Builder.CreateAnd(AddOpnd, MaskC);
          Value *NewAdd = Builder.CreateAdd(NewAnd,
                                            ConstantInt::get(Ty, *MaxAddC));
          return Builder.CreateICmp(LHS->getPredicate(), NewAdd,
                                    ConstantInt::get(Ty, *LHSC));
        }
      }
    }
  }

  // (icmp1 A, B) | (icmp2 A, B) --> (icmp3 A, B)
  if (predicatesFoldable(PredL, PredR)) {
    if (LHS0 == RHS1 && LHS1 == RHS0)
      LHS->swapOperands();
    if (LHS0 == RHS0 && LHS1 == RHS1) {
      unsigned Code = getICmpCode(LHS) | getICmpCode(RHS);
      bool IsSigned = LHS->isSigned() || RHS->isSigned();
      return getNewICmpValue(Code, IsSigned, LHS0, LHS1, Builder);
    }
  }

  if (!AvoidBv) {
  // handle (roughly):
  // (icmp ne (A & B), C) | (icmp ne (A & D), E)
  if (Value *V = foldLogOpOfMaskedICmps(LHS, RHS, false, Builder))
    return V;
  }

  if (LHS->hasOneUse() || RHS->hasOneUse()) {
    // (icmp eq B, 0) | (icmp ult A, B) -> (icmp ule A, B-1)
    // (icmp eq B, 0) | (icmp ugt B, A) -> (icmp ule A, B-1)
    Value *A = nullptr, *B = nullptr;
    if (PredL == ICmpInst::ICMP_EQ && match(LHS1, m_Zero())) {
      B = LHS0;
      if (PredR == ICmpInst::ICMP_ULT && LHS0 == RHS1)
        A = RHS0;
      else if (PredR == ICmpInst::ICMP_UGT && LHS0 == RHS0)
        A = RHS1;
    }
    // (icmp ult A, B) | (icmp eq B, 0) -> (icmp ule A, B-1)
    // (icmp ugt B, A) | (icmp eq B, 0) -> (icmp ule A, B-1)
    else if (PredR == ICmpInst::ICMP_EQ && match(RHS1, m_Zero())) {
      B = RHS0;
      if (PredL == ICmpInst::ICMP_ULT && RHS0 == LHS1)
        A = LHS0;
      else if (PredL == ICmpInst::ICMP_UGT && RHS0 == LHS0)
        A = LHS1;
    }
    if (A && B && B->getType()->isIntOrIntVectorTy())
      return Builder.CreateICmp(
          ICmpInst::ICMP_UGE,
          Builder.CreateAdd(B, Constant::getAllOnesValue(B->getType())), A);
  }

  if (Value *V = foldAndOrOfICmpsWithConstEq(LHS, RHS, Or, Builder, Q))
    return V;
  if (Value *V = foldAndOrOfICmpsWithConstEq(RHS, LHS, Or, Builder, Q))
    return V;

  // E.g. (icmp slt x, 0) | (icmp sgt x, n) --> icmp ugt x, n
  if (Value *V = simplifyRangeCheck(LHS, RHS, /*Inverted=*/true))
    return V;

  // E.g. (icmp sgt x, n) | (icmp slt x, 0) --> icmp ugt x, n
  if (Value *V = simplifyRangeCheck(RHS, LHS, /*Inverted=*/true))
    return V;

  if (Value *V = foldAndOrOfEqualityCmpsWithConstants(LHS, RHS, false, Builder))
    return V;

  if (Value *V = foldIsPowerOf2(LHS, RHS, false /* JoinedByAnd */, Builder))
    return V;

  if (Value *X =
          foldUnsignedUnderflowCheck(LHS, RHS, /*IsAnd=*/false, Q, Builder))
    return X;
  if (Value *X =
          foldUnsignedUnderflowCheck(RHS, LHS, /*IsAnd=*/false, Q, Builder))
    return X;

  if (Value *X = foldEqOfParts(LHS, RHS, /*IsAnd=*/false))
    return X;

  // (icmp ne A, 0) | (icmp ne B, 0) --> (icmp ne (A|B), 0)
<<<<<<< HEAD
  // TODO: Remove this when foldLogOpOfMaskedICmps can handle vectors.
  if (!AvoidBv && PredL == ICmpInst::ICMP_NE && match(LHS1, m_Zero()) &&
      PredR == ICmpInst::ICMP_NE && match(RHS1, m_Zero()) &&
      LHS0->getType()->isIntOrIntVectorTy() &&
=======
  // TODO: Remove this when foldLogOpOfMaskedICmps can handle undefs.
  if (PredL == ICmpInst::ICMP_NE && match(LHS1, m_ZeroInt()) &&
      PredR == ICmpInst::ICMP_NE && match(RHS1, m_ZeroInt()) &&
>>>>>>> 92c1c8cb
      LHS0->getType() == RHS0->getType()) {
    Value *NewOr = Builder.CreateOr(LHS0, RHS0);
    return Builder.CreateICmp(PredL, NewOr,
                              Constant::getNullValue(NewOr->getType()));
  }

  // This only handles icmp of constants: (icmp1 A, C1) | (icmp2 B, C2).
  if (!LHSC || !RHSC)
    return nullptr;
<<<<<<< HEAD
  // (icmp ult (X + CA), C1) | (icmp eq X, C2) -> (icmp ule (X + CA), C1)
  //   iff C2 + CA == C1.
  if (PredL == ICmpInst::ICMP_ULT && PredR == ICmpInst::ICMP_EQ) {
    ConstantInt *AddC;
    if (match(LHS0, m_Add(m_Specific(RHS0), m_ConstantInt(AddC))))
      if (RHSC->getValue() + AddC->getValue() == LHSC->getValue())
        return Builder.CreateICmpULE(LHS0, LHSC);
  }

  // From here on, we only handle:
  //    (icmp1 A, C1) | (icmp2 A, C2) --> something simpler.
  if (LHS0 != RHS0)
    return nullptr;

  // ICMP_[US][GL]E X, C is folded to ICMP_[US][GL]T elsewhere.
  if (PredL == ICmpInst::ICMP_UGE || PredL == ICmpInst::ICMP_ULE ||
      PredR == ICmpInst::ICMP_UGE || PredR == ICmpInst::ICMP_ULE ||
      PredL == ICmpInst::ICMP_SGE || PredL == ICmpInst::ICMP_SLE ||
      PredR == ICmpInst::ICMP_SGE || PredR == ICmpInst::ICMP_SLE)
    return nullptr;

  // We can't fold (ugt x, C) | (sgt x, C2).
  if (!predicatesFoldable(PredL, PredR))
    return nullptr;

  // Ensure that the larger constant is on the RHS.
  bool ShouldSwap;
  if (CmpInst::isSigned(PredL) ||
      (ICmpInst::isEquality(PredL) && CmpInst::isSigned(PredR)))
    ShouldSwap = LHSC->getValue().sgt(RHSC->getValue());
  else
    ShouldSwap = LHSC->getValue().ugt(RHSC->getValue());

  if (ShouldSwap) {
    std::swap(LHS, RHS);
    std::swap(LHSC, RHSC);
    std::swap(PredL, PredR);
  }

  // At this point, we know we have two icmp instructions
  // comparing a value against two constants and or'ing the result
  // together.  Because of the above check, we know that we only have
  // ICMP_EQ, ICMP_NE, ICMP_LT, and ICMP_GT here. We also know (from the
  // icmp folding check above), that the two constants are not
  // equal.
  assert(LHSC != RHSC && "Compares not folded above?");

  switch (PredL) {
  default:
    llvm_unreachable("Unknown integer condition code!");
  case ICmpInst::ICMP_EQ:
    switch (PredR) {
    default:
      llvm_unreachable("Unknown integer condition code!");
    case ICmpInst::ICMP_EQ:
      // Potential folds for this case should already be handled.
      break;
    case ICmpInst::ICMP_UGT:
      // (X == 0 || X u> C) -> (X-1) u>= C
      if (LHSC->isMinValue(false))
        return insertRangeTest(LHS0, LHSC->getValue() + 1, RHSC->getValue() + 1,
                               false, false);
      // (X == 13 | X u> 14) -> no change
      break;
    case ICmpInst::ICMP_SGT:
      // (X == INT_MIN || X s> C) -> (X-(INT_MIN+1)) u>= C-INT_MIN
      if (LHSC->isMinValue(true))
        return insertRangeTest(LHS0, LHSC->getValue() + 1, RHSC->getValue() + 1,
                               true, false);
      // (X == 13 | X s> 14) -> no change
      break;
    }
    break;
  case ICmpInst::ICMP_ULT:
    switch (PredR) {
    default:
      llvm_unreachable("Unknown integer condition code!");
    case ICmpInst::ICMP_EQ: // (X u< 13 | X == 14) -> no change
      // (X u< C || X == UINT_MAX) => (X-C) u>= UINT_MAX-C
      if (RHSC->isMaxValue(false))
        return insertRangeTest(LHS0, LHSC->getValue(), RHSC->getValue(),
                               false, false);
      break;
    case ICmpInst::ICMP_UGT: // (X u< 13 | X u> 15) -> (X-13) u> 2
      assert(!RHSC->isMaxValue(false) && "Missed icmp simplification");
      return insertRangeTest(LHS0, LHSC->getValue(), RHSC->getValue() + 1,
                             false, false);
    }
    break;
  case ICmpInst::ICMP_SLT:
    switch (PredR) {
    default:
      llvm_unreachable("Unknown integer condition code!");
    case ICmpInst::ICMP_EQ:
      // (X s< C || X == INT_MAX) => (X-C) u>= INT_MAX-C
      if (RHSC->isMaxValue(true))
        return insertRangeTest(LHS0, LHSC->getValue(), RHSC->getValue(),
                               true, false);
      // (X s< 13 | X == 14) -> no change
      break;
    case ICmpInst::ICMP_SGT: // (X s< 13 | X s> 15) -> (X-13) u> 2
      assert(!RHSC->isMaxValue(true) && "Missed icmp simplification");
      return insertRangeTest(LHS0, LHSC->getValue(), RHSC->getValue() + 1, true,
                             false);
    }
    break;
  }
  return nullptr;
=======

  return foldAndOrOfICmpsUsingRanges(PredL, LHS0, *LHSC, PredR, RHS0, *RHSC,
                                     Builder, /* IsAnd */ false);
>>>>>>> 92c1c8cb
}

// FIXME: We use commutative matchers (m_c_*) for some, but not all, matches
// here. We should standardize that construct where it is needed or choose some
// other way to ensure that commutated variants of patterns are not missed.
Instruction *SeaInstCombinerImpl::visitOr(BinaryOperator &I) {
  if (Value *V = SimplifyOrInst(I.getOperand(0), I.getOperand(1),
                                SQ.getWithInstruction(&I)))
    return replaceInstUsesWith(I, V);

  if (SimplifyAssociativeOrCommutative(I))
    return &I;

  if (Instruction *X = foldVectorBinop(I))
    return X;

  if (Instruction *Phi = foldBinopWithPhiOperands(I))
    return Phi;

  // See if we can simplify any instructions used by the instruction whose sole
  // purpose is to compute bits we don't care about.
  if (SimplifyDemandedInstructionBits(I))
    return &I;

  // Do this before using distributive laws to catch simple and/or/not patterns.
  if (Instruction *Xor = foldOrToXor(I, Builder))
    return Xor;

  if (Instruction *X = foldComplexAndOrPatterns(I, Builder))
    return X;

  // (A&B)|(A&C) -> A&(B|C) etc
  if (Value *V = SimplifyUsingDistributiveLaws(I))
    return replaceInstUsesWith(I, V);

  if (Value *V = SimplifyBSwap(I, Builder))
    return replaceInstUsesWith(I, V);

  Value *Op0 = I.getOperand(0), *Op1 = I.getOperand(1);
  Type *Ty = I.getType();
  if (Ty->isIntOrIntVectorTy(1)) {
    if (auto *SI0 = dyn_cast<SelectInst>(Op0)) {
      if (auto *I =
              foldAndOrOfSelectUsingImpliedCond(Op1, *SI0, /* IsAnd */ false))
        return I;
    }
    if (auto *SI1 = dyn_cast<SelectInst>(Op1)) {
      if (auto *I =
              foldAndOrOfSelectUsingImpliedCond(Op0, *SI1, /* IsAnd */ false))
        return I;
    }
  }

  if (Instruction *FoldedLogic = foldBinOpIntoSelectOrPhi(I))
    return FoldedLogic;

  if (Instruction *BitOp = matchBSwapOrBitReverse(I, /*MatchBSwaps*/ true,
                                                  /*MatchBitReversals*/ true))
    return BitOp;

  if (Instruction *Funnel = matchFunnelShift(I, *this))
    return Funnel;

  if (Instruction *Concat = matchOrConcat(I, Builder))
    return replaceInstUsesWith(I, Concat);

  Value *X, *Y;
  const APInt *CV;
  if (match(&I, m_c_Or(m_OneUse(m_Xor(m_Value(X), m_APInt(CV))), m_Value(Y))) &&
      !CV->isAllOnes() && MaskedValueIsZero(Y, *CV, 0, &I)) {
    // (X ^ C) | Y -> (X | Y) ^ C iff Y & C == 0
    // The check for a 'not' op is for efficiency (if Y is known zero --> ~X).
    Value *Or = Builder.CreateOr(X, Y);
    return BinaryOperator::CreateXor(Or, ConstantInt::get(Ty, *CV));
  }

  // If the operands have no common bits set:
  // or (mul X, Y), X --> add (mul X, Y), X --> mul X, (Y + 1)
  if (match(&I,
            m_c_Or(m_OneUse(m_Mul(m_Value(X), m_Value(Y))), m_Deferred(X))) &&
      haveNoCommonBitsSet(Op0, Op1, DL)) {
    Value *IncrementY = Builder.CreateAdd(Y, ConstantInt::get(Ty, 1));
    return BinaryOperator::CreateMul(X, IncrementY);
  }

  // (A & C) | (B & D)
  Value *A, *B, *C, *D;
  if (match(Op0, m_And(m_Value(A), m_Value(C))) &&
      match(Op1, m_And(m_Value(B), m_Value(D)))) {

    // (A & C0) | (B & C1)
    const APInt *C0, *C1;
    if (match(C, m_APInt(C0)) && match(D, m_APInt(C1))) {
      Value *X;
      if (*C0 == ~*C1) {
        // ((X | B) & MaskC) | (B & ~MaskC) -> (X & MaskC) | B
        if (match(A, m_c_Or(m_Value(X), m_Specific(B))))
          return BinaryOperator::CreateOr(Builder.CreateAnd(X, *C0), B);
        // (A & MaskC) | ((X | A) & ~MaskC) -> (X & ~MaskC) | A
        if (match(B, m_c_Or(m_Specific(A), m_Value(X))))
          return BinaryOperator::CreateOr(Builder.CreateAnd(X, *C1), A);

        // ((X ^ B) & MaskC) | (B & ~MaskC) -> (X & MaskC) ^ B
        if (match(A, m_c_Xor(m_Value(X), m_Specific(B))))
          return BinaryOperator::CreateXor(Builder.CreateAnd(X, *C0), B);
        // (A & MaskC) | ((X ^ A) & ~MaskC) -> (X & ~MaskC) ^ A
        if (match(B, m_c_Xor(m_Specific(A), m_Value(X))))
          return BinaryOperator::CreateXor(Builder.CreateAnd(X, *C1), A);
      }

      if ((*C0 & *C1).isZero()) {
        // ((X | B) & C0) | (B & C1) --> (X | B) & (C0 | C1)
        // iff (C0 & C1) == 0 and (X & ~C0) == 0
        if (match(A, m_c_Or(m_Value(X), m_Specific(B))) &&
            MaskedValueIsZero(X, ~*C0, 0, &I)) {
          Constant *C01 = ConstantInt::get(Ty, *C0 | *C1);
          return BinaryOperator::CreateAnd(A, C01);
        }
        // (A & C0) | ((X | A) & C1) --> (X | A) & (C0 | C1)
        // iff (C0 & C1) == 0 and (X & ~C1) == 0
        if (match(B, m_c_Or(m_Value(X), m_Specific(A))) &&
            MaskedValueIsZero(X, ~*C1, 0, &I)) {
          Constant *C01 = ConstantInt::get(Ty, *C0 | *C1);
          return BinaryOperator::CreateAnd(B, C01);
        }
        // ((X | C2) & C0) | ((X | C3) & C1) --> (X | C2 | C3) & (C0 | C1)
        // iff (C0 & C1) == 0 and (C2 & ~C0) == 0 and (C3 & ~C1) == 0.
        const APInt *C2, *C3;
        if (match(A, m_Or(m_Value(X), m_APInt(C2))) &&
            match(B, m_Or(m_Specific(X), m_APInt(C3))) &&
            (*C2 & ~*C0).isZero() && (*C3 & ~*C1).isZero()) {
          Value *Or = Builder.CreateOr(X, *C2 | *C3, "bitfield");
          Constant *C01 = ConstantInt::get(Ty, *C0 | *C1);
          return BinaryOperator::CreateAnd(Or, C01);
        }
      }
    }

    // Don't try to form a select if it's unlikely that we'll get rid of at
    // least one of the operands. A select is generally more expensive than the
    // 'or' that it is replacing.
    if (Op0->hasOneUse() || Op1->hasOneUse()) {
      // (Cond & C) | (~Cond & D) -> Cond ? C : D, and commuted variants.
      if (Value *V = matchSelectFromAndOr(A, C, B, D))
        return replaceInstUsesWith(I, V);
      if (Value *V = matchSelectFromAndOr(A, C, D, B))
        return replaceInstUsesWith(I, V);
      if (Value *V = matchSelectFromAndOr(C, A, B, D))
        return replaceInstUsesWith(I, V);
      if (Value *V = matchSelectFromAndOr(C, A, D, B))
        return replaceInstUsesWith(I, V);
      if (Value *V = matchSelectFromAndOr(B, D, A, C))
        return replaceInstUsesWith(I, V);
      if (Value *V = matchSelectFromAndOr(B, D, C, A))
        return replaceInstUsesWith(I, V);
      if (Value *V = matchSelectFromAndOr(D, B, A, C))
        return replaceInstUsesWith(I, V);
      if (Value *V = matchSelectFromAndOr(D, B, C, A))
        return replaceInstUsesWith(I, V);
    }
  }

  // (A ^ B) | ((B ^ C) ^ A) -> (A ^ B) | C
  if (match(Op0, m_Xor(m_Value(A), m_Value(B))))
    if (match(Op1, m_Xor(m_Xor(m_Specific(B), m_Value(C)), m_Specific(A))))
      return BinaryOperator::CreateOr(Op0, C);

  // ((A ^ C) ^ B) | (B ^ A) -> (B ^ A) | C
  if (match(Op0, m_Xor(m_Xor(m_Value(A), m_Value(C)), m_Value(B))))
    if (match(Op1, m_Xor(m_Specific(B), m_Specific(A))))
      return BinaryOperator::CreateOr(Op1, C);

  // ((B | C) & A) | B -> B | (A & C)
  if (match(Op0, m_And(m_Or(m_Specific(Op1), m_Value(C)), m_Value(A))))
    return BinaryOperator::CreateOr(Op1, Builder.CreateAnd(A, C));

  if (Instruction *DeMorgan = matchDeMorgansLaws(I, Builder))
    return DeMorgan;

  // Canonicalize xor to the RHS.
  bool SwappedForXor = false;
  if (match(Op0, m_Xor(m_Value(), m_Value()))) {
    std::swap(Op0, Op1);
    SwappedForXor = true;
  }

  // A | ( A ^ B) -> A |  B
  // A | (~A ^ B) -> A | ~B
  // (A & B) | (A ^ B)
  // ~A | (A ^ B) -> ~(A & B)
  // The swap above should always make Op0 the 'not' for the last case.
  if (match(Op1, m_Xor(m_Value(A), m_Value(B)))) {
    if (Op0 == A || Op0 == B)
      return BinaryOperator::CreateOr(A, B);

    if (match(Op0, m_And(m_Specific(A), m_Specific(B))) ||
        match(Op0, m_And(m_Specific(B), m_Specific(A))))
      return BinaryOperator::CreateOr(A, B);

    if ((Op0->hasOneUse() || Op1->hasOneUse()) &&
        (match(Op0, m_Not(m_Specific(A))) || match(Op0, m_Not(m_Specific(B)))))
      return BinaryOperator::CreateNot(Builder.CreateAnd(A, B));

    if (Op1->hasOneUse() && match(A, m_Not(m_Specific(Op0)))) {
      Value *Not = Builder.CreateNot(B, B->getName() + ".not");
      return BinaryOperator::CreateOr(Not, Op0);
    }
    if (Op1->hasOneUse() && match(B, m_Not(m_Specific(Op0)))) {
      Value *Not = Builder.CreateNot(A, A->getName() + ".not");
      return BinaryOperator::CreateOr(Not, Op0);
    }
  }

  // A | ~(A | B) -> A | ~B
  // A | ~(A ^ B) -> A | ~B
  if (match(Op1, m_Not(m_Value(A))))
    if (BinaryOperator *B = dyn_cast<BinaryOperator>(A))
      if ((Op0 == B->getOperand(0) || Op0 == B->getOperand(1)) &&
          Op1->hasOneUse() && (B->getOpcode() == Instruction::Or ||
                               B->getOpcode() == Instruction::Xor)) {
        Value *NotOp = Op0 == B->getOperand(0) ? B->getOperand(1) :
                                                 B->getOperand(0);
        Value *Not = Builder.CreateNot(NotOp, NotOp->getName() + ".not");
        return BinaryOperator::CreateOr(Not, Op0);
      }

  if (SwappedForXor)
    std::swap(Op0, Op1);

  {
    ICmpInst *LHS = dyn_cast<ICmpInst>(Op0);
    ICmpInst *RHS = dyn_cast<ICmpInst>(Op1);
    if (LHS && RHS)
      if (Value *Res = foldOrOfICmps(LHS, RHS, I))
        return replaceInstUsesWith(I, Res);

    // TODO: Make this recursive; it's a little tricky because an arbitrary
    // number of 'or' instructions might have to be created.
    Value *X, *Y;
    if (LHS && match(Op1, m_OneUse(m_Or(m_Value(X), m_Value(Y))))) {
      if (auto *Cmp = dyn_cast<ICmpInst>(X))
        if (Value *Res = foldOrOfICmps(LHS, Cmp, I))
          return replaceInstUsesWith(I, Builder.CreateOr(Res, Y));
      if (auto *Cmp = dyn_cast<ICmpInst>(Y))
        if (Value *Res = foldOrOfICmps(LHS, Cmp, I))
          return replaceInstUsesWith(I, Builder.CreateOr(Res, X));
    }
    if (RHS && match(Op0, m_OneUse(m_Or(m_Value(X), m_Value(Y))))) {
      if (auto *Cmp = dyn_cast<ICmpInst>(X))
        if (Value *Res = foldOrOfICmps(Cmp, RHS, I))
          return replaceInstUsesWith(I, Builder.CreateOr(Res, Y));
      if (auto *Cmp = dyn_cast<ICmpInst>(Y))
        if (Value *Res = foldOrOfICmps(Cmp, RHS, I))
          return replaceInstUsesWith(I, Builder.CreateOr(Res, X));
    }
  }

  if (FCmpInst *LHS = dyn_cast<FCmpInst>(I.getOperand(0)))
    if (FCmpInst *RHS = dyn_cast<FCmpInst>(I.getOperand(1)))
      if (Value *Res = foldLogicOfFCmps(LHS, RHS, false))
        return replaceInstUsesWith(I, Res);

  if (Instruction *FoldedFCmps = reassociateFCmps(I, Builder))
    return FoldedFCmps;

  if (Instruction *CastedOr = foldCastedBitwiseLogic(I))
    return CastedOr;

  if (Instruction *Sel = foldBinopOfSextBoolToSelect(I))
    return Sel;

  // or(sext(A), B) / or(B, sext(A)) --> A ? -1 : B, where A is i1 or <N x i1>.
  // TODO: Move this into foldBinopOfSextBoolToSelect as a more generalized fold
  //       with binop identity constant. But creating a select with non-constant
  //       arm may not be reversible due to poison semantics. Is that a good
  //       canonicalization?
  if (match(Op0, m_OneUse(m_SExt(m_Value(A)))) &&
      A->getType()->isIntOrIntVectorTy(1))
    return SelectInst::Create(A, ConstantInt::getAllOnesValue(Ty), Op1);
  if (match(Op1, m_OneUse(m_SExt(m_Value(A)))) &&
      A->getType()->isIntOrIntVectorTy(1))
    return SelectInst::Create(A, ConstantInt::getAllOnesValue(Ty), Op0);

  // Note: If we've gotten to the point of visiting the outer OR, then the
  // inner one couldn't be simplified.  If it was a constant, then it won't
  // be simplified by a later pass either, so we try swapping the inner/outer
  // ORs in the hopes that we'll be able to simplify it this way.
  // (X|C) | V --> (X|V) | C
  ConstantInt *CI;
  if (Op0->hasOneUse() && !match(Op1, m_ConstantInt()) &&
      match(Op0, m_Or(m_Value(A), m_ConstantInt(CI)))) {
    Value *Inner = Builder.CreateOr(A, Op1);
    Inner->takeName(Op0);
    return BinaryOperator::CreateOr(Inner, CI);
  }

  // Change (or (bool?A:B),(bool?C:D)) --> (bool?(or A,C):(or B,D))
  // Since this OR statement hasn't been optimized further yet, we hope
  // that this transformation will allow the new ORs to be optimized.
  {
    Value *X = nullptr, *Y = nullptr;
    if (Op0->hasOneUse() && Op1->hasOneUse() &&
        match(Op0, m_Select(m_Value(X), m_Value(A), m_Value(B))) &&
        match(Op1, m_Select(m_Value(Y), m_Value(C), m_Value(D))) && X == Y) {
      Value *orTrue = Builder.CreateOr(A, C);
      Value *orFalse = Builder.CreateOr(B, D);
      return SelectInst::Create(X, orTrue, orFalse);
    }
  }

  // or(ashr(subNSW(Y, X), ScalarSizeInBits(Y) - 1), X)  --> X s> Y ? -1 : X.
  {
    Value *X, *Y;
    if (match(&I, m_c_Or(m_OneUse(m_AShr(
                             m_NSWSub(m_Value(Y), m_Value(X)),
                             m_SpecificInt(Ty->getScalarSizeInBits() - 1))),
                         m_Deferred(X)))) {
      Value *NewICmpInst = Builder.CreateICmpSGT(X, Y);
      Value *AllOnes = ConstantInt::getAllOnesValue(Ty);
      return SelectInst::Create(NewICmpInst, AllOnes, X);
    }
  }

  if (Instruction *V =
          canonicalizeCondSignextOfHighBitExtractToSignextHighBitExtract(I))
    return V;

  CmpInst::Predicate Pred;
  Value *Mul, *Ov, *MulIsNotZero, *UMulWithOv;
  // Check if the OR weakens the overflow condition for umul.with.overflow by
  // treating any non-zero result as overflow. In that case, we overflow if both
  // umul.with.overflow operands are != 0, as in that case the result can only
  // be 0, iff the multiplication overflows.
  if (match(&I,
            m_c_Or(m_CombineAnd(m_ExtractValue<1>(m_Value(UMulWithOv)),
                                m_Value(Ov)),
                   m_CombineAnd(m_ICmp(Pred,
                                       m_CombineAnd(m_ExtractValue<0>(
                                                        m_Deferred(UMulWithOv)),
                                                    m_Value(Mul)),
                                       m_ZeroInt()),
                                m_Value(MulIsNotZero)))) &&
      (Ov->hasOneUse() || (MulIsNotZero->hasOneUse() && Mul->hasOneUse())) &&
      Pred == CmpInst::ICMP_NE) {
    Value *A, *B;
    if (match(UMulWithOv, m_Intrinsic<Intrinsic::umul_with_overflow>(
                              m_Value(A), m_Value(B)))) {
      Value *NotNullA = Builder.CreateIsNotNull(A);
      Value *NotNullB = Builder.CreateIsNotNull(B);
      return BinaryOperator::CreateAnd(NotNullA, NotNullB);
    }
  }

  // (~x) | y  -->  ~(x & (~y))  iff that gets rid of inversions
  if (sinkNotIntoOtherHandOfAndOrOr(I))
    return &I;

  // Improve "get low bit mask up to and including bit X" pattern:
  //   (1 << X) | ((1 << X) + -1)  -->  -1 l>> (bitwidth(x) - 1 - X)
  if (match(&I, m_c_Or(m_Add(m_Shl(m_One(), m_Value(X)), m_AllOnes()),
                       m_Shl(m_One(), m_Deferred(X)))) &&
      match(&I, m_c_Or(m_OneUse(m_Value()), m_Value()))) {
    Value *Sub = Builder.CreateSub(
        ConstantInt::get(Ty, Ty->getScalarSizeInBits() - 1), X);
    return BinaryOperator::CreateLShr(Constant::getAllOnesValue(Ty), Sub);
  }

  // An or recurrence w/loop invariant step is equivelent to (or start, step)
  PHINode *PN = nullptr;
  Value *Start = nullptr, *Step = nullptr;
  if (matchSimpleRecurrence(&I, PN, Start, Step) && DT.dominates(Step, PN))
    return replaceInstUsesWith(I, Builder.CreateOr(Start, Step));

  return nullptr;
}

/// A ^ B can be specified using other logic ops in a variety of patterns. We
/// can fold these early and efficiently by morphing an existing instruction.
static Instruction *foldXorToXor(BinaryOperator &I,
                                 InstCombiner::BuilderTy &Builder) {
  assert(I.getOpcode() == Instruction::Xor);
  Value *Op0 = I.getOperand(0);
  Value *Op1 = I.getOperand(1);
  Value *A, *B;

  // There are 4 commuted variants for each of the basic patterns.

  // (A & B) ^ (A | B) -> A ^ B
  // (A & B) ^ (B | A) -> A ^ B
  // (A | B) ^ (A & B) -> A ^ B
  // (A | B) ^ (B & A) -> A ^ B
  if (match(&I, m_c_Xor(m_And(m_Value(A), m_Value(B)),
                        m_c_Or(m_Deferred(A), m_Deferred(B)))))
    return BinaryOperator::CreateXor(A, B);

  // (A | ~B) ^ (~A | B) -> A ^ B
  // (~B | A) ^ (~A | B) -> A ^ B
  // (~A | B) ^ (A | ~B) -> A ^ B
  // (B | ~A) ^ (A | ~B) -> A ^ B
  if (match(&I, m_Xor(m_c_Or(m_Value(A), m_Not(m_Value(B))),
                      m_c_Or(m_Not(m_Deferred(A)), m_Deferred(B)))))
    return BinaryOperator::CreateXor(A, B);

  // (A & ~B) ^ (~A & B) -> A ^ B
  // (~B & A) ^ (~A & B) -> A ^ B
  // (~A & B) ^ (A & ~B) -> A ^ B
  // (B & ~A) ^ (A & ~B) -> A ^ B
  if (match(&I, m_Xor(m_c_And(m_Value(A), m_Not(m_Value(B))),
                      m_c_And(m_Not(m_Deferred(A)), m_Deferred(B)))))
    return BinaryOperator::CreateXor(A, B);

  // For the remaining cases we need to get rid of one of the operands.
  if (!Op0->hasOneUse() && !Op1->hasOneUse())
    return nullptr;

  // (A | B) ^ ~(A & B) -> ~(A ^ B)
  // (A | B) ^ ~(B & A) -> ~(A ^ B)
  // (A & B) ^ ~(A | B) -> ~(A ^ B)
  // (A & B) ^ ~(B | A) -> ~(A ^ B)
  // Complexity sorting ensures the not will be on the right side.
  if ((match(Op0, m_Or(m_Value(A), m_Value(B))) &&
       match(Op1, m_Not(m_c_And(m_Specific(A), m_Specific(B))))) ||
      (match(Op0, m_And(m_Value(A), m_Value(B))) &&
       match(Op1, m_Not(m_c_Or(m_Specific(A), m_Specific(B))))))
    return BinaryOperator::CreateNot(Builder.CreateXor(A, B));

  return nullptr;
}

Value *SeaInstCombinerImpl::foldXorOfICmps(ICmpInst *LHS, ICmpInst *RHS,
                                        BinaryOperator &I) {
  assert(I.getOpcode() == Instruction::Xor && I.getOperand(0) == LHS &&
         I.getOperand(1) == RHS && "Should be 'xor' with these operands");

  if (predicatesFoldable(LHS->getPredicate(), RHS->getPredicate())) {
    if (LHS->getOperand(0) == RHS->getOperand(1) &&
        LHS->getOperand(1) == RHS->getOperand(0))
      LHS->swapOperands();
    if (LHS->getOperand(0) == RHS->getOperand(0) &&
        LHS->getOperand(1) == RHS->getOperand(1)) {
      // (icmp1 A, B) ^ (icmp2 A, B) --> (icmp3 A, B)
      Value *Op0 = LHS->getOperand(0), *Op1 = LHS->getOperand(1);
      unsigned Code = getICmpCode(LHS) ^ getICmpCode(RHS);
      bool IsSigned = LHS->isSigned() || RHS->isSigned();
      return getNewICmpValue(Code, IsSigned, Op0, Op1, Builder);
    }
  }

  // TODO: This can be generalized to compares of non-signbits using
  // decomposeBitTestICmp(). It could be enhanced more by using (something like)
  // foldLogOpOfMaskedICmps().
  ICmpInst::Predicate PredL = LHS->getPredicate(), PredR = RHS->getPredicate();
  Value *LHS0 = LHS->getOperand(0), *LHS1 = LHS->getOperand(1);
  Value *RHS0 = RHS->getOperand(0), *RHS1 = RHS->getOperand(1);
  if ((LHS->hasOneUse() || RHS->hasOneUse()) &&
      LHS0->getType() == RHS0->getType() &&
      LHS0->getType()->isIntOrIntVectorTy()) {
    // (X > -1) ^ (Y > -1) --> (X ^ Y) < 0
    // (X <  0) ^ (Y <  0) --> (X ^ Y) < 0
    if ((PredL == CmpInst::ICMP_SGT && match(LHS1, m_AllOnes()) &&
         PredR == CmpInst::ICMP_SGT && match(RHS1, m_AllOnes())) ||
        (PredL == CmpInst::ICMP_SLT && match(LHS1, m_Zero()) &&
         PredR == CmpInst::ICMP_SLT && match(RHS1, m_Zero()))) {
      Value *Zero = ConstantInt::getNullValue(LHS0->getType());
      return Builder.CreateICmpSLT(Builder.CreateXor(LHS0, RHS0), Zero);
    }
    // (X > -1) ^ (Y <  0) --> (X ^ Y) > -1
    // (X <  0) ^ (Y > -1) --> (X ^ Y) > -1
    if ((PredL == CmpInst::ICMP_SGT && match(LHS1, m_AllOnes()) &&
         PredR == CmpInst::ICMP_SLT && match(RHS1, m_Zero())) ||
        (PredL == CmpInst::ICMP_SLT && match(LHS1, m_Zero()) &&
         PredR == CmpInst::ICMP_SGT && match(RHS1, m_AllOnes()))) {
      Value *MinusOne = ConstantInt::getAllOnesValue(LHS0->getType());
      return Builder.CreateICmpSGT(Builder.CreateXor(LHS0, RHS0), MinusOne);
    }
  }

  // Instead of trying to imitate the folds for and/or, decompose this 'xor'
  // into those logic ops. That is, try to turn this into an and-of-icmps
  // because we have many folds for that pattern.
  //
  // This is based on a truth table definition of xor:
  // X ^ Y --> (X | Y) & !(X & Y)
  if (Value *OrICmp = SimplifyBinOp(Instruction::Or, LHS, RHS, SQ)) {
    // TODO: If OrICmp is true, then the definition of xor simplifies to !(X&Y).
    // TODO: If OrICmp is false, the whole thing is false (InstSimplify?).
    if (Value *AndICmp = SimplifyBinOp(Instruction::And, LHS, RHS, SQ)) {
      // TODO: Independently handle cases where the 'and' side is a constant.
      ICmpInst *X = nullptr, *Y = nullptr;
      if (OrICmp == LHS && AndICmp == RHS) {
        // (LHS | RHS) & !(LHS & RHS) --> LHS & !RHS  --> X & !Y
        X = LHS;
        Y = RHS;
      }
      if (OrICmp == RHS && AndICmp == LHS) {
        // !(LHS & RHS) & (LHS | RHS) --> !LHS & RHS  --> !Y & X
        X = RHS;
        Y = LHS;
      }
      if (X && Y && (Y->hasOneUse() || canFreelyInvertAllUsersOf(Y, &I))) {
        // Invert the predicate of 'Y', thus inverting its output.
        Y->setPredicate(Y->getInversePredicate());
        // So, are there other uses of Y?
        if (!Y->hasOneUse()) {
          // We need to adapt other uses of Y though. Get a value that matches
          // the original value of Y before inversion. While this increases
          // immediate instruction count, we have just ensured that all the
          // users are freely-invertible, so that 'not' *will* get folded away.
          BuilderTy::InsertPointGuard Guard(Builder);
          // Set insertion point to right after the Y.
          Builder.SetInsertPoint(Y->getParent(), ++(Y->getIterator()));
          Value *NotY = Builder.CreateNot(Y, Y->getName() + ".not");
          // Replace all uses of Y (excluding the one in NotY!) with NotY.
          Worklist.pushUsersToWorkList(*Y);
          Y->replaceUsesWithIf(NotY,
                               [NotY](Use &U) { return U.getUser() != NotY; });
        }
        // All done.
        return Builder.CreateAnd(LHS, RHS);
      }
    }
  }

  return nullptr;
}

/// If we have a masked merge, in the canonical form of:
/// (assuming that A only has one use.)
///   |        A  |  |B|
///   ((x ^ y) & M) ^ y
///    |  D  |
/// * If M is inverted:
///      |  D  |
///     ((x ^ y) & ~M) ^ y
///   We can canonicalize by swapping the final xor operand
///   to eliminate the 'not' of the mask.
///     ((x ^ y) & M) ^ x
/// * If M is a constant, and D has one use, we transform to 'and' / 'or' ops
///   because that shortens the dependency chain and improves analysis:
///     (x & M) | (y & ~M)
static Instruction *visitMaskedMerge(BinaryOperator &I,
                                     InstCombiner::BuilderTy &Builder) {
  Value *B, *X, *D;
  Value *M;
  if (!match(&I, m_c_Xor(m_Value(B),
                         m_OneUse(m_c_And(
                             m_CombineAnd(m_c_Xor(m_Deferred(B), m_Value(X)),
                                          m_Value(D)),
                             m_Value(M))))))
    return nullptr;

  Value *NotM;
  if (match(M, m_Not(m_Value(NotM)))) {
    // De-invert the mask and swap the value in B part.
    Value *NewA = Builder.CreateAnd(D, NotM);
    return BinaryOperator::CreateXor(NewA, X);
  }

  Constant *C;
  if (D->hasOneUse() && match(M, m_Constant(C))) {
    // Propagating undef is unsafe. Clamp undef elements to -1.
    Type *EltTy = C->getType()->getScalarType();
    C = Constant::replaceUndefsWith(C, ConstantInt::getAllOnesValue(EltTy));
    // Unfold.
    Value *LHS = Builder.CreateAnd(X, C);
    Value *NotC = Builder.CreateNot(C);
    Value *RHS = Builder.CreateAnd(B, NotC);
    return BinaryOperator::CreateOr(LHS, RHS);
  }

  return nullptr;
}

// Transform
//   ~(x ^ y)
// into:
//   (~x) ^ y
// or into
//   x ^ (~y)
static Instruction *sinkNotIntoXor(BinaryOperator &I,
                                   InstCombiner::BuilderTy &Builder) {
  Value *X, *Y;
  // FIXME: one-use check is not needed in general, but currently we are unable
  // to fold 'not' into 'icmp', if that 'icmp' has multiple uses. (D35182)
  if (!match(&I, m_Not(m_OneUse(m_Xor(m_Value(X), m_Value(Y))))))
    return nullptr;

  // We only want to do the transform if it is free to do.
  if (InstCombiner::isFreeToInvert(X, X->hasOneUse())) {
    // Ok, good.
  } else if (InstCombiner::isFreeToInvert(Y, Y->hasOneUse())) {
    std::swap(X, Y);
  } else
    return nullptr;

  Value *NotX = Builder.CreateNot(X, X->getName() + ".not");
  return BinaryOperator::CreateXor(NotX, Y, I.getName() + ".demorgan");
}

/// Canonicalize a shifty way to code absolute value to the more common pattern
/// that uses negation and select.
static Instruction *canonicalizeAbs(BinaryOperator &Xor,
                                    InstCombiner::BuilderTy &Builder) {
  assert(Xor.getOpcode() == Instruction::Xor && "Expected an xor instruction.");

  // There are 4 potential commuted variants. Move the 'ashr' candidate to Op1.
  // We're relying on the fact that we only do this transform when the shift has
  // exactly 2 uses and the add has exactly 1 use (otherwise, we might increase
  // instructions).
  Value *Op0 = Xor.getOperand(0), *Op1 = Xor.getOperand(1);
  if (Op0->hasNUses(2))
    std::swap(Op0, Op1);

  Type *Ty = Xor.getType();
  Value *A;
  const APInt *ShAmt;
  if (match(Op1, m_AShr(m_Value(A), m_APInt(ShAmt))) &&
      Op1->hasNUses(2) && *ShAmt == Ty->getScalarSizeInBits() - 1 &&
      match(Op0, m_OneUse(m_c_Add(m_Specific(A), m_Specific(Op1))))) {
    // Op1 = ashr i32 A, 31   ; smear the sign bit
    // xor (add A, Op1), Op1  ; add -1 and flip bits if negative
    // --> (A < 0) ? -A : A
    Value *Cmp = Builder.CreateICmpSLT(A, ConstantInt::getNullValue(Ty));
    // Copy the nuw/nsw flags from the add to the negate.
    auto *Add = cast<BinaryOperator>(Op0);
    Value *Neg = Builder.CreateNeg(A, "", Add->hasNoUnsignedWrap(),
                                   Add->hasNoSignedWrap());
    return SelectInst::Create(Cmp, Neg, A);
  }
  return nullptr;
}

// Transform
//   z = (~x) &/| y
// into:
//   z = ~(x |/& (~y))
// iff y is free to invert and all uses of z can be freely updated.
bool SeaInstCombinerImpl::sinkNotIntoOtherHandOfAndOrOr(BinaryOperator &I) {
  Instruction::BinaryOps NewOpc;
  switch (I.getOpcode()) {
  case Instruction::And:
    NewOpc = Instruction::Or;
    break;
  case Instruction::Or:
    NewOpc = Instruction::And;
    break;
  default:
    return false;
  };

  Value *X, *Y;
  if (!match(&I, m_c_BinOp(m_Not(m_Value(X)), m_Value(Y))))
    return false;

  // Will we be able to fold the `not` into Y eventually?
  if (!InstCombiner::isFreeToInvert(Y, Y->hasOneUse()))
    return false;

  // And can our users be adapted?
  if (!InstCombiner::canFreelyInvertAllUsersOf(&I, /*IgnoredUser=*/nullptr))
    return false;

  Value *NotY = Builder.CreateNot(Y, Y->getName() + ".not");
  Value *NewBinOp =
      BinaryOperator::Create(NewOpc, X, NotY, I.getName() + ".not");
  Builder.Insert(NewBinOp);
  replaceInstUsesWith(I, NewBinOp);
  // We can not just create an outer `not`, it will most likely be immediately
  // folded back, reconstructing our initial pattern, and causing an
  // infinite combine loop, so immediately manually fold it away.
  freelyInvertAllUsersOf(NewBinOp);
  return true;
}

<<<<<<< HEAD
// FIXME: We use commutative matchers (m_c_*) for some, but not all, matches
// here. We should standardize that construct where it is needed or choose some
// other way to ensure that commutated variants of patterns are not missed.
Instruction *SeaInstCombinerImpl::visitXor(BinaryOperator &I) {
  if (Value *V = SimplifyXorInst(I.getOperand(0), I.getOperand(1),
                                 SQ.getWithInstruction(&I)))
    return replaceInstUsesWith(I, V);

  if (SimplifyAssociativeOrCommutative(I))
    return &I;

  if (Instruction *X = foldVectorBinop(I))
    return X;

  if (Instruction *NewXor = foldXorToXor(I, Builder))
    return NewXor;

  // (A&B)^(A&C) -> A&(B^C) etc
  if (Value *V = SimplifyUsingDistributiveLaws(I))
    return replaceInstUsesWith(I, V);

  // See if we can simplify any instructions used by the instruction whose sole
  // purpose is to compute bits we don't care about.
  if (SimplifyDemandedInstructionBits(I))
    return &I;

  if (Value *V = SimplifyBSwap(I, Builder))
    return replaceInstUsesWith(I, V);

  Value *Op0 = I.getOperand(0), *Op1 = I.getOperand(1);
  Type *Ty = I.getType();

  // Fold (X & M) ^ (Y & ~M) -> (X & M) | (Y & ~M)
  // This it a special case in haveNoCommonBitsSet, but the computeKnownBits
  // calls in there are unnecessary as SimplifyDemandedInstructionBits should
  // have already taken care of those cases.
  Value *M;
  if (match(&I, m_c_Xor(m_c_And(m_Not(m_Value(M)), m_Value()),
                        m_c_And(m_Deferred(M), m_Value()))))
    return BinaryOperator::CreateOr(Op0, Op1);
=======
Instruction *InstCombinerImpl::foldNot(BinaryOperator &I) {
  Value *NotOp;
  if (!match(&I, m_Not(m_Value(NotOp))))
    return nullptr;
>>>>>>> 92c1c8cb

  // Apply DeMorgan's Law for 'nand' / 'nor' logic with an inverted operand.
  // We must eliminate the and/or (one-use) for these transforms to not increase
  // the instruction count.
  //
  // ~(~X & Y) --> (X | ~Y)
  // ~(Y & ~X) --> (X | ~Y)
  //
  // Note: The logical matches do not check for the commuted patterns because
  //       those are handled via SimplifySelectsFeedingBinaryOp().
  Type *Ty = I.getType();
  Value *X, *Y;
  if (match(NotOp, m_OneUse(m_c_And(m_Not(m_Value(X)), m_Value(Y))))) {
    Value *NotY = Builder.CreateNot(Y, Y->getName() + ".not");
    return BinaryOperator::CreateOr(X, NotY);
  }
  if (match(NotOp, m_OneUse(m_LogicalAnd(m_Not(m_Value(X)), m_Value(Y))))) {
    Value *NotY = Builder.CreateNot(Y, Y->getName() + ".not");
    return SelectInst::Create(X, ConstantInt::getTrue(Ty), NotY);
  }

  // ~(~X | Y) --> (X & ~Y)
  // ~(Y | ~X) --> (X & ~Y)
  if (match(NotOp, m_OneUse(m_c_Or(m_Not(m_Value(X)), m_Value(Y))))) {
    Value *NotY = Builder.CreateNot(Y, Y->getName() + ".not");
    return BinaryOperator::CreateAnd(X, NotY);
  }
  if (match(NotOp, m_OneUse(m_LogicalOr(m_Not(m_Value(X)), m_Value(Y))))) {
    Value *NotY = Builder.CreateNot(Y, Y->getName() + ".not");
    return SelectInst::Create(X, NotY, ConstantInt::getFalse(Ty));
  }

  // Is this a 'not' (~) fed by a binary operator?
  BinaryOperator *NotVal;
  if (match(NotOp, m_BinOp(NotVal))) {
    if (NotVal->getOpcode() == Instruction::And ||
        NotVal->getOpcode() == Instruction::Or) {
      // Apply DeMorgan's Law when inverts are free:
      // ~(X & Y) --> (~X | ~Y)
      // ~(X | Y) --> (~X & ~Y)
      if (isFreeToInvert(NotVal->getOperand(0),
                         NotVal->getOperand(0)->hasOneUse()) &&
          isFreeToInvert(NotVal->getOperand(1),
                         NotVal->getOperand(1)->hasOneUse())) {
        Value *NotX = Builder.CreateNot(NotVal->getOperand(0), "notlhs");
        Value *NotY = Builder.CreateNot(NotVal->getOperand(1), "notrhs");
        if (NotVal->getOpcode() == Instruction::And)
          return BinaryOperator::CreateOr(NotX, NotY);
        return BinaryOperator::CreateAnd(NotX, NotY);
      }
    }

    // ~((-X) | Y) --> (X - 1) & (~Y)
    if (match(NotVal,
              m_OneUse(m_c_Or(m_OneUse(m_Neg(m_Value(X))), m_Value(Y))))) {
      Value *DecX = Builder.CreateAdd(X, ConstantInt::getAllOnesValue(Ty));
      Value *NotY = Builder.CreateNot(Y);
      return BinaryOperator::CreateAnd(DecX, NotY);
    }

    // ~(~X >>s Y) --> (X >>s Y)
    if (match(NotVal, m_AShr(m_Not(m_Value(X)), m_Value(Y))))
      return BinaryOperator::CreateAShr(X, Y);

    // If we are inverting a right-shifted constant, we may be able to eliminate
    // the 'not' by inverting the constant and using the opposite shift type.
    // Canonicalization rules ensure that only a negative constant uses 'ashr',
    // but we must check that in case that transform has not fired yet.

    // ~(C >>s Y) --> ~C >>u Y (when inverting the replicated sign bits)
    Constant *C;
    if (match(NotVal, m_AShr(m_Constant(C), m_Value(Y))) &&
        match(C, m_Negative())) {
      // We matched a negative constant, so propagating undef is unsafe.
      // Clamp undef elements to -1.
      Type *EltTy = Ty->getScalarType();
      C = Constant::replaceUndefsWith(C, ConstantInt::getAllOnesValue(EltTy));
      return BinaryOperator::CreateLShr(ConstantExpr::getNot(C), Y);
    }

    // ~(C >>u Y) --> ~C >>s Y (when inverting the replicated sign bits)
    if (match(NotVal, m_LShr(m_Constant(C), m_Value(Y))) &&
        match(C, m_NonNegative())) {
      // We matched a non-negative constant, so propagating undef is unsafe.
      // Clamp undef elements to 0.
      Type *EltTy = Ty->getScalarType();
      C = Constant::replaceUndefsWith(C, ConstantInt::getNullValue(EltTy));
      return BinaryOperator::CreateAShr(ConstantExpr::getNot(C), Y);
    }

    // ~(X + C) --> ~C - X
    if (match(NotVal, m_c_Add(m_Value(X), m_ImmConstant(C))))
      return BinaryOperator::CreateSub(ConstantExpr::getNot(C), X);

    // ~(X - Y) --> ~X + Y
    // FIXME: is it really beneficial to sink the `not` here?
    if (match(NotVal, m_Sub(m_Value(X), m_Value(Y))))
      if (isa<Constant>(X) || NotVal->hasOneUse())
        return BinaryOperator::CreateAdd(Builder.CreateNot(X), Y);

    // ~(~X + Y) --> X - Y
    if (match(NotVal, m_c_Add(m_Not(m_Value(X)), m_Value(Y))))
      return BinaryOperator::CreateWithCopiedFlags(Instruction::Sub, X, Y,
                                                   NotVal);
  }

  // not (cmp A, B) = !cmp A, B
  CmpInst::Predicate Pred;
  if (match(NotOp, m_OneUse(m_Cmp(Pred, m_Value(), m_Value())))) {
    cast<CmpInst>(NotOp)->setPredicate(CmpInst::getInversePredicate(Pred));
    return replaceInstUsesWith(I, NotOp);
  }

  // Eliminate a bitwise 'not' op of 'not' min/max by inverting the min/max:
  // ~min(~X, ~Y) --> max(X, Y)
  // ~max(~X, Y) --> min(X, ~Y)
  auto *II = dyn_cast<IntrinsicInst>(NotOp);
  if (II && II->hasOneUse()) {
    if (match(NotOp, m_MaxOrMin(m_Value(X), m_Value(Y))) &&
        isFreeToInvert(X, X->hasOneUse()) &&
        isFreeToInvert(Y, Y->hasOneUse())) {
      Intrinsic::ID InvID = getInverseMinMaxIntrinsic(II->getIntrinsicID());
      Value *NotX = Builder.CreateNot(X);
      Value *NotY = Builder.CreateNot(Y);
      Value *InvMaxMin = Builder.CreateBinaryIntrinsic(InvID, NotX, NotY);
      return replaceInstUsesWith(I, InvMaxMin);
    }
    if (match(NotOp, m_c_MaxOrMin(m_Not(m_Value(X)), m_Value(Y)))) {
      Intrinsic::ID InvID = getInverseMinMaxIntrinsic(II->getIntrinsicID());
      Value *NotY = Builder.CreateNot(Y);
      Value *InvMaxMin = Builder.CreateBinaryIntrinsic(InvID, X, NotY);
      return replaceInstUsesWith(I, InvMaxMin);
    }
  }

  // TODO: Remove folds if we canonicalize to intrinsics (see above).
  // Eliminate a bitwise 'not' op of 'not' min/max by inverting the min/max:
  //
  //   %notx = xor i32 %x, -1
  //   %cmp1 = icmp sgt i32 %notx, %y
  //   %smax = select i1 %cmp1, i32 %notx, i32 %y
  //   %res = xor i32 %smax, -1
  // =>
  //   %noty = xor i32 %y, -1
  //   %cmp2 = icmp slt %x, %noty
  //   %res = select i1 %cmp2, i32 %x, i32 %noty
  //
  // Same is applicable for smin/umax/umin.
  if (NotOp->hasOneUse()) {
    Value *LHS, *RHS;
    SelectPatternFlavor SPF = matchSelectPattern(NotOp, LHS, RHS).Flavor;
    if (SelectPatternResult::isMinOrMax(SPF)) {
      // It's possible we get here before the not has been simplified, so make
      // sure the input to the not isn't freely invertible.
      if (match(LHS, m_Not(m_Value(X))) && !isFreeToInvert(X, X->hasOneUse())) {
        Value *NotY = Builder.CreateNot(RHS);
        return SelectInst::Create(
            Builder.CreateICmp(getInverseMinMaxPred(SPF), X, NotY), X, NotY);
      }

      // It's possible we get here before the not has been simplified, so make
      // sure the input to the not isn't freely invertible.
      if (match(RHS, m_Not(m_Value(Y))) && !isFreeToInvert(Y, Y->hasOneUse())) {
        Value *NotX = Builder.CreateNot(LHS);
        return SelectInst::Create(
            Builder.CreateICmp(getInverseMinMaxPred(SPF), NotX, Y), NotX, Y);
      }

      // If both sides are freely invertible, then we can get rid of the xor
      // completely.
      if (isFreeToInvert(LHS, !LHS->hasNUsesOrMore(3)) &&
          isFreeToInvert(RHS, !RHS->hasNUsesOrMore(3))) {
        Value *NotLHS = Builder.CreateNot(LHS);
        Value *NotRHS = Builder.CreateNot(RHS);
        return SelectInst::Create(
            Builder.CreateICmp(getInverseMinMaxPred(SPF), NotLHS, NotRHS),
            NotLHS, NotRHS);
      }
    }

    // Pull 'not' into operands of select if both operands are one-use compares
    // or one is one-use compare and the other one is a constant.
    // Inverting the predicates eliminates the 'not' operation.
    // Example:
    //   not (select ?, (cmp TPred, ?, ?), (cmp FPred, ?, ?) -->
    //     select ?, (cmp InvTPred, ?, ?), (cmp InvFPred, ?, ?)
    //   not (select ?, (cmp TPred, ?, ?), true -->
    //     select ?, (cmp InvTPred, ?, ?), false
    if (auto *Sel = dyn_cast<SelectInst>(NotOp)) {
      Value *TV = Sel->getTrueValue();
      Value *FV = Sel->getFalseValue();
      auto *CmpT = dyn_cast<CmpInst>(TV);
      auto *CmpF = dyn_cast<CmpInst>(FV);
      bool InvertibleT = (CmpT && CmpT->hasOneUse()) || isa<Constant>(TV);
      bool InvertibleF = (CmpF && CmpF->hasOneUse()) || isa<Constant>(FV);
      if (InvertibleT && InvertibleF) {
        if (CmpT)
          CmpT->setPredicate(CmpT->getInversePredicate());
        else
          Sel->setTrueValue(ConstantExpr::getNot(cast<Constant>(TV)));
        if (CmpF)
          CmpF->setPredicate(CmpF->getInversePredicate());
        else
          Sel->setFalseValue(ConstantExpr::getNot(cast<Constant>(FV)));
        return replaceInstUsesWith(I, Sel);
      }
    }
  }

  if (Instruction *NewXor = sinkNotIntoXor(I, Builder))
    return NewXor;

  return nullptr;
}

// FIXME: We use commutative matchers (m_c_*) for some, but not all, matches
// here. We should standardize that construct where it is needed or choose some
// other way to ensure that commutated variants of patterns are not missed.
Instruction *InstCombinerImpl::visitXor(BinaryOperator &I) {
  if (Value *V = SimplifyXorInst(I.getOperand(0), I.getOperand(1),
                                 SQ.getWithInstruction(&I)))
    return replaceInstUsesWith(I, V);

  if (SimplifyAssociativeOrCommutative(I))
    return &I;

  if (Instruction *X = foldVectorBinop(I))
    return X;

  if (Instruction *Phi = foldBinopWithPhiOperands(I))
    return Phi;

  if (Instruction *NewXor = foldXorToXor(I, Builder))
    return NewXor;

  // (A&B)^(A&C) -> A&(B^C) etc
  if (Value *V = SimplifyUsingDistributiveLaws(I))
    return replaceInstUsesWith(I, V);

  // See if we can simplify any instructions used by the instruction whose sole
  // purpose is to compute bits we don't care about.
  if (SimplifyDemandedInstructionBits(I))
    return &I;

  if (Value *V = SimplifyBSwap(I, Builder))
    return replaceInstUsesWith(I, V);

  if (Instruction *R = foldNot(I))
    return R;

  // Fold (X & M) ^ (Y & ~M) -> (X & M) | (Y & ~M)
  // This it a special case in haveNoCommonBitsSet, but the computeKnownBits
  // calls in there are unnecessary as SimplifyDemandedInstructionBits should
  // have already taken care of those cases.
  Value *Op0 = I.getOperand(0), *Op1 = I.getOperand(1);
  Value *M;
  if (match(&I, m_c_Xor(m_c_And(m_Not(m_Value(M)), m_Value()),
                        m_c_And(m_Deferred(M), m_Value()))))
    return BinaryOperator::CreateOr(Op0, Op1);

  if (Instruction *Xor = visitMaskedMerge(I, Builder))
    return Xor;

  Value *X, *Y;
  Constant *C1;
  if (match(Op1, m_Constant(C1))) {
    // Use DeMorgan and reassociation to eliminate a 'not' op.
    Constant *C2;
    if (match(Op0, m_OneUse(m_Or(m_Not(m_Value(X)), m_Constant(C2))))) {
      // (~X | C2) ^ C1 --> ((X & ~C2) ^ -1) ^ C1 --> (X & ~C2) ^ ~C1
      Value *And = Builder.CreateAnd(X, ConstantExpr::getNot(C2));
      return BinaryOperator::CreateXor(And, ConstantExpr::getNot(C1));
    }
    if (match(Op0, m_OneUse(m_And(m_Not(m_Value(X)), m_Constant(C2))))) {
      // (~X & C2) ^ C1 --> ((X | ~C2) ^ -1) ^ C1 --> (X | ~C2) ^ ~C1
      Value *Or = Builder.CreateOr(X, ConstantExpr::getNot(C2));
      return BinaryOperator::CreateXor(Or, ConstantExpr::getNot(C1));
    }

    // Convert xor ([trunc] (ashr X, BW-1)), C =>
    //   select(X >s -1, C, ~C)
    // The ashr creates "AllZeroOrAllOne's", which then optionally inverses the
    // constant depending on whether this input is less than 0.
    const APInt *CA;
    if (match(Op0, m_OneUse(m_TruncOrSelf(
                       m_AShr(m_Value(X), m_APIntAllowUndef(CA))))) &&
        *CA == X->getType()->getScalarSizeInBits() - 1 &&
        !match(C1, m_AllOnes())) {
      assert(!C1->isZeroValue() && "Unexpected xor with 0");
      Value *ICmp =
          Builder.CreateICmpSGT(X, Constant::getAllOnesValue(X->getType()));
      return SelectInst::Create(ICmp, Op1, Builder.CreateNot(Op1));
    }
  }

  Type *Ty = I.getType();
  {
    const APInt *RHSC;
    if (match(Op1, m_APInt(RHSC))) {
      Value *X;
      const APInt *C;
      // (C - X) ^ signmaskC --> (C + signmaskC) - X
      if (RHSC->isSignMask() && match(Op0, m_Sub(m_APInt(C), m_Value(X))))
        return BinaryOperator::CreateSub(ConstantInt::get(Ty, *C + *RHSC), X);

      // (X + C) ^ signmaskC --> X + (C + signmaskC)
      if (RHSC->isSignMask() && match(Op0, m_Add(m_Value(X), m_APInt(C))))
        return BinaryOperator::CreateAdd(X, ConstantInt::get(Ty, *C + *RHSC));

      // (X | C) ^ RHSC --> X ^ (C ^ RHSC) iff X & C == 0
      if (match(Op0, m_Or(m_Value(X), m_APInt(C))) &&
          MaskedValueIsZero(X, *C, 0, &I))
        return BinaryOperator::CreateXor(X, ConstantInt::get(Ty, *C ^ *RHSC));

      // If RHSC is inverting the remaining bits of shifted X,
      // canonicalize to a 'not' before the shift to help SCEV and codegen:
      // (X << C) ^ RHSC --> ~X << C
      if (match(Op0, m_OneUse(m_Shl(m_Value(X), m_APInt(C)))) &&
          *RHSC == APInt::getAllOnes(Ty->getScalarSizeInBits()).shl(*C)) {
        Value *NotX = Builder.CreateNot(X);
        return BinaryOperator::CreateShl(NotX, ConstantInt::get(Ty, *C));
      }
      // (X >>u C) ^ RHSC --> ~X >>u C
      if (match(Op0, m_OneUse(m_LShr(m_Value(X), m_APInt(C)))) &&
          *RHSC == APInt::getAllOnes(Ty->getScalarSizeInBits()).lshr(*C)) {
        Value *NotX = Builder.CreateNot(X);
        return BinaryOperator::CreateLShr(NotX, ConstantInt::get(Ty, *C));
      }
      // TODO: We could handle 'ashr' here as well. That would be matching
      //       a 'not' op and moving it before the shift. Doing that requires
      //       preventing the inverse fold in canShiftBinOpWithConstantRHS().
    }
  }

  // FIXME: This should not be limited to scalar (pull into APInt match above).
  {
    Value *X;
    ConstantInt *C1, *C2, *C3;
    // ((X^C1) >> C2) ^ C3 -> (X>>C2) ^ ((C1>>C2)^C3)
    if (match(Op1, m_ConstantInt(C3)) &&
        match(Op0, m_LShr(m_Xor(m_Value(X), m_ConstantInt(C1)),
                          m_ConstantInt(C2))) &&
        Op0->hasOneUse()) {
      // fold (C1 >> C2) ^ C3
      APInt FoldConst = C1->getValue().lshr(C2->getValue());
      FoldConst ^= C3->getValue();
      // Prepare the two operands.
      auto *Opnd0 = cast<Instruction>(Builder.CreateLShr(X, C2));
      Opnd0->takeName(cast<Instruction>(Op0));
      Opnd0->setDebugLoc(I.getDebugLoc());
      return BinaryOperator::CreateXor(Opnd0, ConstantInt::get(Ty, FoldConst));
    }
  }

  if (Instruction *FoldedLogic = foldBinOpIntoSelectOrPhi(I))
    return FoldedLogic;

  // Y ^ (X | Y) --> X & ~Y
  // Y ^ (Y | X) --> X & ~Y
  if (match(Op1, m_OneUse(m_c_Or(m_Value(X), m_Specific(Op0)))))
    return BinaryOperator::CreateAnd(X, Builder.CreateNot(Op0));
  // (X | Y) ^ Y --> X & ~Y
  // (Y | X) ^ Y --> X & ~Y
  if (match(Op0, m_OneUse(m_c_Or(m_Value(X), m_Specific(Op1)))))
    return BinaryOperator::CreateAnd(X, Builder.CreateNot(Op1));

  // Y ^ (X & Y) --> ~X & Y
  // Y ^ (Y & X) --> ~X & Y
  if (match(Op1, m_OneUse(m_c_And(m_Value(X), m_Specific(Op0)))))
    return BinaryOperator::CreateAnd(Op0, Builder.CreateNot(X));
  // (X & Y) ^ Y --> ~X & Y
  // (Y & X) ^ Y --> ~X & Y
  // Canonical form is (X & C) ^ C; don't touch that.
  // TODO: A 'not' op is better for analysis and codegen, but demanded bits must
  //       be fixed to prefer that (otherwise we get infinite looping).
  if (!match(Op1, m_Constant()) &&
      match(Op0, m_OneUse(m_c_And(m_Value(X), m_Specific(Op1)))))
    return BinaryOperator::CreateAnd(Op1, Builder.CreateNot(X));

  Value *A, *B, *C;
  // (A ^ B) ^ (A | C) --> (~A & C) ^ B -- There are 4 commuted variants.
  if (match(&I, m_c_Xor(m_OneUse(m_Xor(m_Value(A), m_Value(B))),
                        m_OneUse(m_c_Or(m_Deferred(A), m_Value(C))))))
      return BinaryOperator::CreateXor(
          Builder.CreateAnd(Builder.CreateNot(A), C), B);

  // (A ^ B) ^ (B | C) --> (~B & C) ^ A -- There are 4 commuted variants.
  if (match(&I, m_c_Xor(m_OneUse(m_Xor(m_Value(A), m_Value(B))),
                        m_OneUse(m_c_Or(m_Deferred(B), m_Value(C))))))
      return BinaryOperator::CreateXor(
          Builder.CreateAnd(Builder.CreateNot(B), C), A);

  // (A & B) ^ (A ^ B) -> (A | B)
  if (match(Op0, m_And(m_Value(A), m_Value(B))) &&
      match(Op1, m_c_Xor(m_Specific(A), m_Specific(B))))
    return BinaryOperator::CreateOr(A, B);
  // (A ^ B) ^ (A & B) -> (A | B)
  if (match(Op0, m_Xor(m_Value(A), m_Value(B))) &&
      match(Op1, m_c_And(m_Specific(A), m_Specific(B))))
    return BinaryOperator::CreateOr(A, B);

  // (A & ~B) ^ ~A -> ~(A & B)
  // (~B & A) ^ ~A -> ~(A & B)
  if (match(Op0, m_c_And(m_Value(A), m_Not(m_Value(B)))) &&
      match(Op1, m_Not(m_Specific(A))))
    return BinaryOperator::CreateNot(Builder.CreateAnd(A, B));

  // (~A & B) ^ A --> A | B -- There are 4 commuted variants.
  if (match(&I, m_c_Xor(m_c_And(m_Not(m_Value(A)), m_Value(B)), m_Deferred(A))))
    return BinaryOperator::CreateOr(A, B);

  // (~A | B) ^ A --> ~(A & B)
  if (match(Op0, m_OneUse(m_c_Or(m_Not(m_Specific(Op1)), m_Value(B)))))
    return BinaryOperator::CreateNot(Builder.CreateAnd(Op1, B));

  // A ^ (~A | B) --> ~(A & B)
  if (match(Op1, m_OneUse(m_c_Or(m_Not(m_Specific(Op0)), m_Value(B)))))
    return BinaryOperator::CreateNot(Builder.CreateAnd(Op0, B));

  // (A | B) ^ (A | C) --> (B ^ C) & ~A -- There are 4 commuted variants.
  // TODO: Loosen one-use restriction if common operand is a constant.
  Value *D;
  if (match(Op0, m_OneUse(m_Or(m_Value(A), m_Value(B)))) &&
      match(Op1, m_OneUse(m_Or(m_Value(C), m_Value(D))))) {
    if (B == C || B == D)
      std::swap(A, B);
    if (A == C)
      std::swap(C, D);
    if (A == D) {
      Value *NotA = Builder.CreateNot(A);
      return BinaryOperator::CreateAnd(Builder.CreateXor(B, C), NotA);
    }
  }

  if (auto *LHS = dyn_cast<ICmpInst>(I.getOperand(0)))
    if (auto *RHS = dyn_cast<ICmpInst>(I.getOperand(1)))
      if (Value *V = foldXorOfICmps(LHS, RHS, I))
        return replaceInstUsesWith(I, V);

  if (Instruction *CastedXor = foldCastedBitwiseLogic(I))
    return CastedXor;

  if (Instruction *Abs = canonicalizeAbs(I, Builder))
    return Abs;

  // Otherwise, if all else failed, try to hoist the xor-by-constant:
  //   (X ^ C) ^ Y --> (X ^ Y) ^ C
  // Just like we do in other places, we completely avoid the fold
  // for constantexprs, at least to avoid endless combine loop.
  if (match(&I, m_c_Xor(m_OneUse(m_Xor(m_CombineAnd(m_Value(X),
                                                    m_Unless(m_ConstantExpr())),
                                       m_ImmConstant(C1))),
                        m_Value(Y))))
    return BinaryOperator::CreateXor(Builder.CreateXor(X, Y), C1);

  return nullptr;
}<|MERGE_RESOLUTION|>--- conflicted
+++ resolved
@@ -1304,32 +1304,15 @@
   // This only handles icmp of constants: (icmp1 A, C1) & (icmp2 B, C2).
   Value *LHS0 = LHS->getOperand(0), *RHS0 = RHS->getOperand(0);
 
-<<<<<<< HEAD
-  ConstantInt *LHSC, *RHSC;
-  if (!match(LHS->getOperand(1), m_ConstantInt(LHSC)) ||
-      !match(RHS->getOperand(1), m_ConstantInt(RHSC)))
-    return nullptr;
-
-  if (!AvoidBv && LHSC == RHSC && PredL == PredR) {
-    // (icmp ult A, C) & (icmp ult B, C) --> (icmp ult (A|B), C)
-    // where C is a power of 2 or
     // (icmp eq A, 0) & (icmp eq B, 0) --> (icmp eq (A|B), 0)
-    if ((PredL == ICmpInst::ICMP_ULT && LHSC->getValue().isPowerOf2()) ||
-        (PredL == ICmpInst::ICMP_EQ && LHSC->isZero())) {
-      Value *NewOr = Builder.CreateOr(LHS0, RHS0);
-      return Builder.CreateICmp(PredL, NewOr, LHSC);
-    }
-=======
-  // (icmp eq A, 0) & (icmp eq B, 0) --> (icmp eq (A|B), 0)
   // TODO: Remove this when foldLogOpOfMaskedICmps can handle undefs.
-  if (PredL == ICmpInst::ICMP_EQ && match(LHS->getOperand(1), m_ZeroInt()) &&
+  if (!AvoidBv && PredL == ICmpInst::ICMP_EQ && match(LHS->getOperand(1), m_ZeroInt()) &&
       PredR == ICmpInst::ICMP_EQ && match(RHS->getOperand(1), m_ZeroInt()) &&
       LHS0->getType() == RHS0->getType()) {
-    Value *NewOr = Builder.CreateOr(LHS0, RHS0);
+      Value *NewOr = Builder.CreateOr(LHS0, RHS0);
     return Builder.CreateICmp(PredL, NewOr,
                               Constant::getNullValue(NewOr->getType()));
->>>>>>> 92c1c8cb
-  }
+    }
 
   const APInt *LHSC, *RHSC;
   if (!match(LHS->getOperand(1), m_APInt(LHSC)) ||
@@ -2028,10 +2011,10 @@
     };
     BinaryOperator *BO;
     if (match(Op0, m_OneUse(m_BinOp(BO))) && isSuitableBinOpcode(BO)) {
-      Value *X;
+        Value *X;
       const APInt *C1;
       // TODO: The one-use restrictions could be relaxed a little if the AND
-      // is going to be removed.
+        // is going to be removed.
       if (match(BO, m_c_BinOp(m_OneUse(m_ZExt(m_Value(X))), m_APInt(C1))) &&
           C->isIntN(X->getType()->getScalarSizeInBits())) {
         unsigned XWidth = X->getType()->getScalarSizeInBits();
@@ -2041,10 +2024,10 @@
                            : Builder.CreateBinOp(BO->getOpcode(), TruncC1, X);
         Constant *TruncC = ConstantInt::get(X->getType(), C->trunc(XWidth));
         Value *And = Builder.CreateAnd(BinOp, TruncC);
-        return new ZExtInst(And, Ty);
+            return new ZExtInst(And, Ty);
+          }
+        }
       }
-    }
-  }
 
   if (match(&I, m_And(m_OneUse(m_Shl(m_ZExt(m_Value(X)), m_Value(Y))),
                       m_SignMask())) &&
@@ -2423,13 +2406,8 @@
 /// We have an expression of the form (A & C) | (B & D). If A is a scalar or
 /// vector composed of all-zeros or all-ones values and is the bitwise 'not' of
 /// B, it can be used as the condition operand of a select instruction.
-<<<<<<< HEAD
 Value *SeaInstCombinerImpl::getSelectCondition(Value *A, Value *B) {
-  // Step 1: We may have peeked through bitcasts in the caller.
-=======
-Value *InstCombinerImpl::getSelectCondition(Value *A, Value *B) {
   // We may have peeked through bitcasts in the caller.
->>>>>>> 92c1c8cb
   // Exit immediately if we don't have (vector) integer types.
   Type *Ty = A->getType();
   if (!Ty->isIntOrIntVectorTy() || !B->getType()->isIntOrIntVectorTy())
@@ -2478,10 +2456,10 @@
     //       checked for uses on logic ops/casts, that should be enough to
     //       make this transform worthwhile.
     if (match(B, m_OneUse(m_Not(m_Value(NotB))))) {
-      NotB = peekThroughBitcast(NotB, true);
-      if (match(NotB, m_SExt(m_Specific(Cond))))
-        return Cond;
-    }
+    NotB = peekThroughBitcast(NotB, true);
+    if (match(NotB, m_SExt(m_Specific(Cond))))
+      return Cond;
+  }
   }
 
   // All scalar (and most vector) possibilities should be handled now.
@@ -2680,16 +2658,9 @@
     return X;
 
   // (icmp ne A, 0) | (icmp ne B, 0) --> (icmp ne (A|B), 0)
-<<<<<<< HEAD
-  // TODO: Remove this when foldLogOpOfMaskedICmps can handle vectors.
-  if (!AvoidBv && PredL == ICmpInst::ICMP_NE && match(LHS1, m_Zero()) &&
-      PredR == ICmpInst::ICMP_NE && match(RHS1, m_Zero()) &&
-      LHS0->getType()->isIntOrIntVectorTy() &&
-=======
   // TODO: Remove this when foldLogOpOfMaskedICmps can handle undefs.
-  if (PredL == ICmpInst::ICMP_NE && match(LHS1, m_ZeroInt()) &&
+  if (!AvoidBv && PredL == ICmpInst::ICMP_NE && match(LHS1, m_ZeroInt()) &&
       PredR == ICmpInst::ICMP_NE && match(RHS1, m_ZeroInt()) &&
->>>>>>> 92c1c8cb
       LHS0->getType() == RHS0->getType()) {
     Value *NewOr = Builder.CreateOr(LHS0, RHS0);
     return Builder.CreateICmp(PredL, NewOr,
@@ -2699,120 +2670,8 @@
   // This only handles icmp of constants: (icmp1 A, C1) | (icmp2 B, C2).
   if (!LHSC || !RHSC)
     return nullptr;
-<<<<<<< HEAD
-  // (icmp ult (X + CA), C1) | (icmp eq X, C2) -> (icmp ule (X + CA), C1)
-  //   iff C2 + CA == C1.
-  if (PredL == ICmpInst::ICMP_ULT && PredR == ICmpInst::ICMP_EQ) {
-    ConstantInt *AddC;
-    if (match(LHS0, m_Add(m_Specific(RHS0), m_ConstantInt(AddC))))
-      if (RHSC->getValue() + AddC->getValue() == LHSC->getValue())
-        return Builder.CreateICmpULE(LHS0, LHSC);
-  }
-
-  // From here on, we only handle:
-  //    (icmp1 A, C1) | (icmp2 A, C2) --> something simpler.
-  if (LHS0 != RHS0)
-    return nullptr;
-
-  // ICMP_[US][GL]E X, C is folded to ICMP_[US][GL]T elsewhere.
-  if (PredL == ICmpInst::ICMP_UGE || PredL == ICmpInst::ICMP_ULE ||
-      PredR == ICmpInst::ICMP_UGE || PredR == ICmpInst::ICMP_ULE ||
-      PredL == ICmpInst::ICMP_SGE || PredL == ICmpInst::ICMP_SLE ||
-      PredR == ICmpInst::ICMP_SGE || PredR == ICmpInst::ICMP_SLE)
-    return nullptr;
-
-  // We can't fold (ugt x, C) | (sgt x, C2).
-  if (!predicatesFoldable(PredL, PredR))
-    return nullptr;
-
-  // Ensure that the larger constant is on the RHS.
-  bool ShouldSwap;
-  if (CmpInst::isSigned(PredL) ||
-      (ICmpInst::isEquality(PredL) && CmpInst::isSigned(PredR)))
-    ShouldSwap = LHSC->getValue().sgt(RHSC->getValue());
-  else
-    ShouldSwap = LHSC->getValue().ugt(RHSC->getValue());
-
-  if (ShouldSwap) {
-    std::swap(LHS, RHS);
-    std::swap(LHSC, RHSC);
-    std::swap(PredL, PredR);
-  }
-
-  // At this point, we know we have two icmp instructions
-  // comparing a value against two constants and or'ing the result
-  // together.  Because of the above check, we know that we only have
-  // ICMP_EQ, ICMP_NE, ICMP_LT, and ICMP_GT here. We also know (from the
-  // icmp folding check above), that the two constants are not
-  // equal.
-  assert(LHSC != RHSC && "Compares not folded above?");
-
-  switch (PredL) {
-  default:
-    llvm_unreachable("Unknown integer condition code!");
-  case ICmpInst::ICMP_EQ:
-    switch (PredR) {
-    default:
-      llvm_unreachable("Unknown integer condition code!");
-    case ICmpInst::ICMP_EQ:
-      // Potential folds for this case should already be handled.
-      break;
-    case ICmpInst::ICMP_UGT:
-      // (X == 0 || X u> C) -> (X-1) u>= C
-      if (LHSC->isMinValue(false))
-        return insertRangeTest(LHS0, LHSC->getValue() + 1, RHSC->getValue() + 1,
-                               false, false);
-      // (X == 13 | X u> 14) -> no change
-      break;
-    case ICmpInst::ICMP_SGT:
-      // (X == INT_MIN || X s> C) -> (X-(INT_MIN+1)) u>= C-INT_MIN
-      if (LHSC->isMinValue(true))
-        return insertRangeTest(LHS0, LHSC->getValue() + 1, RHSC->getValue() + 1,
-                               true, false);
-      // (X == 13 | X s> 14) -> no change
-      break;
-    }
-    break;
-  case ICmpInst::ICMP_ULT:
-    switch (PredR) {
-    default:
-      llvm_unreachable("Unknown integer condition code!");
-    case ICmpInst::ICMP_EQ: // (X u< 13 | X == 14) -> no change
-      // (X u< C || X == UINT_MAX) => (X-C) u>= UINT_MAX-C
-      if (RHSC->isMaxValue(false))
-        return insertRangeTest(LHS0, LHSC->getValue(), RHSC->getValue(),
-                               false, false);
-      break;
-    case ICmpInst::ICMP_UGT: // (X u< 13 | X u> 15) -> (X-13) u> 2
-      assert(!RHSC->isMaxValue(false) && "Missed icmp simplification");
-      return insertRangeTest(LHS0, LHSC->getValue(), RHSC->getValue() + 1,
-                             false, false);
-    }
-    break;
-  case ICmpInst::ICMP_SLT:
-    switch (PredR) {
-    default:
-      llvm_unreachable("Unknown integer condition code!");
-    case ICmpInst::ICMP_EQ:
-      // (X s< C || X == INT_MAX) => (X-C) u>= INT_MAX-C
-      if (RHSC->isMaxValue(true))
-        return insertRangeTest(LHS0, LHSC->getValue(), RHSC->getValue(),
-                               true, false);
-      // (X s< 13 | X == 14) -> no change
-      break;
-    case ICmpInst::ICMP_SGT: // (X s< 13 | X s> 15) -> (X-13) u> 2
-      assert(!RHSC->isMaxValue(true) && "Missed icmp simplification");
-      return insertRangeTest(LHS0, LHSC->getValue(), RHSC->getValue() + 1, true,
-                             false);
-    }
-    break;
-  }
-  return nullptr;
-=======
-
   return foldAndOrOfICmpsUsingRanges(PredL, LHS0, *LHSC, PredR, RHS0, *RHSC,
                                      Builder, /* IsAnd */ false);
->>>>>>> 92c1c8cb
 }
 
 // FIXME: We use commutative matchers (m_c_*) for some, but not all, matches
@@ -2898,7 +2757,7 @@
     return BinaryOperator::CreateMul(X, IncrementY);
   }
 
-  // (A & C) | (B & D)
+  // (A & C)|(B & D)
   Value *A, *B, *C, *D;
   if (match(Op0, m_And(m_Value(A), m_Value(C))) &&
       match(Op1, m_And(m_Value(B), m_Value(D)))) {
@@ -2906,7 +2765,7 @@
     // (A & C0) | (B & C1)
     const APInt *C0, *C1;
     if (match(C, m_APInt(C0)) && match(D, m_APInt(C1))) {
-      Value *X;
+        Value *X;
       if (*C0 == ~*C1) {
         // ((X | B) & MaskC) | (B & ~MaskC) -> (X & MaskC) | B
         if (match(A, m_c_Or(m_Value(X), m_Specific(B))))
@@ -3487,53 +3346,10 @@
   return true;
 }
 
-<<<<<<< HEAD
-// FIXME: We use commutative matchers (m_c_*) for some, but not all, matches
-// here. We should standardize that construct where it is needed or choose some
-// other way to ensure that commutated variants of patterns are not missed.
-Instruction *SeaInstCombinerImpl::visitXor(BinaryOperator &I) {
-  if (Value *V = SimplifyXorInst(I.getOperand(0), I.getOperand(1),
-                                 SQ.getWithInstruction(&I)))
-    return replaceInstUsesWith(I, V);
-
-  if (SimplifyAssociativeOrCommutative(I))
-    return &I;
-
-  if (Instruction *X = foldVectorBinop(I))
-    return X;
-
-  if (Instruction *NewXor = foldXorToXor(I, Builder))
-    return NewXor;
-
-  // (A&B)^(A&C) -> A&(B^C) etc
-  if (Value *V = SimplifyUsingDistributiveLaws(I))
-    return replaceInstUsesWith(I, V);
-
-  // See if we can simplify any instructions used by the instruction whose sole
-  // purpose is to compute bits we don't care about.
-  if (SimplifyDemandedInstructionBits(I))
-    return &I;
-
-  if (Value *V = SimplifyBSwap(I, Builder))
-    return replaceInstUsesWith(I, V);
-
-  Value *Op0 = I.getOperand(0), *Op1 = I.getOperand(1);
-  Type *Ty = I.getType();
-
-  // Fold (X & M) ^ (Y & ~M) -> (X & M) | (Y & ~M)
-  // This it a special case in haveNoCommonBitsSet, but the computeKnownBits
-  // calls in there are unnecessary as SimplifyDemandedInstructionBits should
-  // have already taken care of those cases.
-  Value *M;
-  if (match(&I, m_c_Xor(m_c_And(m_Not(m_Value(M)), m_Value()),
-                        m_c_And(m_Deferred(M), m_Value()))))
-    return BinaryOperator::CreateOr(Op0, Op1);
-=======
 Instruction *InstCombinerImpl::foldNot(BinaryOperator &I) {
   Value *NotOp;
   if (!match(&I, m_Not(m_Value(NotOp))))
     return nullptr;
->>>>>>> 92c1c8cb
 
   // Apply DeMorgan's Law for 'nand' / 'nor' logic with an inverted operand.
   // We must eliminate the and/or (one-use) for these transforms to not increase
