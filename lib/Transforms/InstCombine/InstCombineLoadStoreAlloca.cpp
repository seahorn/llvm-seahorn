//===- InstCombineLoadStoreAlloca.cpp -------------------------------------===//
//
// Part of the LLVM Project, under the Apache License v2.0 with LLVM Exceptions.
// See https://llvm.org/LICENSE.txt for license information.
// SPDX-License-Identifier: Apache-2.0 WITH LLVM-exception
//
//===----------------------------------------------------------------------===//
//
// This file implements the visit functions for load, store and alloca.
//
//===----------------------------------------------------------------------===//

#include "InstCombineInternal.h"
#include "llvm/ADT/MapVector.h"
#include "llvm/ADT/SmallString.h"
#include "llvm/ADT/Statistic.h"
#include "llvm/Analysis/AliasAnalysis.h"
#include "llvm/Analysis/Loads.h"
#include "llvm/IR/ConstantRange.h"
#include "llvm/IR/DataLayout.h"
#include "llvm/IR/DebugInfoMetadata.h"
#include "llvm/IR/IntrinsicInst.h"
#include "llvm/IR/LLVMContext.h"
#include "llvm/IR/MDBuilder.h"
#include "llvm/IR/PatternMatch.h"
#include "llvm/Transforms/InstCombine/InstCombiner.h"
#include "llvm/Transforms/Utils/BasicBlockUtils.h"
#include "llvm/Transforms/Utils/Local.h"
using namespace llvm;
using namespace llvm_seahorn;
using namespace PatternMatch;

#define DEBUG_TYPE "sea-instcombine"

STATISTIC(NumDeadStore,    "Number of dead stores eliminated");
STATISTIC(NumGlobalCopies, "Number of allocas copied from constant global");

/// isOnlyCopiedFromConstantGlobal - Recursively walk the uses of a (derived)
/// pointer to an alloca.  Ignore any reads of the pointer, return false if we
/// see any stores or other unknown uses.  If we see pointer arithmetic, keep
/// track of whether it moves the pointer (with IsOffset) but otherwise traverse
/// the uses.  If we see a memcpy/memmove that targets an unoffseted pointer to
/// the alloca, and if the source pointer is a pointer to a constant global, we
/// can optimize this.
static bool
isOnlyCopiedFromConstantMemory(AAResults *AA,
                               Value *V, MemTransferInst *&TheCopy,
                               SmallVectorImpl<Instruction *> &ToDelete) {
  // We track lifetime intrinsics as we encounter them.  If we decide to go
  // ahead and replace the value with the global, this lets the caller quickly
  // eliminate the markers.

  SmallVector<std::pair<Value *, bool>, 35> ValuesToInspect;
  ValuesToInspect.emplace_back(V, false);
  while (!ValuesToInspect.empty()) {
    auto ValuePair = ValuesToInspect.pop_back_val();
    const bool IsOffset = ValuePair.second;
    for (auto &U : ValuePair.first->uses()) {
      auto *I = cast<Instruction>(U.getUser());

      if (auto *LI = dyn_cast<LoadInst>(I)) {
        // Ignore non-volatile loads, they are always ok.
        if (!LI->isSimple()) return false;
        continue;
      }

      if (isa<BitCastInst>(I) || isa<AddrSpaceCastInst>(I)) {
        // If uses of the bitcast are ok, we are ok.
        ValuesToInspect.emplace_back(I, IsOffset);
        continue;
      }
      if (auto *GEP = dyn_cast<GetElementPtrInst>(I)) {
        // If the GEP has all zero indices, it doesn't offset the pointer. If it
        // doesn't, it does.
        ValuesToInspect.emplace_back(I, IsOffset || !GEP->hasAllZeroIndices());
        continue;
      }

      if (auto *Call = dyn_cast<CallBase>(I)) {
        // If this is the function being called then we treat it like a load and
        // ignore it.
        if (Call->isCallee(&U))
          continue;

        unsigned DataOpNo = Call->getDataOperandNo(&U);
        bool IsArgOperand = Call->isArgOperand(&U);

        // Inalloca arguments are clobbered by the call.
        if (IsArgOperand && Call->isInAllocaArgument(DataOpNo))
          return false;

        // If this is a readonly/readnone call site, then we know it is just a
        // load (but one that potentially returns the value itself), so we can
        // ignore it if we know that the value isn't captured.
        if (Call->onlyReadsMemory() &&
            (Call->use_empty() || Call->doesNotCapture(DataOpNo)))
          continue;

        // If this is being passed as a byval argument, the caller is making a
        // copy, so it is only a read of the alloca.
        if (IsArgOperand && Call->isByValArgument(DataOpNo))
          continue;
      }

      // Lifetime intrinsics can be handled by the caller.
      if (I->isLifetimeStartOrEnd()) {
        assert(I->use_empty() && "Lifetime markers have no result to use!");
        ToDelete.push_back(I);
        continue;
      }

      // If this is isn't our memcpy/memmove, reject it as something we can't
      // handle.
      MemTransferInst *MI = dyn_cast<MemTransferInst>(I);
      if (!MI)
        return false;

      // If the transfer is using the alloca as a source of the transfer, then
      // ignore it since it is a load (unless the transfer is volatile).
      if (U.getOperandNo() == 1) {
        if (MI->isVolatile()) return false;
        continue;
      }

      // If we already have seen a copy, reject the second one.
      if (TheCopy) return false;

      // If the pointer has been offset from the start of the alloca, we can't
      // safely handle this.
      if (IsOffset) return false;

      // If the memintrinsic isn't using the alloca as the dest, reject it.
      if (U.getOperandNo() != 0) return false;

      // If the source of the memcpy/move is not a constant global, reject it.
      if (!AA->pointsToConstantMemory(MI->getSource()))
        return false;

      // Otherwise, the transform is safe.  Remember the copy instruction.
      TheCopy = MI;
    }
  }
  return true;
}

/// isOnlyCopiedFromConstantGlobal - Return true if the specified alloca is only
/// modified by a copy from a constant global.  If we can prove this, we can
/// replace any uses of the alloca with uses of the global directly.
static MemTransferInst *
isOnlyCopiedFromConstantMemory(AAResults *AA,
                               AllocaInst *AI,
                               SmallVectorImpl<Instruction *> &ToDelete) {
  MemTransferInst *TheCopy = nullptr;
  if (isOnlyCopiedFromConstantMemory(AA, AI, TheCopy, ToDelete))
    return TheCopy;
  return nullptr;
}

/// Returns true if V is dereferenceable for size of alloca.
static bool isDereferenceableForAllocaSize(const Value *V, const AllocaInst *AI,
                                           const DataLayout &DL) {
  if (AI->isArrayAllocation())
    return false;
  uint64_t AllocaSize = DL.getTypeStoreSize(AI->getAllocatedType());
  if (!AllocaSize)
    return false;
  return isDereferenceableAndAlignedPointer(V, Align(AI->getAlignment()),
                                            APInt(64, AllocaSize), DL);
}

static Instruction *simplifyAllocaArraySize(InstCombinerImpl &IC,
                                            AllocaInst &AI) {
  // Check for array size of 1 (scalar allocation).
  if (!AI.isArrayAllocation()) {
    // i32 1 is the canonical array size for scalar allocations.
    if (AI.getArraySize()->getType()->isIntegerTy(32))
      return nullptr;

    // Canonicalize it.
    return IC.replaceOperand(AI, 0, IC.Builder.getInt32(1));
  }

  // Convert: alloca Ty, C - where C is a constant != 1 into: alloca [C x Ty], 1
  if (const ConstantInt *C = dyn_cast<ConstantInt>(AI.getArraySize())) {
    if (C->getValue().getActiveBits() <= 64) {
      Type *NewTy = ArrayType::get(AI.getAllocatedType(), C->getZExtValue());
      AllocaInst *New = IC.Builder.CreateAlloca(NewTy, nullptr, AI.getName());
      New->setAlignment(AI.getAlign());

      // Scan to the end of the allocation instructions, to skip over a block of
      // allocas if possible...also skip interleaved debug info
      //
      BasicBlock::iterator It(New);
      while (isa<AllocaInst>(*It) || isa<DbgInfoIntrinsic>(*It))
        ++It;

      // Now that I is pointing to the first non-allocation-inst in the block,
      // insert our getelementptr instruction...
      //
      Type *IdxTy = IC.getDataLayout().getIntPtrType(AI.getType());
      Value *NullIdx = Constant::getNullValue(IdxTy);
      Value *Idx[2] = {NullIdx, NullIdx};
      Instruction *GEP = GetElementPtrInst::CreateInBounds(
          NewTy, New, Idx, New->getName() + ".sub");
      IC.InsertNewInstBefore(GEP, *It);

      // Now make everything use the getelementptr instead of the original
      // allocation.
      return IC.replaceInstUsesWith(AI, GEP);
    }
  }

  if (isa<UndefValue>(AI.getArraySize()))
    return IC.replaceInstUsesWith(AI, Constant::getNullValue(AI.getType()));

  // Ensure that the alloca array size argument has type intptr_t, so that
  // any casting is exposed early.
  Type *IntPtrTy = IC.getDataLayout().getIntPtrType(AI.getType());
  if (AI.getArraySize()->getType() != IntPtrTy) {
    Value *V = IC.Builder.CreateIntCast(AI.getArraySize(), IntPtrTy, false);
    return IC.replaceOperand(AI, 0, V);
  }

  return nullptr;
}

namespace {
// If I and V are pointers in different address space, it is not allowed to
// use replaceAllUsesWith since I and V have different types. A
// non-target-specific transformation should not use addrspacecast on V since
// the two address space may be disjoint depending on target.
//
// This class chases down uses of the old pointer until reaching the load
// instructions, then replaces the old pointer in the load instructions with
// the new pointer. If during the chasing it sees bitcast or GEP, it will
// create new bitcast or GEP with the new pointer and use them in the load
// instruction.
class PointerReplacer {
public:
  PointerReplacer(InstCombinerImpl &IC) : IC(IC) {}

  bool collectUsers(Instruction &I);
  void replacePointer(Instruction &I, Value *V);

private:
  void replace(Instruction *I);
  Value *getReplacement(Value *I);

  SmallSetVector<Instruction *, 4> Worklist;
  MapVector<Value *, Value *> WorkMap;
  InstCombinerImpl &IC;
};
} // end anonymous namespace

bool PointerReplacer::collectUsers(Instruction &I) {
  for (auto U : I.users()) {
    Instruction *Inst = cast<Instruction>(&*U);
    if (LoadInst *Load = dyn_cast<LoadInst>(Inst)) {
      if (Load->isVolatile())
        return false;
      Worklist.insert(Load);
    } else if (isa<GetElementPtrInst>(Inst) || isa<BitCastInst>(Inst)) {
      Worklist.insert(Inst);
      if (!collectUsers(*Inst))
        return false;
    } else if (isa<MemTransferInst>(Inst)) {
      Worklist.insert(Inst);
    } else {
      LLVM_DEBUG(dbgs() << "Cannot handle pointer user: " << *U << '\n');
      return false;
    }
  }

  return true;
}

Value *PointerReplacer::getReplacement(Value *V) { return WorkMap.lookup(V); }

void PointerReplacer::replace(Instruction *I) {
  if (getReplacement(I))
    return;

  if (auto *LT = dyn_cast<LoadInst>(I)) {
    auto *V = getReplacement(LT->getPointerOperand());
    assert(V && "Operand not replaced");
    auto *NewI = new LoadInst(LT->getType(), V, "", LT->isVolatile(),
                              LT->getAlign(), LT->getOrdering(),
                              LT->getSyncScopeID());
    NewI->takeName(LT);
    copyMetadataForLoad(*NewI, *LT);

    IC.InsertNewInstWith(NewI, *LT);
    IC.replaceInstUsesWith(*LT, NewI);
    WorkMap[LT] = NewI;
  } else if (auto *GEP = dyn_cast<GetElementPtrInst>(I)) {
    auto *V = getReplacement(GEP->getPointerOperand());
    assert(V && "Operand not replaced");
    SmallVector<Value *, 8> Indices;
    Indices.append(GEP->idx_begin(), GEP->idx_end());
    auto *NewI = GetElementPtrInst::Create(
        V->getType()->getPointerElementType(), V, Indices);
    IC.InsertNewInstWith(NewI, *GEP);
    NewI->takeName(GEP);
    WorkMap[GEP] = NewI;
  } else if (auto *BC = dyn_cast<BitCastInst>(I)) {
    auto *V = getReplacement(BC->getOperand(0));
    assert(V && "Operand not replaced");
    auto *NewT = PointerType::get(BC->getType()->getPointerElementType(),
                                  V->getType()->getPointerAddressSpace());
    auto *NewI = new BitCastInst(V, NewT);
    IC.InsertNewInstWith(NewI, *BC);
    NewI->takeName(BC);
    WorkMap[BC] = NewI;
  } else if (auto *MemCpy = dyn_cast<MemTransferInst>(I)) {
    auto *SrcV = getReplacement(MemCpy->getRawSource());
    // The pointer may appear in the destination of a copy, but we don't want to
    // replace it.
    if (!SrcV) {
      assert(getReplacement(MemCpy->getRawDest()) &&
             "destination not in replace list");
      return;
    }

    IC.Builder.SetInsertPoint(MemCpy);
    auto *NewI = IC.Builder.CreateMemTransferInst(
        MemCpy->getIntrinsicID(), MemCpy->getRawDest(), MemCpy->getDestAlign(),
        SrcV, MemCpy->getSourceAlign(), MemCpy->getLength(),
        MemCpy->isVolatile());
    AAMDNodes AAMD;
    MemCpy->getAAMetadata(AAMD);
    if (AAMD)
      NewI->setAAMetadata(AAMD);

    IC.eraseInstFromFunction(*MemCpy);
    WorkMap[MemCpy] = NewI;
  } else {
    llvm_unreachable("should never reach here");
  }
}

void PointerReplacer::replacePointer(Instruction &I, Value *V) {
#ifndef NDEBUG
  auto *PT = cast<PointerType>(I.getType());
  auto *NT = cast<PointerType>(V->getType());
  assert(PT != NT && PT->getElementType() == NT->getElementType() &&
         "Invalid usage");
#endif
  WorkMap[&I] = V;

  for (Instruction *Workitem : Worklist)
    replace(Workitem);
}

Instruction *InstCombinerImpl::visitAllocaInst(AllocaInst &AI) {
  if (auto *I = simplifyAllocaArraySize(*this, AI))
    return I;

  if (AI.getAllocatedType()->isSized()) {
    // Move all alloca's of zero byte objects to the entry block and merge them
    // together.  Note that we only do this for alloca's, because malloc should
    // allocate and return a unique pointer, even for a zero byte allocation.
    if (DL.getTypeAllocSize(AI.getAllocatedType()).getKnownMinSize() == 0) {
      // For a zero sized alloca there is no point in doing an array allocation.
      // This is helpful if the array size is a complicated expression not used
      // elsewhere.
      if (AI.isArrayAllocation())
        return replaceOperand(AI, 0,
            ConstantInt::get(AI.getArraySize()->getType(), 1));

      // Get the first instruction in the entry block.
      BasicBlock &EntryBlock = AI.getParent()->getParent()->getEntryBlock();
      Instruction *FirstInst = EntryBlock.getFirstNonPHIOrDbg();
      if (FirstInst != &AI) {
        // If the entry block doesn't start with a zero-size alloca then move
        // this one to the start of the entry block.  There is no problem with
        // dominance as the array size was forced to a constant earlier already.
        AllocaInst *EntryAI = dyn_cast<AllocaInst>(FirstInst);
        if (!EntryAI || !EntryAI->getAllocatedType()->isSized() ||
            DL.getTypeAllocSize(EntryAI->getAllocatedType())
                    .getKnownMinSize() != 0) {
          AI.moveBefore(FirstInst);
          return &AI;
        }

        // Replace this zero-sized alloca with the one at the start of the entry
        // block after ensuring that the address will be aligned enough for both
        // types.
        const Align MaxAlign = std::max(EntryAI->getAlign(), AI.getAlign());
        EntryAI->setAlignment(MaxAlign);
        if (AI.getType() != EntryAI->getType())
          return new BitCastInst(EntryAI, AI.getType());
        return replaceInstUsesWith(AI, EntryAI);
      }
    }
  }

    // Check to see if this allocation is only modified by a memcpy/memmove from
  // a constant whose alignment is equal to or exceeds that of the allocation.
  // If this is the case, we can change all users to use the constant global
  // instead.  This is commonly produced by the CFE by constructs like "void
  // foo() { int A[] = {1,2,3,4,5,6,7,8,9...}; }" if 'A' is only subsequently
  // read.
    SmallVector<Instruction *, 4> ToDelete;
  if (MemTransferInst *Copy = isOnlyCopiedFromConstantMemory(AA, &AI, ToDelete)) {
    Value *TheSrc = Copy->getSource();
    Align AllocaAlign = AI.getAlign();
    Align SourceAlign = getOrEnforceKnownAlignment(
      TheSrc, AllocaAlign, DL, &AI, &AC, &DT);
    if (AllocaAlign <= SourceAlign &&
<<<<<<< HEAD
          isDereferenceableForAllocaSize(Copy->getSource(), &AI, DL)) {
        LLVM_DEBUG(dbgs() << "Found alloca equal to global: " << AI << '\n');
        LLVM_DEBUG(dbgs() << "  memcpy = " << *Copy << '\n');
        for (unsigned i = 0, e = ToDelete.size(); i != e; ++i)
          eraseInstFromFunction(*ToDelete[i]);
      Value *TheSrc = Copy->getSource();
        auto *SrcTy = TheSrc->getType();
        auto *DestTy = PointerType::get(AI.getType()->getPointerElementType(),
                                        SrcTy->getPointerAddressSpace());
      Value *Cast =
        Builder.CreatePointerBitCastOrAddrSpaceCast(TheSrc, DestTy);
        if (AI.getType()->getPointerAddressSpace() ==
            SrcTy->getPointerAddressSpace()) {
          Instruction *NewI = replaceInstUsesWith(AI, Cast);
          eraseInstFromFunction(*Copy);
          ++NumGlobalCopies;
          return NewI;
      }

          PointerReplacer PtrReplacer(*this);
          PtrReplacer.replacePointer(AI, Cast);
          ++NumGlobalCopies;
        }
      }
=======
        isDereferenceableForAllocaSize(TheSrc, &AI, DL)) {
      LLVM_DEBUG(dbgs() << "Found alloca equal to global: " << AI << '\n');
      LLVM_DEBUG(dbgs() << "  memcpy = " << *Copy << '\n');
      unsigned SrcAddrSpace = TheSrc->getType()->getPointerAddressSpace();
      auto *DestTy = PointerType::get(AI.getAllocatedType(), SrcAddrSpace);
      if (AI.getType()->getAddressSpace() == SrcAddrSpace) {
        for (Instruction *Delete : ToDelete)
          eraseInstFromFunction(*Delete);

        Value *Cast = Builder.CreateBitCast(TheSrc, DestTy);
        Instruction *NewI = replaceInstUsesWith(AI, Cast);
        eraseInstFromFunction(*Copy);
        ++NumGlobalCopies;
        return NewI;
      }

      PointerReplacer PtrReplacer(*this);
      if (PtrReplacer.collectUsers(AI)) {
        for (Instruction *Delete : ToDelete)
          eraseInstFromFunction(*Delete);

        Value *Cast = Builder.CreateBitCast(TheSrc, DestTy);
        PtrReplacer.replacePointer(AI, Cast);
        ++NumGlobalCopies;
      }
    }
  }
>>>>>>> 3a420398

  // At last, use the generic allocation site handler to aggressively remove
  // unused allocas.
  return visitAllocSite(AI);
}

// Are we allowed to form a atomic load or store of this type?
static bool isSupportedAtomicType(Type *Ty) {
  return Ty->isIntOrPtrTy() || Ty->isFloatingPointTy();
}

/// Helper to combine a load to a new type.
///
/// This just does the work of combining a load to a new type. It handles
/// metadata, etc., and returns the new instruction. The \c NewTy should be the
/// loaded *value* type. This will convert it to a pointer, cast the operand to
/// that pointer type, load it, etc.
///
/// Note that this will create all of the instructions with whatever insert
/// point the \c InstCombinerImpl currently is using.
LoadInst *InstCombinerImpl::combineLoadToNewType(LoadInst &LI, Type *NewTy,
                                                 const Twine &Suffix) {
  assert((!LI.isAtomic() || isSupportedAtomicType(NewTy)) &&
         "can't fold an atomic load to requested type");

  Value *Ptr = LI.getPointerOperand();
  unsigned AS = LI.getPointerAddressSpace();
  Value *NewPtr = nullptr;
  if (!(match(Ptr, m_BitCast(m_Value(NewPtr))) &&
        NewPtr->getType()->getPointerElementType() == NewTy &&
        NewPtr->getType()->getPointerAddressSpace() == AS))
    NewPtr = Builder.CreateBitCast(Ptr, NewTy->getPointerTo(AS));

  LoadInst *NewLoad = Builder.CreateAlignedLoad(
      NewTy, NewPtr, LI.getAlign(), LI.isVolatile(), LI.getName() + Suffix);
  NewLoad->setAtomic(LI.getOrdering(), LI.getSyncScopeID());
  copyMetadataForLoad(*NewLoad, LI);
  return NewLoad;
}

/// Combine a store to a new type.
///
/// Returns the newly created store instruction.
static StoreInst *combineStoreToNewValue(InstCombinerImpl &IC, StoreInst &SI,
                                         Value *V) {
  assert((!SI.isAtomic() || isSupportedAtomicType(V->getType())) &&
         "can't fold an atomic store of requested type");

  Value *Ptr = SI.getPointerOperand();
  unsigned AS = SI.getPointerAddressSpace();
  SmallVector<std::pair<unsigned, MDNode *>, 8> MD;
  SI.getAllMetadata(MD);

  StoreInst *NewStore = IC.Builder.CreateAlignedStore(
      V, IC.Builder.CreateBitCast(Ptr, V->getType()->getPointerTo(AS)),
      SI.getAlign(), SI.isVolatile());
  NewStore->setAtomic(SI.getOrdering(), SI.getSyncScopeID());
  for (const auto &MDPair : MD) {
    unsigned ID = MDPair.first;
    MDNode *N = MDPair.second;
    // Note, essentially every kind of metadata should be preserved here! This
    // routine is supposed to clone a store instruction changing *only its
    // type*. The only metadata it makes sense to drop is metadata which is
    // invalidated when the pointer type changes. This should essentially
    // never be the case in LLVM, but we explicitly switch over only known
    // metadata to be conservatively correct. If you are adding metadata to
    // LLVM which pertains to stores, you almost certainly want to add it
    // here.
    switch (ID) {
    case LLVMContext::MD_dbg:
    case LLVMContext::MD_tbaa:
    case LLVMContext::MD_prof:
    case LLVMContext::MD_fpmath:
    case LLVMContext::MD_tbaa_struct:
    case LLVMContext::MD_alias_scope:
    case LLVMContext::MD_noalias:
    case LLVMContext::MD_nontemporal:
    case LLVMContext::MD_mem_parallel_loop_access:
    case LLVMContext::MD_access_group:
      // All of these directly apply.
      NewStore->setMetadata(ID, N);
      break;
    case LLVMContext::MD_invariant_load:
    case LLVMContext::MD_nonnull:
    case LLVMContext::MD_noundef:
    case LLVMContext::MD_range:
    case LLVMContext::MD_align:
    case LLVMContext::MD_dereferenceable:
    case LLVMContext::MD_dereferenceable_or_null:
      // These don't apply for stores.
      break;
    }
  }

  return NewStore;
}

/// Returns true if instruction represent minmax pattern like:
///   select ((cmp load V1, load V2), V1, V2).
static bool isMinMaxWithLoads(Value *V, Type *&LoadTy) {
  assert(V->getType()->isPointerTy() && "Expected pointer type.");
  // Ignore possible ty* to ixx* bitcast.
  V = InstCombiner::peekThroughBitcast(V);
  // Check that select is select ((cmp load V1, load V2), V1, V2) - minmax
  // pattern.
  CmpInst::Predicate Pred;
  Instruction *L1;
  Instruction *L2;
  Value *LHS;
  Value *RHS;
  if (!match(V, m_Select(m_Cmp(Pred, m_Instruction(L1), m_Instruction(L2)),
                         m_Value(LHS), m_Value(RHS))))
    return false;
  LoadTy = L1->getType();
  return (match(L1, m_Load(m_Specific(LHS))) &&
          match(L2, m_Load(m_Specific(RHS)))) ||
         (match(L1, m_Load(m_Specific(RHS))) &&
          match(L2, m_Load(m_Specific(LHS))));
}

/// Combine loads to match the type of their uses' value after looking
/// through intervening bitcasts.
///
/// The core idea here is that if the result of a load is used in an operation,
/// we should load the type most conducive to that operation. For example, when
/// loading an integer and converting that immediately to a pointer, we should
/// instead directly load a pointer.
///
/// However, this routine must never change the width of a load or the number of
/// loads as that would introduce a semantic change. This combine is expected to
/// be a semantic no-op which just allows loads to more closely model the types
/// of their consuming operations.
///
/// Currently, we also refuse to change the precise type used for an atomic load
/// or a volatile load. This is debatable, and might be reasonable to change
/// later. However, it is risky in case some backend or other part of LLVM is
/// relying on the exact type loaded to select appropriate atomic operations.
static Instruction *combineLoadToOperationType(InstCombinerImpl &IC,
                                               LoadInst &LI) {
  // FIXME: We could probably with some care handle both volatile and ordered
  // atomic loads here but it isn't clear that this is important.
  if (!LI.isUnordered())
    return nullptr;

  if (LI.use_empty())
    return nullptr;

  // swifterror values can't be bitcasted.
  if (LI.getPointerOperand()->isSwiftError())
    return nullptr;

  const DataLayout &DL = IC.getDataLayout();

<<<<<<< HEAD
  // Try to canonicalize loads which are only ever stored to operate over
  // integers instead of any other type. We only do this when the loaded type
  // is sized and has a size exactly the same as its store size and the store
  // size is a legal integer type.
  // Do not perform canonicalization if minmax pattern is found (to avoid
  // infinite loop).
  Type *Dummy;
  if (!IC.seaAvoidIntToPtr() && !Ty->isIntegerTy() && Ty->isSized() && !isa<ScalableVectorType>(Ty) &&
      DL.isLegalInteger(DL.getTypeStoreSizeInBits(Ty)) &&
      DL.typeSizeEqualsStoreSize(Ty) && !DL.isNonIntegralPointerType(Ty) &&
      !isMinMaxWithLoads(
          peekThroughBitcast(LI.getPointerOperand(), /*OneUseOnly=*/true),
          Dummy)) {
    if (all_of(LI.users(), [&LI](User *U) {
          auto *SI = dyn_cast<StoreInst>(U);
          return SI && SI->getPointerOperand() != &LI &&
                 !SI->getPointerOperand()->isSwiftError();
        })) {
      LoadInst *NewLoad = IC.combineLoadToNewType(
          LI, Type::getIntNTy(LI.getContext(), DL.getTypeStoreSizeInBits(Ty)));
      // Replace all the stores with stores of the newly loaded value.
      for (auto UI = LI.user_begin(), UE = LI.user_end(); UI != UE;) {
        auto *SI = cast<StoreInst>(*UI++);
        IC.Builder.SetInsertPoint(SI);
        combineStoreToNewValue(IC, *SI, NewLoad);
        IC.eraseInstFromFunction(*SI);
      }
      assert(LI.use_empty() && "Failed to remove all users of the load!");
      // Return the old load so the combiner can delete it safely.
      return &LI;
=======
  // Fold away bit casts of the loaded value by loading the desired type.
  // Note that we should not do this for pointer<->integer casts,
  // because that would result in type punning.
  if (LI.hasOneUse()) {
    // Don't transform when the type is x86_amx, it makes the pass that lower
    // x86_amx type happy.
    if (auto *BC = dyn_cast<BitCastInst>(LI.user_back())) {
      assert(!LI.getType()->isX86_AMXTy() &&
             "load from x86_amx* should not happen!");
      if (BC->getType()->isX86_AMXTy())
        return nullptr;
>>>>>>> 3a420398
    }

<<<<<<< HEAD
  // Fold away bit casts of the loaded value by loading the desired type.
  // We can do this for BitCastInsts as well as casts from and to pointer types,
  // as long as those are noops (i.e., the source or dest type have the same
  // bitwidth as the target's pointers).
  if (!IC.seaAvoidIntToPtr() && LI.hasOneUse())
=======
>>>>>>> 3a420398
    if (auto* CI = dyn_cast<CastInst>(LI.user_back()))
      if (CI->isNoopCast(DL) && LI.getType()->isPtrOrPtrVectorTy() ==
                                    CI->getDestTy()->isPtrOrPtrVectorTy())
        if (!LI.isAtomic() || isSupportedAtomicType(CI->getDestTy())) {
          LoadInst *NewLoad = IC.combineLoadToNewType(LI, CI->getDestTy());
          CI->replaceAllUsesWith(NewLoad);
          IC.eraseInstFromFunction(*CI);
          return &LI;
        }
  }

  // FIXME: We should also canonicalize loads of vectors when their elements are
  // cast to other types.
  return nullptr;
}

static Instruction *unpackLoadToAggregate(InstCombinerImpl &IC, LoadInst &LI) {
  // FIXME: We could probably with some care handle both volatile and atomic
  // stores here but it isn't clear that this is important.
  if (!LI.isSimple())
    return nullptr;

  Type *T = LI.getType();
  if (!T->isAggregateType())
    return nullptr;

  StringRef Name = LI.getName();
  assert(LI.getAlignment() && "Alignment must be set at this point");

  if (auto *ST = dyn_cast<StructType>(T)) {
    // If the struct only have one element, we unpack.
    auto NumElements = ST->getNumElements();
    if (NumElements == 1) {
      LoadInst *NewLoad = IC.combineLoadToNewType(LI, ST->getTypeAtIndex(0U),
                                                  ".unpack");
      AAMDNodes AAMD;
      LI.getAAMetadata(AAMD);
      NewLoad->setAAMetadata(AAMD);
      return IC.replaceInstUsesWith(LI, IC.Builder.CreateInsertValue(
        UndefValue::get(T), NewLoad, 0, Name));
    }

    // We don't want to break loads with padding here as we'd loose
    // the knowledge that padding exists for the rest of the pipeline.
    const DataLayout &DL = IC.getDataLayout();
    auto *SL = DL.getStructLayout(ST);
    if (SL->hasPadding())
      return nullptr;

    const auto Align = LI.getAlign();
    auto *Addr = LI.getPointerOperand();
    auto *IdxType = Type::getInt32Ty(T->getContext());
    auto *Zero = ConstantInt::get(IdxType, 0);

    Value *V = UndefValue::get(T);
    for (unsigned i = 0; i < NumElements; i++) {
      Value *Indices[2] = {
        Zero,
        ConstantInt::get(IdxType, i),
      };
      auto *Ptr = IC.Builder.CreateInBoundsGEP(ST, Addr, makeArrayRef(Indices),
                                               Name + ".elt");
      auto *L = IC.Builder.CreateAlignedLoad(
          ST->getElementType(i), Ptr,
          commonAlignment(Align, SL->getElementOffset(i)), Name + ".unpack");
      // Propagate AA metadata. It'll still be valid on the narrowed load.
      AAMDNodes AAMD;
      LI.getAAMetadata(AAMD);
      L->setAAMetadata(AAMD);
      V = IC.Builder.CreateInsertValue(V, L, i);
    }

    V->setName(Name);
    return IC.replaceInstUsesWith(LI, V);
  }

  if (auto *AT = dyn_cast<ArrayType>(T)) {
    auto *ET = AT->getElementType();
    auto NumElements = AT->getNumElements();
    if (NumElements == 1) {
      LoadInst *NewLoad = IC.combineLoadToNewType(LI, ET, ".unpack");
      AAMDNodes AAMD;
      LI.getAAMetadata(AAMD);
      NewLoad->setAAMetadata(AAMD);
      return IC.replaceInstUsesWith(LI, IC.Builder.CreateInsertValue(
        UndefValue::get(T), NewLoad, 0, Name));
    }

    // Bail out if the array is too large. Ideally we would like to optimize
    // arrays of arbitrary size but this has a terrible impact on compile time.
    // The threshold here is chosen arbitrarily, maybe needs a little bit of
    // tuning.
    if (NumElements > IC.MaxArraySizeForCombine)
      return nullptr;

    const DataLayout &DL = IC.getDataLayout();
    auto EltSize = DL.getTypeAllocSize(ET);
    const auto Align = LI.getAlign();

    auto *Addr = LI.getPointerOperand();
    auto *IdxType = Type::getInt64Ty(T->getContext());
    auto *Zero = ConstantInt::get(IdxType, 0);

    Value *V = UndefValue::get(T);
    uint64_t Offset = 0;
    for (uint64_t i = 0; i < NumElements; i++) {
      Value *Indices[2] = {
        Zero,
        ConstantInt::get(IdxType, i),
      };
      auto *Ptr = IC.Builder.CreateInBoundsGEP(AT, Addr, makeArrayRef(Indices),
                                               Name + ".elt");
      auto *L = IC.Builder.CreateAlignedLoad(AT->getElementType(), Ptr,
                                             commonAlignment(Align, Offset),
                                             Name + ".unpack");
      AAMDNodes AAMD;
      LI.getAAMetadata(AAMD);
      L->setAAMetadata(AAMD);
      V = IC.Builder.CreateInsertValue(V, L, i);
      Offset += EltSize;
    }

    V->setName(Name);
    return IC.replaceInstUsesWith(LI, V);
  }

  return nullptr;
}

// If we can determine that all possible objects pointed to by the provided
// pointer value are, not only dereferenceable, but also definitively less than
// or equal to the provided maximum size, then return true. Otherwise, return
// false (constant global values and allocas fall into this category).
//
// FIXME: This should probably live in ValueTracking (or similar).
static bool isObjectSizeLessThanOrEq(Value *V, uint64_t MaxSize,
                                     const DataLayout &DL) {
  SmallPtrSet<Value *, 4> Visited;
  SmallVector<Value *, 4> Worklist(1, V);

  do {
    Value *P = Worklist.pop_back_val();
    P = P->stripPointerCasts();

    if (!Visited.insert(P).second)
      continue;

    if (SelectInst *SI = dyn_cast<SelectInst>(P)) {
      Worklist.push_back(SI->getTrueValue());
      Worklist.push_back(SI->getFalseValue());
      continue;
    }

    if (PHINode *PN = dyn_cast<PHINode>(P)) {
      append_range(Worklist, PN->incoming_values());
      continue;
    }

    if (GlobalAlias *GA = dyn_cast<GlobalAlias>(P)) {
      if (GA->isInterposable())
        return false;
      Worklist.push_back(GA->getAliasee());
      continue;
    }

    // If we know how big this object is, and it is less than MaxSize, continue
    // searching. Otherwise, return false.
    if (AllocaInst *AI = dyn_cast<AllocaInst>(P)) {
      if (!AI->getAllocatedType()->isSized())
        return false;

      ConstantInt *CS = dyn_cast<ConstantInt>(AI->getArraySize());
      if (!CS)
        return false;

      uint64_t TypeSize = DL.getTypeAllocSize(AI->getAllocatedType());
      // Make sure that, even if the multiplication below would wrap as an
      // uint64_t, we still do the right thing.
      if ((CS->getValue().zextOrSelf(128)*APInt(128, TypeSize)).ugt(MaxSize))
        return false;
      continue;
    }

    if (GlobalVariable *GV = dyn_cast<GlobalVariable>(P)) {
      if (!GV->hasDefinitiveInitializer() || !GV->isConstant())
        return false;

      uint64_t InitSize = DL.getTypeAllocSize(GV->getValueType());
      if (InitSize > MaxSize)
        return false;
      continue;
    }

    return false;
  } while (!Worklist.empty());

  return true;
}

// If we're indexing into an object of a known size, and the outer index is
// not a constant, but having any value but zero would lead to undefined
// behavior, replace it with zero.
//
// For example, if we have:
// @f.a = private unnamed_addr constant [1 x i32] [i32 12], align 4
// ...
// %arrayidx = getelementptr inbounds [1 x i32]* @f.a, i64 0, i64 %x
// ... = load i32* %arrayidx, align 4
// Then we know that we can replace %x in the GEP with i64 0.
//
// FIXME: We could fold any GEP index to zero that would cause UB if it were
// not zero. Currently, we only handle the first such index. Also, we could
// also search through non-zero constant indices if we kept track of the
// offsets those indices implied.
static bool canReplaceGEPIdxWithZero(InstCombinerImpl &IC,
                                     GetElementPtrInst *GEPI, Instruction *MemI,
                                     unsigned &Idx) {
  if (GEPI->getNumOperands() < 2)
    return false;

  // Find the first non-zero index of a GEP. If all indices are zero, return
  // one past the last index.
  auto FirstNZIdx = [](const GetElementPtrInst *GEPI) {
    unsigned I = 1;
    for (unsigned IE = GEPI->getNumOperands(); I != IE; ++I) {
      Value *V = GEPI->getOperand(I);
      if (const ConstantInt *CI = dyn_cast<ConstantInt>(V))
        if (CI->isZero())
          continue;

      break;
    }

    return I;
  };

  // Skip through initial 'zero' indices, and find the corresponding pointer
  // type. See if the next index is not a constant.
  Idx = FirstNZIdx(GEPI);
  if (Idx == GEPI->getNumOperands())
    return false;
  if (isa<Constant>(GEPI->getOperand(Idx)))
    return false;

  SmallVector<Value *, 4> Ops(GEPI->idx_begin(), GEPI->idx_begin() + Idx);
  Type *SourceElementType = GEPI->getSourceElementType();
  // Size information about scalable vectors is not available, so we cannot
  // deduce whether indexing at n is undefined behaviour or not. Bail out.
  if (isa<ScalableVectorType>(SourceElementType))
    return false;

  Type *AllocTy = GetElementPtrInst::getIndexedType(SourceElementType, Ops);
  if (!AllocTy || !AllocTy->isSized())
    return false;
  const DataLayout &DL = IC.getDataLayout();
  uint64_t TyAllocSize = DL.getTypeAllocSize(AllocTy).getFixedSize();

  // If there are more indices after the one we might replace with a zero, make
  // sure they're all non-negative. If any of them are negative, the overall
  // address being computed might be before the base address determined by the
  // first non-zero index.
  auto IsAllNonNegative = [&]() {
    for (unsigned i = Idx+1, e = GEPI->getNumOperands(); i != e; ++i) {
      KnownBits Known = IC.computeKnownBits(GEPI->getOperand(i), 0, MemI);
      if (Known.isNonNegative())
        continue;
      return false;
    }

    return true;
  };

  // FIXME: If the GEP is not inbounds, and there are extra indices after the
  // one we'll replace, those could cause the address computation to wrap
  // (rendering the IsAllNonNegative() check below insufficient). We can do
  // better, ignoring zero indices (and other indices we can prove small
  // enough not to wrap).
  if (Idx+1 != GEPI->getNumOperands() && !GEPI->isInBounds())
    return false;

  // Note that isObjectSizeLessThanOrEq will return true only if the pointer is
  // also known to be dereferenceable.
  return isObjectSizeLessThanOrEq(GEPI->getOperand(0), TyAllocSize, DL) &&
         IsAllNonNegative();
}

// If we're indexing into an object with a variable index for the memory
// access, but the object has only one element, we can assume that the index
// will always be zero. If we replace the GEP, return it.
template <typename T>
static Instruction *replaceGEPIdxWithZero(InstCombinerImpl &IC, Value *Ptr,
                                          T &MemI) {
  if (GetElementPtrInst *GEPI = dyn_cast<GetElementPtrInst>(Ptr)) {
    unsigned Idx;
    if (canReplaceGEPIdxWithZero(IC, GEPI, &MemI, Idx)) {
      Instruction *NewGEPI = GEPI->clone();
      NewGEPI->setOperand(Idx,
        ConstantInt::get(GEPI->getOperand(Idx)->getType(), 0));
      NewGEPI->insertBefore(GEPI);
      MemI.setOperand(MemI.getPointerOperandIndex(), NewGEPI);
      return NewGEPI;
    }
  }

  return nullptr;
}

static bool canSimplifyNullStoreOrGEP(StoreInst &SI) {
  if (NullPointerIsDefined(SI.getFunction(), SI.getPointerAddressSpace()))
    return false;

  auto *Ptr = SI.getPointerOperand();
  if (GetElementPtrInst *GEPI = dyn_cast<GetElementPtrInst>(Ptr))
    Ptr = GEPI->getOperand(0);
  return (isa<ConstantPointerNull>(Ptr) &&
          !NullPointerIsDefined(SI.getFunction(), SI.getPointerAddressSpace()));
}

static bool canSimplifyNullLoadOrGEP(LoadInst &LI, Value *Op) {
  if (GetElementPtrInst *GEPI = dyn_cast<GetElementPtrInst>(Op)) {
    const Value *GEPI0 = GEPI->getOperand(0);
    if (isa<ConstantPointerNull>(GEPI0) &&
        !NullPointerIsDefined(LI.getFunction(), GEPI->getPointerAddressSpace()))
      return true;
  }
  if (isa<UndefValue>(Op) ||
      (isa<ConstantPointerNull>(Op) &&
       !NullPointerIsDefined(LI.getFunction(), LI.getPointerAddressSpace())))
    return true;
  return false;
}

Instruction *InstCombinerImpl::visitLoadInst(LoadInst &LI) {
  Value *Op = LI.getOperand(0);

  // Try to canonicalize the loaded type.
  if (Instruction *Res = combineLoadToOperationType(*this, LI))
    return Res;

  // Attempt to improve the alignment.
  Align KnownAlign = getOrEnforceKnownAlignment(
      Op, DL.getPrefTypeAlign(LI.getType()), DL, &LI, &AC, &DT);
  if (KnownAlign > LI.getAlign())
    LI.setAlignment(KnownAlign);

  // Replace GEP indices if possible.
  if (Instruction *NewGEPI = replaceGEPIdxWithZero(*this, Op, LI)) {
      Worklist.push(NewGEPI);
      return &LI;
  }

  if (Instruction *Res = unpackLoadToAggregate(*this, LI))
    return Res;

  // Do really simple store-to-load forwarding and load CSE, to catch cases
  // where there are several consecutive memory accesses to the same location,
  // separated by a few arithmetic operations.
  BasicBlock::iterator BBI(LI);
  bool IsLoadCSE = false;
  if (Value *AvailableVal = FindAvailableLoadedValue(
          &LI, LI.getParent(), BBI, DefMaxInstsToScan, AA, &IsLoadCSE)) {
    if (IsLoadCSE)
      combineMetadataForCSE(cast<LoadInst>(AvailableVal), &LI, false);

    return replaceInstUsesWith(
        LI, Builder.CreateBitOrPointerCast(AvailableVal, LI.getType(),
                                           LI.getName() + ".cast"));
  }

  // None of the following transforms are legal for volatile/ordered atomic
  // loads.  Most of them do apply for unordered atomics.
  if (!LI.isUnordered()) return nullptr;

  // load(gep null, ...) -> unreachable
  // load null/undef -> unreachable
  // TODO: Consider a target hook for valid address spaces for this xforms.
  if (canSimplifyNullLoadOrGEP(LI, Op)) {
    // Insert a new store to null instruction before the load to indicate
    // that this code is not reachable.  We do this instead of inserting
    // an unreachable instruction directly because we cannot modify the
    // CFG.
    StoreInst *SI = new StoreInst(UndefValue::get(LI.getType()),
                                  Constant::getNullValue(Op->getType()), &LI);
    SI->setDebugLoc(LI.getDebugLoc());
    return replaceInstUsesWith(LI, UndefValue::get(LI.getType()));
  }

  if (Op->hasOneUse()) {
    // Change select and PHI nodes to select values instead of addresses: this
    // helps alias analysis out a lot, allows many others simplifications, and
    // exposes redundancy in the code.
    //
    // Note that we cannot do the transformation unless we know that the
    // introduced loads cannot trap!  Something like this is valid as long as
    // the condition is always false: load (select bool %C, int* null, int* %G),
    // but it would not be valid if we transformed it to load from null
    // unconditionally.
    //
    if (SelectInst *SI = dyn_cast<SelectInst>(Op)) {
      // load (select (Cond, &V1, &V2))  --> select(Cond, load &V1, load &V2).
      Align Alignment = LI.getAlign();
      if (isSafeToLoadUnconditionally(SI->getOperand(1), LI.getType(),
                                      Alignment, DL, SI) &&
          isSafeToLoadUnconditionally(SI->getOperand(2), LI.getType(),
                                      Alignment, DL, SI)) {
        LoadInst *V1 =
            Builder.CreateLoad(LI.getType(), SI->getOperand(1),
                               SI->getOperand(1)->getName() + ".val");
        LoadInst *V2 =
            Builder.CreateLoad(LI.getType(), SI->getOperand(2),
                               SI->getOperand(2)->getName() + ".val");
        assert(LI.isUnordered() && "implied by above");
        V1->setAlignment(Alignment);
        V1->setAtomic(LI.getOrdering(), LI.getSyncScopeID());
        V2->setAlignment(Alignment);
        V2->setAtomic(LI.getOrdering(), LI.getSyncScopeID());
        return SelectInst::Create(SI->getCondition(), V1, V2);
      }

      // load (select (cond, null, P)) -> load P
      if (isa<ConstantPointerNull>(SI->getOperand(1)) &&
          !NullPointerIsDefined(SI->getFunction(),
                                LI.getPointerAddressSpace()))
        return replaceOperand(LI, 0, SI->getOperand(2));

      // load (select (cond, P, null)) -> load P
      if (isa<ConstantPointerNull>(SI->getOperand(2)) &&
          !NullPointerIsDefined(SI->getFunction(),
                                LI.getPointerAddressSpace()))
        return replaceOperand(LI, 0, SI->getOperand(1));
    }
  }
  return nullptr;
}

/// Look for extractelement/insertvalue sequence that acts like a bitcast.
///
/// \returns underlying value that was "cast", or nullptr otherwise.
///
/// For example, if we have:
///
///     %E0 = extractelement <2 x double> %U, i32 0
///     %V0 = insertvalue [2 x double] undef, double %E0, 0
///     %E1 = extractelement <2 x double> %U, i32 1
///     %V1 = insertvalue [2 x double] %V0, double %E1, 1
///
/// and the layout of a <2 x double> is isomorphic to a [2 x double],
/// then %V1 can be safely approximated by a conceptual "bitcast" of %U.
/// Note that %U may contain non-undef values where %V1 has undef.
static Value *likeBitCastFromVector(InstCombinerImpl &IC, Value *V) {
  Value *U = nullptr;
  while (auto *IV = dyn_cast<InsertValueInst>(V)) {
    auto *E = dyn_cast<ExtractElementInst>(IV->getInsertedValueOperand());
    if (!E)
      return nullptr;
    auto *W = E->getVectorOperand();
    if (!U)
      U = W;
    else if (U != W)
      return nullptr;
    auto *CI = dyn_cast<ConstantInt>(E->getIndexOperand());
    if (!CI || IV->getNumIndices() != 1 || CI->getZExtValue() != *IV->idx_begin())
      return nullptr;
    V = IV->getAggregateOperand();
  }
  if (!isa<UndefValue>(V) ||!U)
    return nullptr;

  auto *UT = cast<VectorType>(U->getType());
  auto *VT = V->getType();
  // Check that types UT and VT are bitwise isomorphic.
  const auto &DL = IC.getDataLayout();
  if (DL.getTypeStoreSizeInBits(UT) != DL.getTypeStoreSizeInBits(VT)) {
    return nullptr;
  }
  if (auto *AT = dyn_cast<ArrayType>(VT)) {
    if (AT->getNumElements() != cast<FixedVectorType>(UT)->getNumElements())
      return nullptr;
  } else {
    auto *ST = cast<StructType>(VT);
    if (ST->getNumElements() != cast<FixedVectorType>(UT)->getNumElements())
      return nullptr;
    for (const auto *EltT : ST->elements()) {
      if (EltT != UT->getElementType())
        return nullptr;
    }
  }
  return U;
}

/// Combine stores to match the type of value being stored.
///
/// The core idea here is that the memory does not have any intrinsic type and
/// where we can we should match the type of a store to the type of value being
/// stored.
///
/// However, this routine must never change the width of a store or the number of
/// stores as that would introduce a semantic change. This combine is expected to
/// be a semantic no-op which just allows stores to more closely model the types
/// of their incoming values.
///
/// Currently, we also refuse to change the precise type used for an atomic or
/// volatile store. This is debatable, and might be reasonable to change later.
/// However, it is risky in case some backend or other part of LLVM is relying
/// on the exact type stored to select appropriate atomic operations.
///
/// \returns true if the store was successfully combined away. This indicates
/// the caller must erase the store instruction. We have to let the caller erase
/// the store instruction as otherwise there is no way to signal whether it was
/// combined or not: IC.EraseInstFromFunction returns a null pointer.
static bool combineStoreToValueType(InstCombinerImpl &IC, StoreInst &SI) {
  // FIXME: We could probably with some care handle both volatile and ordered
  // atomic stores here but it isn't clear that this is important.
  if (!SI.isUnordered())
    return false;

  // swifterror values can't be bitcasted.
  if (SI.getPointerOperand()->isSwiftError())
    return false;

  Value *V = SI.getValueOperand();

  // Fold away bit casts of the stored value by storing the original type.
  if (auto *BC = dyn_cast<BitCastInst>(V)) {
    assert(!BC->getType()->isX86_AMXTy() &&
           "store to x86_amx* should not happen!");
    V = BC->getOperand(0);
    // Don't transform when the type is x86_amx, it makes the pass that lower
    // x86_amx type happy.
    if (V->getType()->isX86_AMXTy())
      return false;
    if (!SI.isAtomic() || isSupportedAtomicType(V->getType())) {
      combineStoreToNewValue(IC, SI, V);
      return true;
    }
  }

  if (Value *U = likeBitCastFromVector(IC, V))
    if (!SI.isAtomic() || isSupportedAtomicType(U->getType())) {
      combineStoreToNewValue(IC, SI, U);
      return true;
    }

  // FIXME: We should also canonicalize stores of vectors when their elements
  // are cast to other types.
  return false;
}

static bool unpackStoreToAggregate(InstCombinerImpl &IC, StoreInst &SI) {
  // FIXME: We could probably with some care handle both volatile and atomic
  // stores here but it isn't clear that this is important.
  if (!SI.isSimple())
    return false;

  Value *V = SI.getValueOperand();
  Type *T = V->getType();

  if (!T->isAggregateType())
    return false;

  if (auto *ST = dyn_cast<StructType>(T)) {
    // If the struct only have one element, we unpack.
    unsigned Count = ST->getNumElements();
    if (Count == 1) {
      V = IC.Builder.CreateExtractValue(V, 0);
      combineStoreToNewValue(IC, SI, V);
      return true;
    }

    // We don't want to break loads with padding here as we'd loose
    // the knowledge that padding exists for the rest of the pipeline.
    const DataLayout &DL = IC.getDataLayout();
    auto *SL = DL.getStructLayout(ST);
    if (SL->hasPadding())
      return false;

    const auto Align = SI.getAlign();

    SmallString<16> EltName = V->getName();
    EltName += ".elt";
    auto *Addr = SI.getPointerOperand();
    SmallString<16> AddrName = Addr->getName();
    AddrName += ".repack";

    auto *IdxType = Type::getInt32Ty(ST->getContext());
    auto *Zero = ConstantInt::get(IdxType, 0);
    for (unsigned i = 0; i < Count; i++) {
      Value *Indices[2] = {
        Zero,
        ConstantInt::get(IdxType, i),
      };
      auto *Ptr = IC.Builder.CreateInBoundsGEP(ST, Addr, makeArrayRef(Indices),
                                               AddrName);
      auto *Val = IC.Builder.CreateExtractValue(V, i, EltName);
      auto EltAlign = commonAlignment(Align, SL->getElementOffset(i));
      llvm::Instruction *NS = IC.Builder.CreateAlignedStore(Val, Ptr, EltAlign);
      AAMDNodes AAMD;
      SI.getAAMetadata(AAMD);
      NS->setAAMetadata(AAMD);
    }

    return true;
  }

  if (auto *AT = dyn_cast<ArrayType>(T)) {
    // If the array only have one element, we unpack.
    auto NumElements = AT->getNumElements();
    if (NumElements == 1) {
      V = IC.Builder.CreateExtractValue(V, 0);
      combineStoreToNewValue(IC, SI, V);
      return true;
    }

    // Bail out if the array is too large. Ideally we would like to optimize
    // arrays of arbitrary size but this has a terrible impact on compile time.
    // The threshold here is chosen arbitrarily, maybe needs a little bit of
    // tuning.
    if (NumElements > IC.MaxArraySizeForCombine)
      return false;

    const DataLayout &DL = IC.getDataLayout();
    auto EltSize = DL.getTypeAllocSize(AT->getElementType());
    const auto Align = SI.getAlign();

    SmallString<16> EltName = V->getName();
    EltName += ".elt";
    auto *Addr = SI.getPointerOperand();
    SmallString<16> AddrName = Addr->getName();
    AddrName += ".repack";

    auto *IdxType = Type::getInt64Ty(T->getContext());
    auto *Zero = ConstantInt::get(IdxType, 0);

    uint64_t Offset = 0;
    for (uint64_t i = 0; i < NumElements; i++) {
      Value *Indices[2] = {
        Zero,
        ConstantInt::get(IdxType, i),
      };
      auto *Ptr = IC.Builder.CreateInBoundsGEP(AT, Addr, makeArrayRef(Indices),
                                               AddrName);
      auto *Val = IC.Builder.CreateExtractValue(V, i, EltName);
      auto EltAlign = commonAlignment(Align, Offset);
      Instruction *NS = IC.Builder.CreateAlignedStore(Val, Ptr, EltAlign);
      AAMDNodes AAMD;
      SI.getAAMetadata(AAMD);
      NS->setAAMetadata(AAMD);
      Offset += EltSize;
    }

    return true;
  }

  return false;
}

/// equivalentAddressValues - Test if A and B will obviously have the same
/// value. This includes recognizing that %t0 and %t1 will have the same
/// value in code like this:
///   %t0 = getelementptr \@a, 0, 3
///   store i32 0, i32* %t0
///   %t1 = getelementptr \@a, 0, 3
///   %t2 = load i32* %t1
///
static bool equivalentAddressValues(Value *A, Value *B) {
  // Test if the values are trivially equivalent.
  if (A == B) return true;

  // Test if the values come form identical arithmetic instructions.
  // This uses isIdenticalToWhenDefined instead of isIdenticalTo because
  // its only used to compare two uses within the same basic block, which
  // means that they'll always either have the same value or one of them
  // will have an undefined value.
  if (isa<BinaryOperator>(A) ||
      isa<CastInst>(A) ||
      isa<PHINode>(A) ||
      isa<GetElementPtrInst>(A))
    if (Instruction *BI = dyn_cast<Instruction>(B))
      if (cast<Instruction>(A)->isIdenticalToWhenDefined(BI))
        return true;

  // Otherwise they may not be equivalent.
  return false;
}

/// Converts store (bitcast (load (bitcast (select ...)))) to
/// store (load (select ...)), where select is minmax:
/// select ((cmp load V1, load V2), V1, V2).
static bool removeBitcastsFromLoadStoreOnMinMax(InstCombinerImpl &IC,
                                                StoreInst &SI) {
  // bitcast?
  if (!match(SI.getPointerOperand(), m_BitCast(m_Value())))
    return false;
  // load? integer?
  Value *LoadAddr;
  if (!match(SI.getValueOperand(), m_Load(m_BitCast(m_Value(LoadAddr)))))
    return false;
  auto *LI = cast<LoadInst>(SI.getValueOperand());
  if (!LI->getType()->isIntegerTy())
    return false;
  Type *CmpLoadTy;
  if (!isMinMaxWithLoads(LoadAddr, CmpLoadTy))
    return false;

  // Make sure the type would actually change.
  // This condition can be hit with chains of bitcasts.
  if (LI->getType() == CmpLoadTy)
    return false;

  // Make sure we're not changing the size of the load/store.
  const auto &DL = IC.getDataLayout();
  if (DL.getTypeStoreSizeInBits(LI->getType()) !=
      DL.getTypeStoreSizeInBits(CmpLoadTy))
    return false;

  if (!all_of(LI->users(), [LI, LoadAddr](User *U) {
        auto *SI = dyn_cast<StoreInst>(U);
        return SI && SI->getPointerOperand() != LI &&
               InstCombiner::peekThroughBitcast(SI->getPointerOperand()) !=
                   LoadAddr &&
               !SI->getPointerOperand()->isSwiftError();
      }))
    return false;

  IC.Builder.SetInsertPoint(LI);
  LoadInst *NewLI = IC.combineLoadToNewType(*LI, CmpLoadTy);
  // Replace all the stores with stores of the newly loaded value.
  for (auto *UI : LI->users()) {
    auto *USI = cast<StoreInst>(UI);
    IC.Builder.SetInsertPoint(USI);
    combineStoreToNewValue(IC, *USI, NewLI);
  }
  IC.replaceInstUsesWith(*LI, UndefValue::get(LI->getType()));
  IC.eraseInstFromFunction(*LI);
  return true;
}

Instruction *InstCombinerImpl::visitStoreInst(StoreInst &SI) {
  Value *Val = SI.getOperand(0);
  Value *Ptr = SI.getOperand(1);

  // Try to canonicalize the stored type.
  if (combineStoreToValueType(*this, SI))
    return eraseInstFromFunction(SI);

  // Attempt to improve the alignment.
  const Align KnownAlign = getOrEnforceKnownAlignment(
      Ptr, DL.getPrefTypeAlign(Val->getType()), DL, &SI, &AC, &DT);
  if (KnownAlign > SI.getAlign())
    SI.setAlignment(KnownAlign);

  // Try to canonicalize the stored type.
  if (unpackStoreToAggregate(*this, SI))
    return eraseInstFromFunction(SI);

  if (removeBitcastsFromLoadStoreOnMinMax(*this, SI))
    return eraseInstFromFunction(SI);

  // Replace GEP indices if possible.
  if (Instruction *NewGEPI = replaceGEPIdxWithZero(*this, Ptr, SI)) {
      Worklist.push(NewGEPI);
      return &SI;
  }

  // Don't hack volatile/ordered stores.
  // FIXME: Some bits are legal for ordered atomic stores; needs refactoring.
  if (!SI.isUnordered()) return nullptr;

  // If the RHS is an alloca with a single use, zapify the store, making the
  // alloca dead.
  if (Ptr->hasOneUse()) {
    if (isa<AllocaInst>(Ptr))
      return eraseInstFromFunction(SI);
    if (GetElementPtrInst *GEP = dyn_cast<GetElementPtrInst>(Ptr)) {
      if (isa<AllocaInst>(GEP->getOperand(0))) {
        if (GEP->getOperand(0)->hasOneUse())
          return eraseInstFromFunction(SI);
      }
    }
  }

  // If we have a store to a location which is known constant, we can conclude
  // that the store must be storing the constant value (else the memory
  // wouldn't be constant), and this must be a noop.
  if (AA->pointsToConstantMemory(Ptr))
    return eraseInstFromFunction(SI);

  // Do really simple DSE, to catch cases where there are several consecutive
  // stores to the same location, separated by a few arithmetic operations. This
  // situation often occurs with bitfield accesses.
  BasicBlock::iterator BBI(SI);
  for (unsigned ScanInsts = 6; BBI != SI.getParent()->begin() && ScanInsts;
       --ScanInsts) {
    --BBI;
    // Don't count debug info directives, lest they affect codegen,
    // and we skip pointer-to-pointer bitcasts, which are NOPs.
    if (isa<DbgInfoIntrinsic>(BBI) ||
        (isa<BitCastInst>(BBI) && BBI->getType()->isPointerTy())) {
      ScanInsts++;
      continue;
    }

    if (StoreInst *PrevSI = dyn_cast<StoreInst>(BBI)) {
      // Prev store isn't volatile, and stores to the same location?
      if (PrevSI->isUnordered() && equivalentAddressValues(PrevSI->getOperand(1),
                                                        SI.getOperand(1))) {
        ++NumDeadStore;
        // Manually add back the original store to the worklist now, so it will
        // be processed after the operands of the removed store, as this may
        // expose additional DSE opportunities.
        Worklist.push(&SI);
        eraseInstFromFunction(*PrevSI);
        return nullptr;
      }
      break;
    }

    // If this is a load, we have to stop.  However, if the loaded value is from
    // the pointer we're loading and is producing the pointer we're storing,
    // then *this* store is dead (X = load P; store X -> P).
    if (LoadInst *LI = dyn_cast<LoadInst>(BBI)) {
      if (LI == Val && equivalentAddressValues(LI->getOperand(0), Ptr)) {
        assert(SI.isUnordered() && "can't eliminate ordering operation");
        return eraseInstFromFunction(SI);
      }

      // Otherwise, this is a load from some other location.  Stores before it
      // may not be dead.
      break;
    }

    // Don't skip over loads, throws or things that can modify memory.
    if (BBI->mayWriteToMemory() || BBI->mayReadFromMemory() || BBI->mayThrow())
      break;
  }

  // store X, null    -> turns into 'unreachable' in SimplifyCFG
  // store X, GEP(null, Y) -> turns into 'unreachable' in SimplifyCFG
  if (canSimplifyNullStoreOrGEP(SI)) {
    if (!isa<UndefValue>(Val))
      return replaceOperand(SI, 0, UndefValue::get(Val->getType()));
    return nullptr;  // Do not modify these!
  }

  // store undef, Ptr -> noop
  if (isa<UndefValue>(Val))
    return eraseInstFromFunction(SI);

  return nullptr;
}

/// Try to transform:
///   if () { *P = v1; } else { *P = v2 }
/// or:
///   *P = v1; if () { *P = v2; }
/// into a phi node with a store in the successor.
bool InstCombinerImpl::mergeStoreIntoSuccessor(StoreInst &SI) {
  if (!SI.isUnordered())
    return false; // This code has not been audited for volatile/ordered case.

  // Check if the successor block has exactly 2 incoming edges.
  BasicBlock *StoreBB = SI.getParent();
  BasicBlock *DestBB = StoreBB->getTerminator()->getSuccessor(0);
  if (!DestBB->hasNPredecessors(2))
    return false;

  // Capture the other block (the block that doesn't contain our store).
  pred_iterator PredIter = pred_begin(DestBB);
  if (*PredIter == StoreBB)
    ++PredIter;
  BasicBlock *OtherBB = *PredIter;

  // Bail out if all of the relevant blocks aren't distinct. This can happen,
  // for example, if SI is in an infinite loop.
  if (StoreBB == DestBB || OtherBB == DestBB)
    return false;

  // Verify that the other block ends in a branch and is not otherwise empty.
  BasicBlock::iterator BBI(OtherBB->getTerminator());
  BranchInst *OtherBr = dyn_cast<BranchInst>(BBI);
  if (!OtherBr || BBI == OtherBB->begin())
    return false;

  // If the other block ends in an unconditional branch, check for the 'if then
  // else' case. There is an instruction before the branch.
  StoreInst *OtherStore = nullptr;
  if (OtherBr->isUnconditional()) {
    --BBI;
    // Skip over debugging info.
    while (isa<DbgInfoIntrinsic>(BBI) ||
           (isa<BitCastInst>(BBI) && BBI->getType()->isPointerTy())) {
      if (BBI==OtherBB->begin())
        return false;
      --BBI;
    }
    // If this isn't a store, isn't a store to the same location, or is not the
    // right kind of store, bail out.
    OtherStore = dyn_cast<StoreInst>(BBI);
    if (!OtherStore || OtherStore->getOperand(1) != SI.getOperand(1) ||
        !SI.isSameOperationAs(OtherStore))
      return false;
  } else {
    // Otherwise, the other block ended with a conditional branch. If one of the
    // destinations is StoreBB, then we have the if/then case.
    if (OtherBr->getSuccessor(0) != StoreBB &&
        OtherBr->getSuccessor(1) != StoreBB)
      return false;

    // Okay, we know that OtherBr now goes to Dest and StoreBB, so this is an
    // if/then triangle. See if there is a store to the same ptr as SI that
    // lives in OtherBB.
    for (;; --BBI) {
      // Check to see if we find the matching store.
      if ((OtherStore = dyn_cast<StoreInst>(BBI))) {
        if (OtherStore->getOperand(1) != SI.getOperand(1) ||
            !SI.isSameOperationAs(OtherStore))
          return false;
        break;
      }
      // If we find something that may be using or overwriting the stored
      // value, or if we run out of instructions, we can't do the transform.
      if (BBI->mayReadFromMemory() || BBI->mayThrow() ||
          BBI->mayWriteToMemory() || BBI == OtherBB->begin())
        return false;
    }

    // In order to eliminate the store in OtherBr, we have to make sure nothing
    // reads or overwrites the stored value in StoreBB.
    for (BasicBlock::iterator I = StoreBB->begin(); &*I != &SI; ++I) {
      // FIXME: This should really be AA driven.
      if (I->mayReadFromMemory() || I->mayThrow() || I->mayWriteToMemory())
        return false;
    }
  }

  // Insert a PHI node now if we need it.
  Value *MergedVal = OtherStore->getOperand(0);
  // The debug locations of the original instructions might differ. Merge them.
  DebugLoc MergedLoc = DILocation::getMergedLocation(SI.getDebugLoc(),
                                                     OtherStore->getDebugLoc());
  if (MergedVal != SI.getOperand(0)) {
    PHINode *PN = PHINode::Create(MergedVal->getType(), 2, "storemerge");
    PN->addIncoming(SI.getOperand(0), SI.getParent());
    PN->addIncoming(OtherStore->getOperand(0), OtherBB);
    MergedVal = InsertNewInstBefore(PN, DestBB->front());
    PN->setDebugLoc(MergedLoc);
  }

  // Advance to a place where it is safe to insert the new store and insert it.
  BBI = DestBB->getFirstInsertionPt();
  StoreInst *NewSI =
      new StoreInst(MergedVal, SI.getOperand(1), SI.isVolatile(), SI.getAlign(),
                                   SI.getOrdering(), SI.getSyncScopeID());
  InsertNewInstBefore(NewSI, *BBI);
  NewSI->setDebugLoc(MergedLoc);

  // If the two stores had AA tags, merge them.
  AAMDNodes AATags;
  SI.getAAMetadata(AATags);
  if (AATags) {
    OtherStore->getAAMetadata(AATags, /* Merge = */ true);
    NewSI->setAAMetadata(AATags);
  }

  // Nuke the old stores.
  eraseInstFromFunction(SI);
  eraseInstFromFunction(*OtherStore);
  return true;
}<|MERGE_RESOLUTION|>--- conflicted
+++ resolved
@@ -168,7 +168,7 @@
                                             APInt(64, AllocaSize), DL);
 }
 
-static Instruction *simplifyAllocaArraySize(InstCombinerImpl &IC,
+static Instruction *simplifyAllocaArraySize(SeaInstCombinerImpl &IC,
                                             AllocaInst &AI) {
   // Check for array size of 1 (scalar allocation).
   if (!AI.isArrayAllocation()) {
@@ -237,7 +237,7 @@
 // instruction.
 class PointerReplacer {
 public:
-  PointerReplacer(InstCombinerImpl &IC) : IC(IC) {}
+  PointerReplacer(SeaInstCombinerImpl &IC) : IC(IC) {}
 
   bool collectUsers(Instruction &I);
   void replacePointer(Instruction &I, Value *V);
@@ -248,7 +248,7 @@
 
   SmallSetVector<Instruction *, 4> Worklist;
   MapVector<Value *, Value *> WorkMap;
-  InstCombinerImpl &IC;
+  SeaInstCombinerImpl &IC;
 };
 } // end anonymous namespace
 
@@ -268,8 +268,8 @@
     } else {
       LLVM_DEBUG(dbgs() << "Cannot handle pointer user: " << *U << '\n');
       return false;
-    }
-  }
+  }
+}
 
   return true;
 }
@@ -351,7 +351,7 @@
     replace(Workitem);
 }
 
-Instruction *InstCombinerImpl::visitAllocaInst(AllocaInst &AI) {
+Instruction *SeaInstCombinerImpl::visitAllocaInst(AllocaInst &AI) {
   if (auto *I = simplifyAllocaArraySize(*this, AI))
     return I;
 
@@ -394,45 +394,19 @@
     }
   }
 
-    // Check to see if this allocation is only modified by a memcpy/memmove from
+  // Check to see if this allocation is only modified by a memcpy/memmove from
   // a constant whose alignment is equal to or exceeds that of the allocation.
   // If this is the case, we can change all users to use the constant global
   // instead.  This is commonly produced by the CFE by constructs like "void
   // foo() { int A[] = {1,2,3,4,5,6,7,8,9...}; }" if 'A' is only subsequently
   // read.
-    SmallVector<Instruction *, 4> ToDelete;
+  SmallVector<Instruction *, 4> ToDelete;
   if (MemTransferInst *Copy = isOnlyCopiedFromConstantMemory(AA, &AI, ToDelete)) {
     Value *TheSrc = Copy->getSource();
     Align AllocaAlign = AI.getAlign();
     Align SourceAlign = getOrEnforceKnownAlignment(
       TheSrc, AllocaAlign, DL, &AI, &AC, &DT);
     if (AllocaAlign <= SourceAlign &&
-<<<<<<< HEAD
-          isDereferenceableForAllocaSize(Copy->getSource(), &AI, DL)) {
-        LLVM_DEBUG(dbgs() << "Found alloca equal to global: " << AI << '\n');
-        LLVM_DEBUG(dbgs() << "  memcpy = " << *Copy << '\n');
-        for (unsigned i = 0, e = ToDelete.size(); i != e; ++i)
-          eraseInstFromFunction(*ToDelete[i]);
-      Value *TheSrc = Copy->getSource();
-        auto *SrcTy = TheSrc->getType();
-        auto *DestTy = PointerType::get(AI.getType()->getPointerElementType(),
-                                        SrcTy->getPointerAddressSpace());
-      Value *Cast =
-        Builder.CreatePointerBitCastOrAddrSpaceCast(TheSrc, DestTy);
-        if (AI.getType()->getPointerAddressSpace() ==
-            SrcTy->getPointerAddressSpace()) {
-          Instruction *NewI = replaceInstUsesWith(AI, Cast);
-          eraseInstFromFunction(*Copy);
-          ++NumGlobalCopies;
-          return NewI;
-      }
-
-          PointerReplacer PtrReplacer(*this);
-          PtrReplacer.replacePointer(AI, Cast);
-          ++NumGlobalCopies;
-        }
-      }
-=======
         isDereferenceableForAllocaSize(TheSrc, &AI, DL)) {
       LLVM_DEBUG(dbgs() << "Found alloca equal to global: " << AI << '\n');
       LLVM_DEBUG(dbgs() << "  memcpy = " << *Copy << '\n');
@@ -455,12 +429,11 @@
           eraseInstFromFunction(*Delete);
 
         Value *Cast = Builder.CreateBitCast(TheSrc, DestTy);
-        PtrReplacer.replacePointer(AI, Cast);
-        ++NumGlobalCopies;
-      }
-    }
-  }
->>>>>>> 3a420398
+      PtrReplacer.replacePointer(AI, Cast);
+      ++NumGlobalCopies;
+    }
+  }
+  }
 
   // At last, use the generic allocation site handler to aggressively remove
   // unused allocas.
@@ -481,8 +454,8 @@
 ///
 /// Note that this will create all of the instructions with whatever insert
 /// point the \c InstCombinerImpl currently is using.
-LoadInst *InstCombinerImpl::combineLoadToNewType(LoadInst &LI, Type *NewTy,
-                                                 const Twine &Suffix) {
+LoadInst *SeaInstCombinerImpl::combineLoadToNewType(LoadInst &LI, Type *NewTy,
+                                             const Twine &Suffix) {
   assert((!LI.isAtomic() || isSupportedAtomicType(NewTy)) &&
          "can't fold an atomic load to requested type");
 
@@ -504,7 +477,7 @@
 /// Combine a store to a new type.
 ///
 /// Returns the newly created store instruction.
-static StoreInst *combineStoreToNewValue(InstCombinerImpl &IC, StoreInst &SI,
+static StoreInst *combineStoreToNewValue(SeaInstCombinerImpl &IC, StoreInst &SI,
                                          Value *V) {
   assert((!SI.isAtomic() || isSupportedAtomicType(V->getType())) &&
          "can't fold an atomic store of requested type");
@@ -598,7 +571,7 @@
 /// or a volatile load. This is debatable, and might be reasonable to change
 /// later. However, it is risky in case some backend or other part of LLVM is
 /// relying on the exact type loaded to select appropriate atomic operations.
-static Instruction *combineLoadToOperationType(InstCombinerImpl &IC,
+static Instruction *combineLoadToOperationType(SeaInstCombinerImpl &IC,
                                                LoadInst &LI) {
   // FIXME: We could probably with some care handle both volatile and ordered
   // atomic loads here but it isn't clear that this is important.
@@ -614,38 +587,6 @@
 
   const DataLayout &DL = IC.getDataLayout();
 
-<<<<<<< HEAD
-  // Try to canonicalize loads which are only ever stored to operate over
-  // integers instead of any other type. We only do this when the loaded type
-  // is sized and has a size exactly the same as its store size and the store
-  // size is a legal integer type.
-  // Do not perform canonicalization if minmax pattern is found (to avoid
-  // infinite loop).
-  Type *Dummy;
-  if (!IC.seaAvoidIntToPtr() && !Ty->isIntegerTy() && Ty->isSized() && !isa<ScalableVectorType>(Ty) &&
-      DL.isLegalInteger(DL.getTypeStoreSizeInBits(Ty)) &&
-      DL.typeSizeEqualsStoreSize(Ty) && !DL.isNonIntegralPointerType(Ty) &&
-      !isMinMaxWithLoads(
-          peekThroughBitcast(LI.getPointerOperand(), /*OneUseOnly=*/true),
-          Dummy)) {
-    if (all_of(LI.users(), [&LI](User *U) {
-          auto *SI = dyn_cast<StoreInst>(U);
-          return SI && SI->getPointerOperand() != &LI &&
-                 !SI->getPointerOperand()->isSwiftError();
-        })) {
-      LoadInst *NewLoad = IC.combineLoadToNewType(
-          LI, Type::getIntNTy(LI.getContext(), DL.getTypeStoreSizeInBits(Ty)));
-      // Replace all the stores with stores of the newly loaded value.
-      for (auto UI = LI.user_begin(), UE = LI.user_end(); UI != UE;) {
-        auto *SI = cast<StoreInst>(*UI++);
-        IC.Builder.SetInsertPoint(SI);
-        combineStoreToNewValue(IC, *SI, NewLoad);
-        IC.eraseInstFromFunction(*SI);
-      }
-      assert(LI.use_empty() && "Failed to remove all users of the load!");
-      // Return the old load so the combiner can delete it safely.
-      return &LI;
-=======
   // Fold away bit casts of the loaded value by loading the desired type.
   // Note that we should not do this for pointer<->integer casts,
   // because that would result in type punning.
@@ -657,17 +598,8 @@
              "load from x86_amx* should not happen!");
       if (BC->getType()->isX86_AMXTy())
         return nullptr;
->>>>>>> 3a420398
-    }
-
-<<<<<<< HEAD
-  // Fold away bit casts of the loaded value by loading the desired type.
-  // We can do this for BitCastInsts as well as casts from and to pointer types,
-  // as long as those are noops (i.e., the source or dest type have the same
-  // bitwidth as the target's pointers).
-  if (!IC.seaAvoidIntToPtr() && LI.hasOneUse())
-=======
->>>>>>> 3a420398
+  }
+
     if (auto* CI = dyn_cast<CastInst>(LI.user_back()))
       if (CI->isNoopCast(DL) && LI.getType()->isPtrOrPtrVectorTy() ==
                                     CI->getDestTy()->isPtrOrPtrVectorTy())
@@ -684,7 +616,7 @@
   return nullptr;
 }
 
-static Instruction *unpackLoadToAggregate(InstCombinerImpl &IC, LoadInst &LI) {
+static Instruction *unpackLoadToAggregate(SeaInstCombinerImpl &IC, LoadInst &LI) {
   // FIXME: We could probably with some care handle both volatile and atomic
   // stores here but it isn't clear that this is important.
   if (!LI.isSimple())
@@ -882,7 +814,7 @@
 // not zero. Currently, we only handle the first such index. Also, we could
 // also search through non-zero constant indices if we kept track of the
 // offsets those indices implied.
-static bool canReplaceGEPIdxWithZero(InstCombinerImpl &IC,
+static bool canReplaceGEPIdxWithZero(SeaInstCombinerImpl &IC,
                                      GetElementPtrInst *GEPI, Instruction *MemI,
                                      unsigned &Idx) {
   if (GEPI->getNumOperands() < 2)
@@ -958,7 +890,7 @@
 // access, but the object has only one element, we can assume that the index
 // will always be zero. If we replace the GEP, return it.
 template <typename T>
-static Instruction *replaceGEPIdxWithZero(InstCombinerImpl &IC, Value *Ptr,
+static Instruction *replaceGEPIdxWithZero(SeaInstCombinerImpl &IC, Value *Ptr,
                                           T &MemI) {
   if (GetElementPtrInst *GEPI = dyn_cast<GetElementPtrInst>(Ptr)) {
     unsigned Idx;
@@ -1000,7 +932,7 @@
   return false;
 }
 
-Instruction *InstCombinerImpl::visitLoadInst(LoadInst &LI) {
+Instruction *SeaInstCombinerImpl::visitLoadInst(LoadInst &LI) {
   Value *Op = LI.getOperand(0);
 
   // Try to canonicalize the loaded type.
@@ -1117,7 +1049,7 @@
 /// and the layout of a <2 x double> is isomorphic to a [2 x double],
 /// then %V1 can be safely approximated by a conceptual "bitcast" of %U.
 /// Note that %U may contain non-undef values where %V1 has undef.
-static Value *likeBitCastFromVector(InstCombinerImpl &IC, Value *V) {
+static Value *likeBitCastFromVector(SeaInstCombinerImpl &IC, Value *V) {
   Value *U = nullptr;
   while (auto *IV = dyn_cast<InsertValueInst>(V)) {
     auto *E = dyn_cast<ExtractElementInst>(IV->getInsertedValueOperand());
@@ -1178,7 +1110,7 @@
 /// the caller must erase the store instruction. We have to let the caller erase
 /// the store instruction as otherwise there is no way to signal whether it was
 /// combined or not: IC.EraseInstFromFunction returns a null pointer.
-static bool combineStoreToValueType(InstCombinerImpl &IC, StoreInst &SI) {
+static bool combineStoreToValueType(SeaInstCombinerImpl &IC, StoreInst &SI) {
   // FIXME: We could probably with some care handle both volatile and ordered
   // atomic stores here but it isn't clear that this is important.
   if (!SI.isUnordered())
@@ -1216,7 +1148,7 @@
   return false;
 }
 
-static bool unpackStoreToAggregate(InstCombinerImpl &IC, StoreInst &SI) {
+static bool unpackStoreToAggregate(SeaInstCombinerImpl &IC, StoreInst &SI) {
   // FIXME: We could probably with some care handle both volatile and atomic
   // stores here but it isn't clear that this is important.
   if (!SI.isSimple())
@@ -1356,7 +1288,7 @@
 /// Converts store (bitcast (load (bitcast (select ...)))) to
 /// store (load (select ...)), where select is minmax:
 /// select ((cmp load V1, load V2), V1, V2).
-static bool removeBitcastsFromLoadStoreOnMinMax(InstCombinerImpl &IC,
+static bool removeBitcastsFromLoadStoreOnMinMax(SeaInstCombinerImpl &IC,
                                                 StoreInst &SI) {
   // bitcast?
   if (!match(SI.getPointerOperand(), m_BitCast(m_Value())))
@@ -1405,7 +1337,7 @@
   return true;
 }
 
-Instruction *InstCombinerImpl::visitStoreInst(StoreInst &SI) {
+Instruction *SeaInstCombinerImpl::visitStoreInst(StoreInst &SI) {
   Value *Val = SI.getOperand(0);
   Value *Ptr = SI.getOperand(1);
 
@@ -1524,7 +1456,7 @@
 /// or:
 ///   *P = v1; if () { *P = v2; }
 /// into a phi node with a store in the successor.
-bool InstCombinerImpl::mergeStoreIntoSuccessor(StoreInst &SI) {
+bool SeaInstCombinerImpl::mergeStoreIntoSuccessor(StoreInst &SI) {
   if (!SI.isUnordered())
     return false; // This code has not been audited for volatile/ordered case.
 
@@ -1620,7 +1552,7 @@
   BBI = DestBB->getFirstInsertionPt();
   StoreInst *NewSI =
       new StoreInst(MergedVal, SI.getOperand(1), SI.isVolatile(), SI.getAlign(),
-                                   SI.getOrdering(), SI.getSyncScopeID());
+                    SI.getOrdering(), SI.getSyncScopeID());
   InsertNewInstBefore(NewSI, *BBI);
   NewSI->setDebugLoc(MergedLoc);
 
