//===- InstCombineLoadStoreAlloca.cpp -------------------------------------===//
//
// Part of the LLVM Project, under the Apache License v2.0 with LLVM Exceptions.
// See https://llvm.org/LICENSE.txt for license information.
// SPDX-License-Identifier: Apache-2.0 WITH LLVM-exception
//
//===----------------------------------------------------------------------===//
//
// This file implements the visit functions for load, store and alloca.
//
//===----------------------------------------------------------------------===//

#include "InstCombineInternal.h"
#include "llvm/ADT/MapVector.h"
#include "llvm/ADT/SmallString.h"
#include "llvm/ADT/Statistic.h"
#include "llvm/Analysis/Loads.h"
#include "llvm/Transforms/Utils/Local.h"
#include "llvm/IR/ConstantRange.h"
#include "llvm/IR/DataLayout.h"
#include "llvm/IR/DebugInfoMetadata.h"
#include "llvm/IR/IntrinsicInst.h"
#include "llvm/IR/LLVMContext.h"
#include "llvm/IR/MDBuilder.h"
#include "llvm/IR/PatternMatch.h"
#include "llvm/Transforms/Utils/BasicBlockUtils.h"
using namespace llvm;
using namespace llvm_seahorn;
using namespace PatternMatch;

#define DEBUG_TYPE "sea-instcombine"

STATISTIC(NumDeadStore,    "Number of dead stores eliminated");
STATISTIC(NumGlobalCopies, "Number of allocas copied from constant global");

/// pointsToConstantGlobal - Return true if V (possibly indirectly) points to
/// some part of a constant global variable.  This intentionally only accepts
/// constant expressions because we can't rewrite arbitrary instructions.
static bool pointsToConstantGlobal(Value *V) {
  if (GlobalVariable *GV = dyn_cast<GlobalVariable>(V))
    return GV->isConstant();

  if (ConstantExpr *CE = dyn_cast<ConstantExpr>(V)) {
    if (CE->getOpcode() == Instruction::BitCast ||
        CE->getOpcode() == Instruction::AddrSpaceCast ||
        CE->getOpcode() == Instruction::GetElementPtr)
      return pointsToConstantGlobal(CE->getOperand(0));
  }
  return false;
}

/// isOnlyCopiedFromConstantGlobal - Recursively walk the uses of a (derived)
/// pointer to an alloca.  Ignore any reads of the pointer, return false if we
/// see any stores or other unknown uses.  If we see pointer arithmetic, keep
/// track of whether it moves the pointer (with IsOffset) but otherwise traverse
/// the uses.  If we see a memcpy/memmove that targets an unoffseted pointer to
/// the alloca, and if the source pointer is a pointer to a constant global, we
/// can optimize this.
static bool
isOnlyCopiedFromConstantGlobal(Value *V, MemTransferInst *&TheCopy,
                               SmallVectorImpl<Instruction *> &ToDelete) {
  // We track lifetime intrinsics as we encounter them.  If we decide to go
  // ahead and replace the value with the global, this lets the caller quickly
  // eliminate the markers.

  SmallVector<std::pair<Value *, bool>, 35> ValuesToInspect;
  ValuesToInspect.emplace_back(V, false);
  while (!ValuesToInspect.empty()) {
    auto ValuePair = ValuesToInspect.pop_back_val();
    const bool IsOffset = ValuePair.second;
    for (auto &U : ValuePair.first->uses()) {
      auto *I = cast<Instruction>(U.getUser());

      if (auto *LI = dyn_cast<LoadInst>(I)) {
        // Ignore non-volatile loads, they are always ok.
        if (!LI->isSimple()) return false;
        continue;
      }

      if (isa<BitCastInst>(I) || isa<AddrSpaceCastInst>(I)) {
        // If uses of the bitcast are ok, we are ok.
        ValuesToInspect.emplace_back(I, IsOffset);
        continue;
      }
      if (auto *GEP = dyn_cast<GetElementPtrInst>(I)) {
        // If the GEP has all zero indices, it doesn't offset the pointer. If it
        // doesn't, it does.
        ValuesToInspect.emplace_back(I, IsOffset || !GEP->hasAllZeroIndices());
        continue;
      }

      if (auto *Call = dyn_cast<CallBase>(I)) {
        // If this is the function being called then we treat it like a load and
        // ignore it.
        if (Call->isCallee(&U))
          continue;

        unsigned DataOpNo = Call->getDataOperandNo(&U);
        bool IsArgOperand = Call->isArgOperand(&U);

        // Inalloca arguments are clobbered by the call.
        if (IsArgOperand && Call->isInAllocaArgument(DataOpNo))
          return false;

        // If this is a readonly/readnone call site, then we know it is just a
        // load (but one that potentially returns the value itself), so we can
        // ignore it if we know that the value isn't captured.
        if (Call->onlyReadsMemory() &&
            (Call->use_empty() || Call->doesNotCapture(DataOpNo)))
          continue;

        // If this is being passed as a byval argument, the caller is making a
        // copy, so it is only a read of the alloca.
        if (IsArgOperand && Call->isByValArgument(DataOpNo))
          continue;
      }

      // Lifetime intrinsics can be handled by the caller.
      if (I->isLifetimeStartOrEnd()) {
        assert(I->use_empty() && "Lifetime markers have no result to use!");
        ToDelete.push_back(I);
        continue;
      }

      // If this is isn't our memcpy/memmove, reject it as something we can't
      // handle.
      MemTransferInst *MI = dyn_cast<MemTransferInst>(I);
      if (!MI)
        return false;

      // If the transfer is using the alloca as a source of the transfer, then
      // ignore it since it is a load (unless the transfer is volatile).
      if (U.getOperandNo() == 1) {
        if (MI->isVolatile()) return false;
        continue;
      }

      // If we already have seen a copy, reject the second one.
      if (TheCopy) return false;

      // If the pointer has been offset from the start of the alloca, we can't
      // safely handle this.
      if (IsOffset) return false;

      // If the memintrinsic isn't using the alloca as the dest, reject it.
      if (U.getOperandNo() != 0) return false;

      // If the source of the memcpy/move is not a constant global, reject it.
      if (!pointsToConstantGlobal(MI->getSource()))
        return false;

      // Otherwise, the transform is safe.  Remember the copy instruction.
      TheCopy = MI;
    }
  }
  return true;
}

/// isOnlyCopiedFromConstantGlobal - Return true if the specified alloca is only
/// modified by a copy from a constant global.  If we can prove this, we can
/// replace any uses of the alloca with uses of the global directly.
static MemTransferInst *
isOnlyCopiedFromConstantGlobal(AllocaInst *AI,
                               SmallVectorImpl<Instruction *> &ToDelete) {
  MemTransferInst *TheCopy = nullptr;
  if (isOnlyCopiedFromConstantGlobal(AI, TheCopy, ToDelete))
    return TheCopy;
  return nullptr;
}

/// Returns true if V is dereferenceable for size of alloca.
static bool isDereferenceableForAllocaSize(const Value *V, const AllocaInst *AI,
                                           const DataLayout &DL) {
  if (AI->isArrayAllocation())
    return false;
  uint64_t AllocaSize = DL.getTypeStoreSize(AI->getAllocatedType());
  if (!AllocaSize)
    return false;
  return isDereferenceableAndAlignedPointer(V, AI->getAlignment(),
                                            APInt(64, AllocaSize), DL);
}

static Instruction *simplifyAllocaArraySize(llvm_seahorn::InstCombiner &IC, AllocaInst &AI) {
  // Check for array size of 1 (scalar allocation).
  if (!AI.isArrayAllocation()) {
    // i32 1 is the canonical array size for scalar allocations.
    if (AI.getArraySize()->getType()->isIntegerTy(32))
      return nullptr;

    // Canonicalize it.
    Value *V = IC.Builder.getInt32(1);
    AI.setOperand(0, V);
    return &AI;
  }

  // Convert: alloca Ty, C - where C is a constant != 1 into: alloca [C x Ty], 1
  if (const ConstantInt *C = dyn_cast<ConstantInt>(AI.getArraySize())) {
    if (C->getValue().getActiveBits() <= 64) {
      Type *NewTy = ArrayType::get(AI.getAllocatedType(), C->getZExtValue());
      AllocaInst *New = IC.Builder.CreateAlloca(NewTy, nullptr, AI.getName());
      New->setAlignment(AI.getAlignment());

      // Scan to the end of the allocation instructions, to skip over a block of
      // allocas if possible...also skip interleaved debug info
      //
      BasicBlock::iterator It(New);
      while (isa<AllocaInst>(*It) || isa<DbgInfoIntrinsic>(*It))
        ++It;

      // Now that I is pointing to the first non-allocation-inst in the block,
      // insert our getelementptr instruction...
      //
      Type *IdxTy = IC.getDataLayout().getIntPtrType(AI.getType());
      Value *NullIdx = Constant::getNullValue(IdxTy);
      Value *Idx[2] = {NullIdx, NullIdx};
      Instruction *GEP = GetElementPtrInst::CreateInBounds(
          NewTy, New, Idx, New->getName() + ".sub");
      IC.InsertNewInstBefore(GEP, *It);

      // Now make everything use the getelementptr instead of the original
      // allocation.
      return IC.replaceInstUsesWith(AI, GEP);
    }
  }

  if (isa<UndefValue>(AI.getArraySize()))
    return IC.replaceInstUsesWith(AI, Constant::getNullValue(AI.getType()));

  // Ensure that the alloca array size argument has type intptr_t, so that
  // any casting is exposed early.
  Type *IntPtrTy = IC.getDataLayout().getIntPtrType(AI.getType());
  if (AI.getArraySize()->getType() != IntPtrTy) {
    Value *V = IC.Builder.CreateIntCast(AI.getArraySize(), IntPtrTy, false);
    AI.setOperand(0, V);
    return &AI;
  }

  return nullptr;
}

namespace {
// If I and V are pointers in different address space, it is not allowed to
// use replaceAllUsesWith since I and V have different types. A
// non-target-specific transformation should not use addrspacecast on V since
// the two address space may be disjoint depending on target.
//
// This class chases down uses of the old pointer until reaching the load
// instructions, then replaces the old pointer in the load instructions with
// the new pointer. If during the chasing it sees bitcast or GEP, it will
// create new bitcast or GEP with the new pointer and use them in the load
// instruction.
class PointerReplacer {
public:
  PointerReplacer(llvm_seahorn::InstCombiner &IC) : IC(IC) {}
  void replacePointer(Instruction &I, Value *V);

private:
  void findLoadAndReplace(Instruction &I);
  void replace(Instruction *I);
  Value *getReplacement(Value *I);

  SmallVector<Instruction *, 4> Path;
  MapVector<Value *, Value *> WorkMap;
  llvm_seahorn::InstCombiner &IC;
};
} // end anonymous namespace

void PointerReplacer::findLoadAndReplace(Instruction &I) {
  for (auto U : I.users()) {
    auto *Inst = dyn_cast<Instruction>(&*U);
    if (!Inst)
      return;
    LLVM_DEBUG(dbgs() << "Found pointer user: " << *U << '\n');
    if (isa<LoadInst>(Inst)) {
      for (auto P : Path)
        replace(P);
      replace(Inst);
    } else if (isa<GetElementPtrInst>(Inst) || isa<BitCastInst>(Inst)) {
      Path.push_back(Inst);
      findLoadAndReplace(*Inst);
      Path.pop_back();
    } else {
      return;
    }
  }
}

Value *PointerReplacer::getReplacement(Value *V) {
  auto Loc = WorkMap.find(V);
  if (Loc != WorkMap.end())
    return Loc->second;
  return nullptr;
}

void PointerReplacer::replace(Instruction *I) {
  if (getReplacement(I))
    return;

  if (auto *LT = dyn_cast<LoadInst>(I)) {
    auto *V = getReplacement(LT->getPointerOperand());
    assert(V && "Operand not replaced");
    auto *NewI = new LoadInst(I->getType(), V);
    NewI->takeName(LT);
    IC.InsertNewInstWith(NewI, *LT);
    IC.replaceInstUsesWith(*LT, NewI);
    WorkMap[LT] = NewI;
  } else if (auto *GEP = dyn_cast<GetElementPtrInst>(I)) {
    auto *V = getReplacement(GEP->getPointerOperand());
    assert(V && "Operand not replaced");
    SmallVector<Value *, 8> Indices;
    Indices.append(GEP->idx_begin(), GEP->idx_end());
    auto *NewI = GetElementPtrInst::Create(
        V->getType()->getPointerElementType(), V, Indices);
    IC.InsertNewInstWith(NewI, *GEP);
    NewI->takeName(GEP);
    WorkMap[GEP] = NewI;
  } else if (auto *BC = dyn_cast<BitCastInst>(I)) {
    auto *V = getReplacement(BC->getOperand(0));
    assert(V && "Operand not replaced");
    auto *NewT = PointerType::get(BC->getType()->getPointerElementType(),
                                  V->getType()->getPointerAddressSpace());
    auto *NewI = new BitCastInst(V, NewT);
    IC.InsertNewInstWith(NewI, *BC);
    NewI->takeName(BC);
    WorkMap[BC] = NewI;
  } else {
    llvm_unreachable("should never reach here");
  }
}

void PointerReplacer::replacePointer(Instruction &I, Value *V) {
#ifndef NDEBUG
  auto *PT = cast<PointerType>(I.getType());
  auto *NT = cast<PointerType>(V->getType());
  assert(PT != NT && PT->getElementType() == NT->getElementType() &&
         "Invalid usage");
#endif
  WorkMap[&I] = V;
  findLoadAndReplace(I);
}

Instruction *llvm_seahorn::InstCombiner::visitAllocaInst(AllocaInst &AI) {
  if (auto *I = simplifyAllocaArraySize(*this, AI))
    return I;

  if (AI.getAllocatedType()->isSized()) {
    // If the alignment is 0 (unspecified), assign it the preferred alignment.
    if (AI.getAlignment() == 0)
      AI.setAlignment(DL.getPrefTypeAlignment(AI.getAllocatedType()));

    // Move all alloca's of zero byte objects to the entry block and merge them
    // together.  Note that we only do this for alloca's, because malloc should
    // allocate and return a unique pointer, even for a zero byte allocation.
    if (DL.getTypeAllocSize(AI.getAllocatedType()) == 0) {
      // For a zero sized alloca there is no point in doing an array allocation.
      // This is helpful if the array size is a complicated expression not used
      // elsewhere.
      if (AI.isArrayAllocation()) {
        AI.setOperand(0, ConstantInt::get(AI.getArraySize()->getType(), 1));
        return &AI;
      }

      // Get the first instruction in the entry block.
      BasicBlock &EntryBlock = AI.getParent()->getParent()->getEntryBlock();
      Instruction *FirstInst = EntryBlock.getFirstNonPHIOrDbg();
      if (FirstInst != &AI) {
        // If the entry block doesn't start with a zero-size alloca then move
        // this one to the start of the entry block.  There is no problem with
        // dominance as the array size was forced to a constant earlier already.
        AllocaInst *EntryAI = dyn_cast<AllocaInst>(FirstInst);
        if (!EntryAI || !EntryAI->getAllocatedType()->isSized() ||
            DL.getTypeAllocSize(EntryAI->getAllocatedType()) != 0) {
          AI.moveBefore(FirstInst);
          return &AI;
        }

        // If the alignment of the entry block alloca is 0 (unspecified),
        // assign it the preferred alignment.
        if (EntryAI->getAlignment() == 0)
          EntryAI->setAlignment(
              DL.getPrefTypeAlignment(EntryAI->getAllocatedType()));
        // Replace this zero-sized alloca with the one at the start of the entry
        // block after ensuring that the address will be aligned enough for both
        // types.
        unsigned MaxAlign = std::max(EntryAI->getAlignment(),
                                     AI.getAlignment());
        EntryAI->setAlignment(MaxAlign);
        if (AI.getType() != EntryAI->getType())
          return new BitCastInst(EntryAI, AI.getType());
        return replaceInstUsesWith(AI, EntryAI);
      }
    }
  }

  if (AI.getAlignment()) {
    // Check to see if this allocation is only modified by a memcpy/memmove from
    // a constant global whose alignment is equal to or exceeds that of the
    // allocation.  If this is the case, we can change all users to use
    // the constant global instead.  This is commonly produced by the CFE by
    // constructs like "void foo() { int A[] = {1,2,3,4,5,6,7,8,9...}; }" if 'A'
    // is only subsequently read.
    SmallVector<Instruction *, 4> ToDelete;
    if (MemTransferInst *Copy = isOnlyCopiedFromConstantGlobal(&AI, ToDelete)) {
      unsigned SourceAlign = getOrEnforceKnownAlignment(
          Copy->getSource(), AI.getAlignment(), DL, &AI, &AC, &DT);
      if (AI.getAlignment() <= SourceAlign &&
          isDereferenceableForAllocaSize(Copy->getSource(), &AI, DL)) {
        LLVM_DEBUG(dbgs() << "Found alloca equal to global: " << AI << '\n');
        LLVM_DEBUG(dbgs() << "  memcpy = " << *Copy << '\n');
        for (unsigned i = 0, e = ToDelete.size(); i != e; ++i)
          eraseInstFromFunction(*ToDelete[i]);
        Constant *TheSrc = cast<Constant>(Copy->getSource());
        auto *SrcTy = TheSrc->getType();
        auto *DestTy = PointerType::get(AI.getType()->getPointerElementType(),
                                        SrcTy->getPointerAddressSpace());
        Constant *Cast =
            ConstantExpr::getPointerBitCastOrAddrSpaceCast(TheSrc, DestTy);
        if (AI.getType()->getPointerAddressSpace() ==
            SrcTy->getPointerAddressSpace()) {
          Instruction *NewI = replaceInstUsesWith(AI, Cast);
          eraseInstFromFunction(*Copy);
          ++NumGlobalCopies;
          return NewI;
        } else {
          PointerReplacer PtrReplacer(*this);
          PtrReplacer.replacePointer(AI, Cast);
          ++NumGlobalCopies;
        }
      }
    }
  }

  // At last, use the generic allocation site handler to aggressively remove
  // unused allocas.
  return visitAllocSite(AI);
}

// Are we allowed to form a atomic load or store of this type?
static bool isSupportedAtomicType(Type *Ty) {
  return Ty->isIntOrPtrTy() || Ty->isFloatingPointTy();
}

/// Helper to combine a load to a new type.
///
/// This just does the work of combining a load to a new type. It handles
/// metadata, etc., and returns the new instruction. The \c NewTy should be the
/// loaded *value* type. This will convert it to a pointer, cast the operand to
/// that pointer type, load it, etc.
///
/// Note that this will create all of the instructions with whatever insert
<<<<<<< HEAD
/// point the \c llvm_seahorn::InstCombiner currently is using.
static LoadInst *combineLoadToNewType(llvm_seahorn::InstCombiner &IC, LoadInst &LI,
                                      Type *NewTy, const Twine &Suffix = "") {
=======
/// point the \c InstCombiner currently is using.
static LoadInst *combineLoadToNewType(InstCombiner &IC, LoadInst &LI, Type *NewTy,
                                      const Twine &Suffix = "") {
>>>>>>> 05be358d
  assert((!LI.isAtomic() || isSupportedAtomicType(NewTy)) &&
         "can't fold an atomic load to requested type");

  Value *Ptr = LI.getPointerOperand();
  unsigned AS = LI.getPointerAddressSpace();
  SmallVector<std::pair<unsigned, MDNode *>, 8> MD;
  LI.getAllMetadata(MD);

  Value *NewPtr = nullptr;
  if (!(match(Ptr, m_BitCast(m_Value(NewPtr))) &&
        NewPtr->getType()->getPointerElementType() == NewTy &&
        NewPtr->getType()->getPointerAddressSpace() == AS))
    NewPtr = IC.Builder.CreateBitCast(Ptr, NewTy->getPointerTo(AS));

  LoadInst *NewLoad = IC.Builder.CreateAlignedLoad(
      NewTy, NewPtr, LI.getAlignment(), LI.isVolatile(), LI.getName() + Suffix);
  NewLoad->setAtomic(LI.getOrdering(), LI.getSyncScopeID());
  MDBuilder MDB(NewLoad->getContext());
  for (const auto &MDPair : MD) {
    unsigned ID = MDPair.first;
    MDNode *N = MDPair.second;
    // Note, essentially every kind of metadata should be preserved here! This
    // routine is supposed to clone a load instruction changing *only its type*.
    // The only metadata it makes sense to drop is metadata which is invalidated
    // when the pointer type changes. This should essentially never be the case
    // in LLVM, but we explicitly switch over only known metadata to be
    // conservatively correct. If you are adding metadata to LLVM which pertains
    // to loads, you almost certainly want to add it here.
    switch (ID) {
    case LLVMContext::MD_dbg:
    case LLVMContext::MD_tbaa:
    case LLVMContext::MD_prof:
    case LLVMContext::MD_fpmath:
    case LLVMContext::MD_tbaa_struct:
    case LLVMContext::MD_invariant_load:
    case LLVMContext::MD_alias_scope:
    case LLVMContext::MD_noalias:
    case LLVMContext::MD_nontemporal:
    case LLVMContext::MD_mem_parallel_loop_access:
    case LLVMContext::MD_access_group:
      // All of these directly apply.
      NewLoad->setMetadata(ID, N);
      break;

    case LLVMContext::MD_nonnull:
      copyNonnullMetadata(LI, N, *NewLoad);
      break;
    case LLVMContext::MD_align:
    case LLVMContext::MD_dereferenceable:
    case LLVMContext::MD_dereferenceable_or_null:
      // These only directly apply if the new type is also a pointer.
      if (NewTy->isPointerTy())
        NewLoad->setMetadata(ID, N);
      break;
    case LLVMContext::MD_range:
      copyRangeMetadata(IC.getDataLayout(), LI, N, *NewLoad);
      break;
    }
  }
  return NewLoad;
}

/// Combine a store to a new type.
///
/// Returns the newly created store instruction.
<<<<<<< HEAD
static StoreInst *combineStoreToNewValue(llvm_seahorn::InstCombiner &IC, StoreInst &SI,
                                         Value *V) {
=======
static StoreInst *combineStoreToNewValue(InstCombiner &IC, StoreInst &SI, Value *V) {
>>>>>>> 05be358d
  assert((!SI.isAtomic() || isSupportedAtomicType(V->getType())) &&
         "can't fold an atomic store of requested type");

  Value *Ptr = SI.getPointerOperand();
  unsigned AS = SI.getPointerAddressSpace();
  SmallVector<std::pair<unsigned, MDNode *>, 8> MD;
  SI.getAllMetadata(MD);

  StoreInst *NewStore = IC.Builder.CreateAlignedStore(
      V, IC.Builder.CreateBitCast(Ptr, V->getType()->getPointerTo(AS)),
      SI.getAlignment(), SI.isVolatile());
  NewStore->setAtomic(SI.getOrdering(), SI.getSyncScopeID());
  for (const auto &MDPair : MD) {
    unsigned ID = MDPair.first;
    MDNode *N = MDPair.second;
    // Note, essentially every kind of metadata should be preserved here! This
    // routine is supposed to clone a store instruction changing *only its
    // type*. The only metadata it makes sense to drop is metadata which is
    // invalidated when the pointer type changes. This should essentially
    // never be the case in LLVM, but we explicitly switch over only known
    // metadata to be conservatively correct. If you are adding metadata to
    // LLVM which pertains to stores, you almost certainly want to add it
    // here.
    switch (ID) {
    case LLVMContext::MD_dbg:
    case LLVMContext::MD_tbaa:
    case LLVMContext::MD_prof:
    case LLVMContext::MD_fpmath:
    case LLVMContext::MD_tbaa_struct:
    case LLVMContext::MD_alias_scope:
    case LLVMContext::MD_noalias:
    case LLVMContext::MD_nontemporal:
    case LLVMContext::MD_mem_parallel_loop_access:
    case LLVMContext::MD_access_group:
      // All of these directly apply.
      NewStore->setMetadata(ID, N);
      break;
    case LLVMContext::MD_invariant_load:
    case LLVMContext::MD_nonnull:
    case LLVMContext::MD_range:
    case LLVMContext::MD_align:
    case LLVMContext::MD_dereferenceable:
    case LLVMContext::MD_dereferenceable_or_null:
      // These don't apply for stores.
      break;
    }
  }

  return NewStore;
}

/// Returns true if instruction represent minmax pattern like:
///   select ((cmp load V1, load V2), V1, V2).
static bool isMinMaxWithLoads(Value *V) {
  assert(V->getType()->isPointerTy() && "Expected pointer type.");
  // Ignore possible ty* to ixx* bitcast.
  V = peekThroughBitcast(V);
  // Check that select is select ((cmp load V1, load V2), V1, V2) - minmax
  // pattern.
  CmpInst::Predicate Pred;
  Instruction *L1;
  Instruction *L2;
  Value *LHS;
  Value *RHS;
  if (!match(V, m_Select(m_Cmp(Pred, m_Instruction(L1), m_Instruction(L2)),
                         m_Value(LHS), m_Value(RHS))))
    return false;
  return (match(L1, m_Load(m_Specific(LHS))) &&
          match(L2, m_Load(m_Specific(RHS)))) ||
         (match(L1, m_Load(m_Specific(RHS))) &&
          match(L2, m_Load(m_Specific(LHS))));
}

/// Combine loads to match the type of their uses' value after looking
/// through intervening bitcasts.
///
/// The core idea here is that if the result of a load is used in an operation,
/// we should load the type most conducive to that operation. For example, when
/// loading an integer and converting that immediately to a pointer, we should
/// instead directly load a pointer.
///
/// However, this routine must never change the width of a load or the number of
/// loads as that would introduce a semantic change. This combine is expected to
/// be a semantic no-op which just allows loads to more closely model the types
/// of their consuming operations.
///
/// Currently, we also refuse to change the precise type used for an atomic load
/// or a volatile load. This is debatable, and might be reasonable to change
/// later. However, it is risky in case some backend or other part of LLVM is
/// relying on the exact type loaded to select appropriate atomic operations.
static Instruction *combineLoadToOperationType(llvm_seahorn::InstCombiner &IC, LoadInst &LI) {
  // FIXME: We could probably with some care handle both volatile and ordered
  // atomic loads here but it isn't clear that this is important.
  if (!LI.isUnordered())
    return nullptr;

  if (LI.use_empty())
    return nullptr;

  // swifterror values can't be bitcasted.
  if (LI.getPointerOperand()->isSwiftError())
    return nullptr;

  Type *Ty = LI.getType();
  const DataLayout &DL = IC.getDataLayout();

  // Try to canonicalize loads which are only ever stored to operate over
  // integers instead of any other type. We only do this when the loaded type
  // is sized and has a size exactly the same as its store size and the store
  // size is a legal integer type.
  if (!IC.seaAvoidIntToPtr() && !Ty->isIntegerTy() && Ty->isSized() &&
      DL.isLegalInteger(DL.getTypeStoreSizeInBits(Ty)) &&
      DL.typeSizeEqualsStoreSize(Ty) &&
      !DL.isNonIntegralPointerType(Ty) &&
      !isMinMaxWithLoads(
          peekThroughBitcast(LI.getPointerOperand(), /*OneUseOnly=*/true))) {
    if (all_of(LI.users(), [&LI](User *U) {
          auto *SI = dyn_cast<StoreInst>(U);
          return SI && SI->getPointerOperand() != &LI &&
                 !SI->getPointerOperand()->isSwiftError();
        })) {
      LoadInst *NewLoad = combineLoadToNewType(
          IC, LI,
          Type::getIntNTy(LI.getContext(), DL.getTypeStoreSizeInBits(Ty)));
      // Replace all the stores with stores of the newly loaded value.
      for (auto UI = LI.user_begin(), UE = LI.user_end(); UI != UE;) {
        auto *SI = cast<StoreInst>(*UI++);
        IC.Builder.SetInsertPoint(SI);
        combineStoreToNewValue(IC, *SI, NewLoad);
        IC.eraseInstFromFunction(*SI);
      }
      assert(LI.use_empty() && "Failed to remove all users of the load!");
      // Return the old load so the combiner can delete it safely.
      return &LI;
    }
  }

  // Fold away bit casts of the loaded value by loading the desired type.
  // We can do this for BitCastInsts as well as casts from and to pointer types,
  // as long as those are noops (i.e., the source or dest type have the same
  // bitwidth as the target's pointers).
<<<<<<< HEAD
  if (!IC.seaAvoidIntToPtr() && LI.hasOneUse())
    if (auto *CI = dyn_cast<CastInst>(LI.user_back()))
=======
  if (LI.hasOneUse())
    if (auto* CI = dyn_cast<CastInst>(LI.user_back()))
>>>>>>> 05be358d
      if (CI->isNoopCast(DL))
        if (!LI.isAtomic() || isSupportedAtomicType(CI->getDestTy())) {
          LoadInst *NewLoad = combineLoadToNewType(IC, LI, CI->getDestTy());
          CI->replaceAllUsesWith(NewLoad);
          IC.eraseInstFromFunction(*CI);
          return &LI;
        }

  // FIXME: We should also canonicalize loads of vectors when their elements are
  // cast to other types.
  return nullptr;
}

static Instruction *unpackLoadToAggregate(llvm_seahorn::InstCombiner &IC, LoadInst &LI) {
  // FIXME: We could probably with some care handle both volatile and atomic
  // stores here but it isn't clear that this is important.
  if (!LI.isSimple())
    return nullptr;

  Type *T = LI.getType();
  if (!T->isAggregateType())
    return nullptr;

  StringRef Name = LI.getName();
  assert(LI.getAlignment() && "Alignment must be set at this point");

  if (auto *ST = dyn_cast<StructType>(T)) {
    // If the struct only have one element, we unpack.
    auto NumElements = ST->getNumElements();
    if (NumElements == 1) {
      LoadInst *NewLoad = combineLoadToNewType(IC, LI, ST->getTypeAtIndex(0U),
                                               ".unpack");
      AAMDNodes AAMD;
      LI.getAAMetadata(AAMD);
      NewLoad->setAAMetadata(AAMD);
      return IC.replaceInstUsesWith(LI, IC.Builder.CreateInsertValue(
        UndefValue::get(T), NewLoad, 0, Name));
    }

    // We don't want to break loads with padding here as we'd loose
    // the knowledge that padding exists for the rest of the pipeline.
    const DataLayout &DL = IC.getDataLayout();
    auto *SL = DL.getStructLayout(ST);
    if (SL->hasPadding())
      return nullptr;

    auto Align = LI.getAlignment();
    if (!Align)
      Align = DL.getABITypeAlignment(ST);

    auto *Addr = LI.getPointerOperand();
    auto *IdxType = Type::getInt32Ty(T->getContext());
    auto *Zero = ConstantInt::get(IdxType, 0);

    Value *V = UndefValue::get(T);
    for (unsigned i = 0; i < NumElements; i++) {
      Value *Indices[2] = {
        Zero,
        ConstantInt::get(IdxType, i),
      };
      auto *Ptr = IC.Builder.CreateInBoundsGEP(ST, Addr, makeArrayRef(Indices),
                                               Name + ".elt");
      auto EltAlign = MinAlign(Align, SL->getElementOffset(i));
      auto *L = IC.Builder.CreateAlignedLoad(ST->getElementType(i), Ptr,
                                             EltAlign, Name + ".unpack");
      // Propagate AA metadata. It'll still be valid on the narrowed load.
      AAMDNodes AAMD;
      LI.getAAMetadata(AAMD);
      L->setAAMetadata(AAMD);
      V = IC.Builder.CreateInsertValue(V, L, i);
    }

    V->setName(Name);
    return IC.replaceInstUsesWith(LI, V);
  }

  if (auto *AT = dyn_cast<ArrayType>(T)) {
    auto *ET = AT->getElementType();
    auto NumElements = AT->getNumElements();
    if (NumElements == 1) {
      LoadInst *NewLoad = combineLoadToNewType(IC, LI, ET, ".unpack");
      AAMDNodes AAMD;
      LI.getAAMetadata(AAMD);
      NewLoad->setAAMetadata(AAMD);
      return IC.replaceInstUsesWith(LI, IC.Builder.CreateInsertValue(
        UndefValue::get(T), NewLoad, 0, Name));
    }

    // Bail out if the array is too large. Ideally we would like to optimize
    // arrays of arbitrary size but this has a terrible impact on compile time.
    // The threshold here is chosen arbitrarily, maybe needs a little bit of
    // tuning.
    if (NumElements > IC.MaxArraySizeForCombine)
      return nullptr;

    const DataLayout &DL = IC.getDataLayout();
    auto EltSize = DL.getTypeAllocSize(ET);
    auto Align = LI.getAlignment();
    if (!Align)
      Align = DL.getABITypeAlignment(T);

    auto *Addr = LI.getPointerOperand();
    auto *IdxType = Type::getInt64Ty(T->getContext());
    auto *Zero = ConstantInt::get(IdxType, 0);

    Value *V = UndefValue::get(T);
    uint64_t Offset = 0;
    for (uint64_t i = 0; i < NumElements; i++) {
      Value *Indices[2] = {
        Zero,
        ConstantInt::get(IdxType, i),
      };
      auto *Ptr = IC.Builder.CreateInBoundsGEP(AT, Addr, makeArrayRef(Indices),
                                               Name + ".elt");
      auto *L = IC.Builder.CreateAlignedLoad(
          AT->getElementType(), Ptr, MinAlign(Align, Offset), Name + ".unpack");
      AAMDNodes AAMD;
      LI.getAAMetadata(AAMD);
      L->setAAMetadata(AAMD);
      V = IC.Builder.CreateInsertValue(V, L, i);
      Offset += EltSize;
    }

    V->setName(Name);
    return IC.replaceInstUsesWith(LI, V);
  }

  return nullptr;
}

// If we can determine that all possible objects pointed to by the provided
// pointer value are, not only dereferenceable, but also definitively less than
// or equal to the provided maximum size, then return true. Otherwise, return
// false (constant global values and allocas fall into this category).
//
// FIXME: This should probably live in ValueTracking (or similar).
static bool isObjectSizeLessThanOrEq(Value *V, uint64_t MaxSize,
                                     const DataLayout &DL) {
  SmallPtrSet<Value *, 4> Visited;
  SmallVector<Value *, 4> Worklist(1, V);

  do {
    Value *P = Worklist.pop_back_val();
    P = P->stripPointerCasts();

    if (!Visited.insert(P).second)
      continue;

    if (SelectInst *SI = dyn_cast<SelectInst>(P)) {
      Worklist.push_back(SI->getTrueValue());
      Worklist.push_back(SI->getFalseValue());
      continue;
    }

    if (PHINode *PN = dyn_cast<PHINode>(P)) {
      for (Value *IncValue : PN->incoming_values())
        Worklist.push_back(IncValue);
      continue;
    }

    if (GlobalAlias *GA = dyn_cast<GlobalAlias>(P)) {
      if (GA->isInterposable())
        return false;
      Worklist.push_back(GA->getAliasee());
      continue;
    }

    // If we know how big this object is, and it is less than MaxSize, continue
    // searching. Otherwise, return false.
    if (AllocaInst *AI = dyn_cast<AllocaInst>(P)) {
      if (!AI->getAllocatedType()->isSized())
        return false;

      ConstantInt *CS = dyn_cast<ConstantInt>(AI->getArraySize());
      if (!CS)
        return false;

      uint64_t TypeSize = DL.getTypeAllocSize(AI->getAllocatedType());
      // Make sure that, even if the multiplication below would wrap as an
      // uint64_t, we still do the right thing.
      if ((CS->getValue().zextOrSelf(128)*APInt(128, TypeSize)).ugt(MaxSize))
        return false;
      continue;
    }

    if (GlobalVariable *GV = dyn_cast<GlobalVariable>(P)) {
      if (!GV->hasDefinitiveInitializer() || !GV->isConstant())
        return false;

      uint64_t InitSize = DL.getTypeAllocSize(GV->getValueType());
      if (InitSize > MaxSize)
        return false;
      continue;
    }

    return false;
  } while (!Worklist.empty());

  return true;
}

// If we're indexing into an object of a known size, and the outer index is
// not a constant, but having any value but zero would lead to undefined
// behavior, replace it with zero.
//
// For example, if we have:
// @f.a = private unnamed_addr constant [1 x i32] [i32 12], align 4
// ...
// %arrayidx = getelementptr inbounds [1 x i32]* @f.a, i64 0, i64 %x
// ... = load i32* %arrayidx, align 4
// Then we know that we can replace %x in the GEP with i64 0.
//
// FIXME: We could fold any GEP index to zero that would cause UB if it were
// not zero. Currently, we only handle the first such index. Also, we could
// also search through non-zero constant indices if we kept track of the
// offsets those indices implied.
static bool canReplaceGEPIdxWithZero(llvm_seahorn::InstCombiner &IC, GetElementPtrInst *GEPI,
                                     Instruction *MemI, unsigned &Idx) {
  if (GEPI->getNumOperands() < 2)
    return false;

  // Find the first non-zero index of a GEP. If all indices are zero, return
  // one past the last index.
  auto FirstNZIdx = [](const GetElementPtrInst *GEPI) {
    unsigned I = 1;
    for (unsigned IE = GEPI->getNumOperands(); I != IE; ++I) {
      Value *V = GEPI->getOperand(I);
      if (const ConstantInt *CI = dyn_cast<ConstantInt>(V))
        if (CI->isZero())
          continue;

      break;
    }

    return I;
  };

  // Skip through initial 'zero' indices, and find the corresponding pointer
  // type. See if the next index is not a constant.
  Idx = FirstNZIdx(GEPI);
  if (Idx == GEPI->getNumOperands())
    return false;
  if (isa<Constant>(GEPI->getOperand(Idx)))
    return false;

  SmallVector<Value *, 4> Ops(GEPI->idx_begin(), GEPI->idx_begin() + Idx);
  Type *AllocTy =
    GetElementPtrInst::getIndexedType(GEPI->getSourceElementType(), Ops);
  if (!AllocTy || !AllocTy->isSized())
    return false;
  const DataLayout &DL = IC.getDataLayout();
  uint64_t TyAllocSize = DL.getTypeAllocSize(AllocTy);

  // If there are more indices after the one we might replace with a zero, make
  // sure they're all non-negative. If any of them are negative, the overall
  // address being computed might be before the base address determined by the
  // first non-zero index.
  auto IsAllNonNegative = [&]() {
    for (unsigned i = Idx+1, e = GEPI->getNumOperands(); i != e; ++i) {
      KnownBits Known = IC.computeKnownBits(GEPI->getOperand(i), 0, MemI);
      if (Known.isNonNegative())
        continue;
      return false;
    }

    return true;
  };

  // FIXME: If the GEP is not inbounds, and there are extra indices after the
  // one we'll replace, those could cause the address computation to wrap
  // (rendering the IsAllNonNegative() check below insufficient). We can do
  // better, ignoring zero indices (and other indices we can prove small
  // enough not to wrap).
  if (Idx+1 != GEPI->getNumOperands() && !GEPI->isInBounds())
    return false;

  // Note that isObjectSizeLessThanOrEq will return true only if the pointer is
  // also known to be dereferenceable.
  return isObjectSizeLessThanOrEq(GEPI->getOperand(0), TyAllocSize, DL) &&
         IsAllNonNegative();
}

// If we're indexing into an object with a variable index for the memory
// access, but the object has only one element, we can assume that the index
// will always be zero. If we replace the GEP, return it.
template <typename T>
static Instruction *replaceGEPIdxWithZero(llvm_seahorn::InstCombiner &IC, Value *Ptr,
                                          T &MemI) {
  if (GetElementPtrInst *GEPI = dyn_cast<GetElementPtrInst>(Ptr)) {
    unsigned Idx;
    if (canReplaceGEPIdxWithZero(IC, GEPI, &MemI, Idx)) {
      Instruction *NewGEPI = GEPI->clone();
      NewGEPI->setOperand(Idx,
        ConstantInt::get(GEPI->getOperand(Idx)->getType(), 0));
      NewGEPI->insertBefore(GEPI);
      MemI.setOperand(MemI.getPointerOperandIndex(), NewGEPI);
      return NewGEPI;
    }
  }

  return nullptr;
}

static bool canSimplifyNullStoreOrGEP(StoreInst &SI) {
  if (NullPointerIsDefined(SI.getFunction(), SI.getPointerAddressSpace()))
    return false;

  auto *Ptr = SI.getPointerOperand();
  if (GetElementPtrInst *GEPI = dyn_cast<GetElementPtrInst>(Ptr))
    Ptr = GEPI->getOperand(0);
  return (isa<ConstantPointerNull>(Ptr) &&
          !NullPointerIsDefined(SI.getFunction(), SI.getPointerAddressSpace()));
}

static bool canSimplifyNullLoadOrGEP(LoadInst &LI, Value *Op) {
  if (GetElementPtrInst *GEPI = dyn_cast<GetElementPtrInst>(Op)) {
    const Value *GEPI0 = GEPI->getOperand(0);
    if (isa<ConstantPointerNull>(GEPI0) &&
        !NullPointerIsDefined(LI.getFunction(), GEPI->getPointerAddressSpace()))
      return true;
  }
  if (isa<UndefValue>(Op) ||
      (isa<ConstantPointerNull>(Op) &&
       !NullPointerIsDefined(LI.getFunction(), LI.getPointerAddressSpace())))
    return true;
  return false;
}

Instruction *llvm_seahorn::InstCombiner::visitLoadInst(LoadInst &LI) {
  Value *Op = LI.getOperand(0);

  // Try to canonicalize the loaded type.
  if (Instruction *Res = combineLoadToOperationType(*this, LI))
    return Res;

  // Attempt to improve the alignment.
  unsigned KnownAlign = getOrEnforceKnownAlignment(
      Op, DL.getPrefTypeAlignment(LI.getType()), DL, &LI, &AC, &DT);
  unsigned LoadAlign = LI.getAlignment();
  unsigned EffectiveLoadAlign =
      LoadAlign != 0 ? LoadAlign : DL.getABITypeAlignment(LI.getType());

  if (KnownAlign > EffectiveLoadAlign)
    LI.setAlignment(KnownAlign);
  else if (LoadAlign == 0)
    LI.setAlignment(EffectiveLoadAlign);

  // Replace GEP indices if possible.
  if (Instruction *NewGEPI = replaceGEPIdxWithZero(*this, Op, LI)) {
      Worklist.Add(NewGEPI);
      return &LI;
  }

  if (Instruction *Res = unpackLoadToAggregate(*this, LI))
    return Res;

  // Do really simple store-to-load forwarding and load CSE, to catch cases
  // where there are several consecutive memory accesses to the same location,
  // separated by a few arithmetic operations.
  BasicBlock::iterator BBI(LI);
  bool IsLoadCSE = false;
  if (Value *AvailableVal = FindAvailableLoadedValue(
          &LI, LI.getParent(), BBI, DefMaxInstsToScan, AA, &IsLoadCSE)) {
    if (IsLoadCSE)
      combineMetadataForCSE(cast<LoadInst>(AvailableVal), &LI, false);

    return replaceInstUsesWith(
        LI, Builder.CreateBitOrPointerCast(AvailableVal, LI.getType(),
                                           LI.getName() + ".cast"));
  }

  // None of the following transforms are legal for volatile/ordered atomic
  // loads.  Most of them do apply for unordered atomics.
  if (!LI.isUnordered()) return nullptr;

  // load(gep null, ...) -> unreachable
  // load null/undef -> unreachable
  // TODO: Consider a target hook for valid address spaces for this xforms.
  if (canSimplifyNullLoadOrGEP(LI, Op)) {
    // Insert a new store to null instruction before the load to indicate
    // that this code is not reachable.  We do this instead of inserting
    // an unreachable instruction directly because we cannot modify the
    // CFG.
    StoreInst *SI = new StoreInst(UndefValue::get(LI.getType()),
                                  Constant::getNullValue(Op->getType()), &LI);
    SI->setDebugLoc(LI.getDebugLoc());
    return replaceInstUsesWith(LI, UndefValue::get(LI.getType()));
  }

  if (Op->hasOneUse()) {
    // Change select and PHI nodes to select values instead of addresses: this
    // helps alias analysis out a lot, allows many others simplifications, and
    // exposes redundancy in the code.
    //
    // Note that we cannot do the transformation unless we know that the
    // introduced loads cannot trap!  Something like this is valid as long as
    // the condition is always false: load (select bool %C, int* null, int* %G),
    // but it would not be valid if we transformed it to load from null
    // unconditionally.
    //
    if (SelectInst *SI = dyn_cast<SelectInst>(Op)) {
      // load (select (Cond, &V1, &V2))  --> select(Cond, load &V1, load &V2).
      unsigned Align = LI.getAlignment();
      if (isSafeToLoadUnconditionally(SI->getOperand(1), LI.getType(), Align,
                                      DL, SI) &&
          isSafeToLoadUnconditionally(SI->getOperand(2), LI.getType(), Align,
                                      DL, SI)) {
        LoadInst *V1 =
            Builder.CreateLoad(LI.getType(), SI->getOperand(1),
                               SI->getOperand(1)->getName() + ".val");
        LoadInst *V2 =
            Builder.CreateLoad(LI.getType(), SI->getOperand(2),
                               SI->getOperand(2)->getName() + ".val");
        assert(LI.isUnordered() && "implied by above");
        V1->setAlignment(Align);
        V1->setAtomic(LI.getOrdering(), LI.getSyncScopeID());
        V2->setAlignment(Align);
        V2->setAtomic(LI.getOrdering(), LI.getSyncScopeID());
        return SelectInst::Create(SI->getCondition(), V1, V2);
      }

      // load (select (cond, null, P)) -> load P
      if (isa<ConstantPointerNull>(SI->getOperand(1)) &&
          !NullPointerIsDefined(SI->getFunction(),
                                LI.getPointerAddressSpace())) {
        LI.setOperand(0, SI->getOperand(2));
        return &LI;
      }

      // load (select (cond, P, null)) -> load P
      if (isa<ConstantPointerNull>(SI->getOperand(2)) &&
          !NullPointerIsDefined(SI->getFunction(),
                                LI.getPointerAddressSpace())) {
        LI.setOperand(0, SI->getOperand(1));
        return &LI;
      }
    }
  }
  return nullptr;
}

/// Look for extractelement/insertvalue sequence that acts like a bitcast.
///
/// \returns underlying value that was "cast", or nullptr otherwise.
///
/// For example, if we have:
///
///     %E0 = extractelement <2 x double> %U, i32 0
///     %V0 = insertvalue [2 x double] undef, double %E0, 0
///     %E1 = extractelement <2 x double> %U, i32 1
///     %V1 = insertvalue [2 x double] %V0, double %E1, 1
///
/// and the layout of a <2 x double> is isomorphic to a [2 x double],
/// then %V1 can be safely approximated by a conceptual "bitcast" of %U.
/// Note that %U may contain non-undef values where %V1 has undef.
static Value *likeBitCastFromVector(llvm_seahorn::InstCombiner &IC, Value *V) {
  Value *U = nullptr;
  while (auto *IV = dyn_cast<InsertValueInst>(V)) {
    auto *E = dyn_cast<ExtractElementInst>(IV->getInsertedValueOperand());
    if (!E)
      return nullptr;
    auto *W = E->getVectorOperand();
    if (!U)
      U = W;
    else if (U != W)
      return nullptr;
    auto *CI = dyn_cast<ConstantInt>(E->getIndexOperand());
    if (!CI || IV->getNumIndices() != 1 || CI->getZExtValue() != *IV->idx_begin())
      return nullptr;
    V = IV->getAggregateOperand();
  }
  if (!isa<UndefValue>(V) ||!U)
    return nullptr;

  auto *UT = cast<VectorType>(U->getType());
  auto *VT = V->getType();
  // Check that types UT and VT are bitwise isomorphic.
  const auto &DL = IC.getDataLayout();
  if (DL.getTypeStoreSizeInBits(UT) != DL.getTypeStoreSizeInBits(VT)) {
    return nullptr;
  }
  if (auto *AT = dyn_cast<ArrayType>(VT)) {
    if (AT->getNumElements() != UT->getNumElements())
      return nullptr;
  } else {
    auto *ST = cast<StructType>(VT);
    if (ST->getNumElements() != UT->getNumElements())
      return nullptr;
    for (const auto *EltT : ST->elements()) {
      if (EltT != UT->getElementType())
        return nullptr;
    }
  }
  return U;
}

/// Combine stores to match the type of value being stored.
///
/// The core idea here is that the memory does not have any intrinsic type and
/// where we can we should match the type of a store to the type of value being
/// stored.
///
/// However, this routine must never change the width of a store or the number of
/// stores as that would introduce a semantic change. This combine is expected to
/// be a semantic no-op which just allows stores to more closely model the types
/// of their incoming values.
///
/// Currently, we also refuse to change the precise type used for an atomic or
/// volatile store. This is debatable, and might be reasonable to change later.
/// However, it is risky in case some backend or other part of LLVM is relying
/// on the exact type stored to select appropriate atomic operations.
///
/// \returns true if the store was successfully combined away. This indicates
/// the caller must erase the store instruction. We have to let the caller erase
/// the store instruction as otherwise there is no way to signal whether it was
/// combined or not: IC.EraseInstFromFunction returns a null pointer.
static bool combineStoreToValueType(llvm_seahorn::InstCombiner &IC, StoreInst &SI) {
  // FIXME: We could probably with some care handle both volatile and ordered
  // atomic stores here but it isn't clear that this is important.
  if (!SI.isUnordered())
    return false;

  // swifterror values can't be bitcasted.
  if (SI.getPointerOperand()->isSwiftError())
    return false;

  Value *V = SI.getValueOperand();

  // Fold away bit casts of the stored value by storing the original type.
  if (auto *BC = dyn_cast<BitCastInst>(V)) {
    V = BC->getOperand(0);
    if (!SI.isAtomic() || isSupportedAtomicType(V->getType())) {
      combineStoreToNewValue(IC, SI, V);
      return true;
    }
  }

  if (Value *U = likeBitCastFromVector(IC, V))
    if (!SI.isAtomic() || isSupportedAtomicType(U->getType())) {
      combineStoreToNewValue(IC, SI, U);
      return true;
    }

  // FIXME: We should also canonicalize stores of vectors when their elements
  // are cast to other types.
  return false;
}

static bool unpackStoreToAggregate(llvm_seahorn::InstCombiner &IC, StoreInst &SI) {
  // FIXME: We could probably with some care handle both volatile and atomic
  // stores here but it isn't clear that this is important.
  if (!SI.isSimple())
    return false;

  Value *V = SI.getValueOperand();
  Type *T = V->getType();

  if (!T->isAggregateType())
    return false;

  if (auto *ST = dyn_cast<StructType>(T)) {
    // If the struct only have one element, we unpack.
    unsigned Count = ST->getNumElements();
    if (Count == 1) {
      V = IC.Builder.CreateExtractValue(V, 0);
      combineStoreToNewValue(IC, SI, V);
      return true;
    }

    // We don't want to break loads with padding here as we'd loose
    // the knowledge that padding exists for the rest of the pipeline.
    const DataLayout &DL = IC.getDataLayout();
    auto *SL = DL.getStructLayout(ST);
    if (SL->hasPadding())
      return false;

    auto Align = SI.getAlignment();
    if (!Align)
      Align = DL.getABITypeAlignment(ST);

    SmallString<16> EltName = V->getName();
    EltName += ".elt";
    auto *Addr = SI.getPointerOperand();
    SmallString<16> AddrName = Addr->getName();
    AddrName += ".repack";

    auto *IdxType = Type::getInt32Ty(ST->getContext());
    auto *Zero = ConstantInt::get(IdxType, 0);
    for (unsigned i = 0; i < Count; i++) {
      Value *Indices[2] = {
        Zero,
        ConstantInt::get(IdxType, i),
      };
      auto *Ptr = IC.Builder.CreateInBoundsGEP(ST, Addr, makeArrayRef(Indices),
                                               AddrName);
      auto *Val = IC.Builder.CreateExtractValue(V, i, EltName);
      auto EltAlign = MinAlign(Align, SL->getElementOffset(i));
      llvm::Instruction *NS = IC.Builder.CreateAlignedStore(Val, Ptr, EltAlign);
      AAMDNodes AAMD;
      SI.getAAMetadata(AAMD);
      NS->setAAMetadata(AAMD);
    }

    return true;
  }

  if (auto *AT = dyn_cast<ArrayType>(T)) {
    // If the array only have one element, we unpack.
    auto NumElements = AT->getNumElements();
    if (NumElements == 1) {
      V = IC.Builder.CreateExtractValue(V, 0);
      combineStoreToNewValue(IC, SI, V);
      return true;
    }

    // Bail out if the array is too large. Ideally we would like to optimize
    // arrays of arbitrary size but this has a terrible impact on compile time.
    // The threshold here is chosen arbitrarily, maybe needs a little bit of
    // tuning.
    if (NumElements > IC.MaxArraySizeForCombine)
      return false;

    const DataLayout &DL = IC.getDataLayout();
    auto EltSize = DL.getTypeAllocSize(AT->getElementType());
    auto Align = SI.getAlignment();
    if (!Align)
      Align = DL.getABITypeAlignment(T);

    SmallString<16> EltName = V->getName();
    EltName += ".elt";
    auto *Addr = SI.getPointerOperand();
    SmallString<16> AddrName = Addr->getName();
    AddrName += ".repack";

    auto *IdxType = Type::getInt64Ty(T->getContext());
    auto *Zero = ConstantInt::get(IdxType, 0);

    uint64_t Offset = 0;
    for (uint64_t i = 0; i < NumElements; i++) {
      Value *Indices[2] = {
        Zero,
        ConstantInt::get(IdxType, i),
      };
      auto *Ptr = IC.Builder.CreateInBoundsGEP(AT, Addr, makeArrayRef(Indices),
                                               AddrName);
      auto *Val = IC.Builder.CreateExtractValue(V, i, EltName);
      auto EltAlign = MinAlign(Align, Offset);
      Instruction *NS = IC.Builder.CreateAlignedStore(Val, Ptr, EltAlign);
      AAMDNodes AAMD;
      SI.getAAMetadata(AAMD);
      NS->setAAMetadata(AAMD);
      Offset += EltSize;
    }

    return true;
  }

  return false;
}

/// equivalentAddressValues - Test if A and B will obviously have the same
/// value. This includes recognizing that %t0 and %t1 will have the same
/// value in code like this:
///   %t0 = getelementptr \@a, 0, 3
///   store i32 0, i32* %t0
///   %t1 = getelementptr \@a, 0, 3
///   %t2 = load i32* %t1
///
static bool equivalentAddressValues(Value *A, Value *B) {
  // Test if the values are trivially equivalent.
  if (A == B) return true;

  // Test if the values come form identical arithmetic instructions.
  // This uses isIdenticalToWhenDefined instead of isIdenticalTo because
  // its only used to compare two uses within the same basic block, which
  // means that they'll always either have the same value or one of them
  // will have an undefined value.
  if (isa<BinaryOperator>(A) ||
      isa<CastInst>(A) ||
      isa<PHINode>(A) ||
      isa<GetElementPtrInst>(A))
    if (Instruction *BI = dyn_cast<Instruction>(B))
      if (cast<Instruction>(A)->isIdenticalToWhenDefined(BI))
        return true;

  // Otherwise they may not be equivalent.
  return false;
}

/// Converts store (bitcast (load (bitcast (select ...)))) to
/// store (load (select ...)), where select is minmax:
/// select ((cmp load V1, load V2), V1, V2).
static bool removeBitcastsFromLoadStoreOnMinMax(llvm_seahorn::InstCombiner &IC,
                                                StoreInst &SI) {
  // bitcast?
  if (!match(SI.getPointerOperand(), m_BitCast(m_Value())))
    return false;
  // load? integer?
  Value *LoadAddr;
  if (!match(SI.getValueOperand(), m_Load(m_BitCast(m_Value(LoadAddr)))))
    return false;
  auto *LI = cast<LoadInst>(SI.getValueOperand());
  if (!LI->getType()->isIntegerTy())
    return false;
  if (!isMinMaxWithLoads(LoadAddr))
    return false;

  if (!all_of(LI->users(), [LI, LoadAddr](User *U) {
        auto *SI = dyn_cast<StoreInst>(U);
        return SI && SI->getPointerOperand() != LI &&
               peekThroughBitcast(SI->getPointerOperand()) != LoadAddr &&
               !SI->getPointerOperand()->isSwiftError();
      }))
    return false;

  IC.Builder.SetInsertPoint(LI);
  LoadInst *NewLI = combineLoadToNewType(
      IC, *LI, LoadAddr->getType()->getPointerElementType());
  // Replace all the stores with stores of the newly loaded value.
  for (auto *UI : LI->users()) {
    auto *USI = cast<StoreInst>(UI);
    IC.Builder.SetInsertPoint(USI);
    combineStoreToNewValue(IC, *USI, NewLI);
  }
  IC.replaceInstUsesWith(*LI, UndefValue::get(LI->getType()));
  IC.eraseInstFromFunction(*LI);
  return true;
}

Instruction *llvm_seahorn::InstCombiner::visitStoreInst(StoreInst &SI) {
  Value *Val = SI.getOperand(0);
  Value *Ptr = SI.getOperand(1);

  // Try to canonicalize the stored type.
  if (combineStoreToValueType(*this, SI))
    return eraseInstFromFunction(SI);

  // Attempt to improve the alignment.
  unsigned KnownAlign = getOrEnforceKnownAlignment(
      Ptr, DL.getPrefTypeAlignment(Val->getType()), DL, &SI, &AC, &DT);
  unsigned StoreAlign = SI.getAlignment();
  unsigned EffectiveStoreAlign =
      StoreAlign != 0 ? StoreAlign : DL.getABITypeAlignment(Val->getType());

  if (KnownAlign > EffectiveStoreAlign)
    SI.setAlignment(KnownAlign);
  else if (StoreAlign == 0)
    SI.setAlignment(EffectiveStoreAlign);

  // Try to canonicalize the stored type.
  if (unpackStoreToAggregate(*this, SI))
    return eraseInstFromFunction(SI);

  if (removeBitcastsFromLoadStoreOnMinMax(*this, SI))
    return eraseInstFromFunction(SI);

  // Replace GEP indices if possible.
  if (Instruction *NewGEPI = replaceGEPIdxWithZero(*this, Ptr, SI)) {
      Worklist.Add(NewGEPI);
      return &SI;
  }

  // Don't hack volatile/ordered stores.
  // FIXME: Some bits are legal for ordered atomic stores; needs refactoring.
  if (!SI.isUnordered()) return nullptr;

  // If the RHS is an alloca with a single use, zapify the store, making the
  // alloca dead.
  if (Ptr->hasOneUse()) {
    if (isa<AllocaInst>(Ptr))
      return eraseInstFromFunction(SI);
    if (GetElementPtrInst *GEP = dyn_cast<GetElementPtrInst>(Ptr)) {
      if (isa<AllocaInst>(GEP->getOperand(0))) {
        if (GEP->getOperand(0)->hasOneUse())
          return eraseInstFromFunction(SI);
      }
    }
  }

  // If we have a store to a location which is known constant, we can conclude
  // that the store must be storing the constant value (else the memory
  // wouldn't be constant), and this must be a noop.
  if (AA->pointsToConstantMemory(Ptr))
    return eraseInstFromFunction(SI);

  // Do really simple DSE, to catch cases where there are several consecutive
  // stores to the same location, separated by a few arithmetic operations. This
  // situation often occurs with bitfield accesses.
  BasicBlock::iterator BBI(SI);
  for (unsigned ScanInsts = 6; BBI != SI.getParent()->begin() && ScanInsts;
       --ScanInsts) {
    --BBI;
    // Don't count debug info directives, lest they affect codegen,
    // and we skip pointer-to-pointer bitcasts, which are NOPs.
    if (isa<DbgInfoIntrinsic>(BBI) ||
        (isa<BitCastInst>(BBI) && BBI->getType()->isPointerTy())) {
      ScanInsts++;
      continue;
    }

    if (StoreInst *PrevSI = dyn_cast<StoreInst>(BBI)) {
      // Prev store isn't volatile, and stores to the same location?
      if (PrevSI->isUnordered() && equivalentAddressValues(PrevSI->getOperand(1),
                                                        SI.getOperand(1))) {
        ++NumDeadStore;
        ++BBI;
        eraseInstFromFunction(*PrevSI);
        continue;
      }
      break;
    }

    // If this is a load, we have to stop.  However, if the loaded value is from
    // the pointer we're loading and is producing the pointer we're storing,
    // then *this* store is dead (X = load P; store X -> P).
    if (LoadInst *LI = dyn_cast<LoadInst>(BBI)) {
      if (LI == Val && equivalentAddressValues(LI->getOperand(0), Ptr)) {
        assert(SI.isUnordered() && "can't eliminate ordering operation");
        return eraseInstFromFunction(SI);
      }

      // Otherwise, this is a load from some other location.  Stores before it
      // may not be dead.
      break;
    }

    // Don't skip over loads, throws or things that can modify memory.
    if (BBI->mayWriteToMemory() || BBI->mayReadFromMemory() || BBI->mayThrow())
      break;
  }

  // store X, null    -> turns into 'unreachable' in SimplifyCFG
  // store X, GEP(null, Y) -> turns into 'unreachable' in SimplifyCFG
  if (canSimplifyNullStoreOrGEP(SI)) {
    if (!isa<UndefValue>(Val)) {
      SI.setOperand(0, UndefValue::get(Val->getType()));
      if (Instruction *U = dyn_cast<Instruction>(Val))
        Worklist.Add(U);  // Dropped a use.
    }
    return nullptr;  // Do not modify these!
  }

  // store undef, Ptr -> noop
  if (isa<UndefValue>(Val))
    return eraseInstFromFunction(SI);

  // If this store is the second-to-last instruction in the basic block
  // (excluding debug info and bitcasts of pointers) and if the block ends with
  // an unconditional branch, try to move the store to the successor block.
  BBI = SI.getIterator();
  do {
    ++BBI;
  } while (isa<DbgInfoIntrinsic>(BBI) ||
           (isa<BitCastInst>(BBI) && BBI->getType()->isPointerTy()));

  if (BranchInst *BI = dyn_cast<BranchInst>(BBI))
    if (BI->isUnconditional())
      mergeStoreIntoSuccessor(SI);

  return nullptr;
}

/// Try to transform:
///   if () { *P = v1; } else { *P = v2 }
/// or:
///   *P = v1; if () { *P = v2; }
/// into a phi node with a store in the successor.
bool llvm_seahorn::InstCombiner::mergeStoreIntoSuccessor(StoreInst &SI) {
  assert(SI.isUnordered() &&
         "This code has not been audited for volatile or ordered store case.");

  // Check if the successor block has exactly 2 incoming edges.
  BasicBlock *StoreBB = SI.getParent();
  BasicBlock *DestBB = StoreBB->getTerminator()->getSuccessor(0);
  if (!DestBB->hasNPredecessors(2))
    return false;

  // Capture the other block (the block that doesn't contain our store).
  pred_iterator PredIter = pred_begin(DestBB);
  if (*PredIter == StoreBB)
    ++PredIter;
  BasicBlock *OtherBB = *PredIter;

  // Bail out if all of the relevant blocks aren't distinct. This can happen,
  // for example, if SI is in an infinite loop.
  if (StoreBB == DestBB || OtherBB == DestBB)
    return false;

  // Verify that the other block ends in a branch and is not otherwise empty.
  BasicBlock::iterator BBI(OtherBB->getTerminator());
  BranchInst *OtherBr = dyn_cast<BranchInst>(BBI);
  if (!OtherBr || BBI == OtherBB->begin())
    return false;

  // If the other block ends in an unconditional branch, check for the 'if then
  // else' case. There is an instruction before the branch.
  StoreInst *OtherStore = nullptr;
  if (OtherBr->isUnconditional()) {
    --BBI;
    // Skip over debugging info.
    while (isa<DbgInfoIntrinsic>(BBI) ||
           (isa<BitCastInst>(BBI) && BBI->getType()->isPointerTy())) {
      if (BBI==OtherBB->begin())
        return false;
      --BBI;
    }
    // If this isn't a store, isn't a store to the same location, or is not the
    // right kind of store, bail out.
    OtherStore = dyn_cast<StoreInst>(BBI);
    if (!OtherStore || OtherStore->getOperand(1) != SI.getOperand(1) ||
        !SI.isSameOperationAs(OtherStore))
      return false;
  } else {
    // Otherwise, the other block ended with a conditional branch. If one of the
    // destinations is StoreBB, then we have the if/then case.
    if (OtherBr->getSuccessor(0) != StoreBB &&
        OtherBr->getSuccessor(1) != StoreBB)
      return false;

    // Okay, we know that OtherBr now goes to Dest and StoreBB, so this is an
    // if/then triangle. See if there is a store to the same ptr as SI that
    // lives in OtherBB.
    for (;; --BBI) {
      // Check to see if we find the matching store.
      if ((OtherStore = dyn_cast<StoreInst>(BBI))) {
        if (OtherStore->getOperand(1) != SI.getOperand(1) ||
            !SI.isSameOperationAs(OtherStore))
          return false;
        break;
      }
      // If we find something that may be using or overwriting the stored
      // value, or if we run out of instructions, we can't do the transform.
      if (BBI->mayReadFromMemory() || BBI->mayThrow() ||
          BBI->mayWriteToMemory() || BBI == OtherBB->begin())
        return false;
    }

    // In order to eliminate the store in OtherBr, we have to make sure nothing
    // reads or overwrites the stored value in StoreBB.
    for (BasicBlock::iterator I = StoreBB->begin(); &*I != &SI; ++I) {
      // FIXME: This should really be AA driven.
      if (I->mayReadFromMemory() || I->mayThrow() || I->mayWriteToMemory())
        return false;
    }
  }

  // Insert a PHI node now if we need it.
  Value *MergedVal = OtherStore->getOperand(0);
  // The debug locations of the original instructions might differ. Merge them.
  DebugLoc MergedLoc = DILocation::getMergedLocation(SI.getDebugLoc(),
                                                     OtherStore->getDebugLoc());
  if (MergedVal != SI.getOperand(0)) {
    PHINode *PN = PHINode::Create(MergedVal->getType(), 2, "storemerge");
    PN->addIncoming(SI.getOperand(0), SI.getParent());
    PN->addIncoming(OtherStore->getOperand(0), OtherBB);
    MergedVal = InsertNewInstBefore(PN, DestBB->front());
    PN->setDebugLoc(MergedLoc);
  }

  // Advance to a place where it is safe to insert the new store and insert it.
  BBI = DestBB->getFirstInsertionPt();
  StoreInst *NewSI = new StoreInst(MergedVal, SI.getOperand(1),
                                   SI.isVolatile(), SI.getAlignment(),
                                   SI.getOrdering(), SI.getSyncScopeID());
  InsertNewInstBefore(NewSI, *BBI);
  NewSI->setDebugLoc(MergedLoc);

  // If the two stores had AA tags, merge them.
  AAMDNodes AATags;
  SI.getAAMetadata(AATags);
  if (AATags) {
    OtherStore->getAAMetadata(AATags, /* Merge = */ true);
    NewSI->setAAMetadata(AATags);
  }

  // Nuke the old stores.
  eraseInstFromFunction(SI);
  eraseInstFromFunction(*OtherStore);
  return true;
}<|MERGE_RESOLUTION|>--- conflicted
+++ resolved
@@ -30,7 +30,7 @@
 
 #define DEBUG_TYPE "sea-instcombine"
 
-STATISTIC(NumDeadStore,    "Number of dead stores eliminated");
+STATISTIC(NumDeadStore, "Number of dead stores eliminated");
 STATISTIC(NumGlobalCopies, "Number of allocas copied from constant global");
 
 /// pointsToConstantGlobal - Return true if V (possibly indirectly) points to
@@ -448,15 +448,9 @@
 /// that pointer type, load it, etc.
 ///
 /// Note that this will create all of the instructions with whatever insert
-<<<<<<< HEAD
-/// point the \c llvm_seahorn::InstCombiner currently is using.
-static LoadInst *combineLoadToNewType(llvm_seahorn::InstCombiner &IC, LoadInst &LI,
-                                      Type *NewTy, const Twine &Suffix = "") {
-=======
 /// point the \c InstCombiner currently is using.
 static LoadInst *combineLoadToNewType(InstCombiner &IC, LoadInst &LI, Type *NewTy,
                                       const Twine &Suffix = "") {
->>>>>>> 05be358d
   assert((!LI.isAtomic() || isSupportedAtomicType(NewTy)) &&
          "can't fold an atomic load to requested type");
 
@@ -522,12 +516,7 @@
 /// Combine a store to a new type.
 ///
 /// Returns the newly created store instruction.
-<<<<<<< HEAD
-static StoreInst *combineStoreToNewValue(llvm_seahorn::InstCombiner &IC, StoreInst &SI,
-                                         Value *V) {
-=======
 static StoreInst *combineStoreToNewValue(InstCombiner &IC, StoreInst &SI, Value *V) {
->>>>>>> 05be358d
   assert((!SI.isAtomic() || isSupportedAtomicType(V->getType())) &&
          "can't fold an atomic store of requested type");
 
@@ -669,13 +658,8 @@
   // We can do this for BitCastInsts as well as casts from and to pointer types,
   // as long as those are noops (i.e., the source or dest type have the same
   // bitwidth as the target's pointers).
-<<<<<<< HEAD
   if (!IC.seaAvoidIntToPtr() && LI.hasOneUse())
     if (auto *CI = dyn_cast<CastInst>(LI.user_back()))
-=======
-  if (LI.hasOneUse())
-    if (auto* CI = dyn_cast<CastInst>(LI.user_back()))
->>>>>>> 05be358d
       if (CI->isNoopCast(DL))
         if (!LI.isAtomic() || isSupportedAtomicType(CI->getDestTy())) {
           LoadInst *NewLoad = combineLoadToNewType(IC, LI, CI->getDestTy());
@@ -733,8 +717,8 @@
     Value *V = UndefValue::get(T);
     for (unsigned i = 0; i < NumElements; i++) {
       Value *Indices[2] = {
-        Zero,
-        ConstantInt::get(IdxType, i),
+          Zero,
+          ConstantInt::get(IdxType, i),
       };
       auto *Ptr = IC.Builder.CreateInBoundsGEP(ST, Addr, makeArrayRef(Indices),
                                                Name + ".elt");
@@ -785,8 +769,8 @@
     uint64_t Offset = 0;
     for (uint64_t i = 0; i < NumElements; i++) {
       Value *Indices[2] = {
-        Zero,
-        ConstantInt::get(IdxType, i),
+          Zero,
+          ConstantInt::get(IdxType, i),
       };
       auto *Ptr = IC.Builder.CreateInBoundsGEP(AT, Addr, makeArrayRef(Indices),
                                                Name + ".elt");
@@ -856,7 +840,7 @@
       uint64_t TypeSize = DL.getTypeAllocSize(AI->getAllocatedType());
       // Make sure that, even if the multiplication below would wrap as an
       // uint64_t, we still do the right thing.
-      if ((CS->getValue().zextOrSelf(128)*APInt(128, TypeSize)).ugt(MaxSize))
+      if ((CS->getValue().zextOrSelf(128) * APInt(128, TypeSize)).ugt(MaxSize))
         return false;
       continue;
     }
@@ -923,7 +907,7 @@
 
   SmallVector<Value *, 4> Ops(GEPI->idx_begin(), GEPI->idx_begin() + Idx);
   Type *AllocTy =
-    GetElementPtrInst::getIndexedType(GEPI->getSourceElementType(), Ops);
+      GetElementPtrInst::getIndexedType(GEPI->getSourceElementType(), Ops);
   if (!AllocTy || !AllocTy->isSized())
     return false;
   const DataLayout &DL = IC.getDataLayout();
@@ -934,7 +918,7 @@
   // address being computed might be before the base address determined by the
   // first non-zero index.
   auto IsAllNonNegative = [&]() {
-    for (unsigned i = Idx+1, e = GEPI->getNumOperands(); i != e; ++i) {
+    for (unsigned i = Idx + 1, e = GEPI->getNumOperands(); i != e; ++i) {
       KnownBits Known = IC.computeKnownBits(GEPI->getOperand(i), 0, MemI);
       if (Known.isNonNegative())
         continue;
@@ -949,7 +933,7 @@
   // (rendering the IsAllNonNegative() check below insufficient). We can do
   // better, ignoring zero indices (and other indices we can prove small
   // enough not to wrap).
-  if (Idx+1 != GEPI->getNumOperands() && !GEPI->isInBounds())
+  if (Idx + 1 != GEPI->getNumOperands() && !GEPI->isInBounds())
     return false;
 
   // Note that isObjectSizeLessThanOrEq will return true only if the pointer is
@@ -1025,8 +1009,8 @@
 
   // Replace GEP indices if possible.
   if (Instruction *NewGEPI = replaceGEPIdxWithZero(*this, Op, LI)) {
-      Worklist.Add(NewGEPI);
-      return &LI;
+    Worklist.Add(NewGEPI);
+    return &LI;
   }
 
   if (Instruction *Res = unpackLoadToAggregate(*this, LI))
@@ -1147,7 +1131,7 @@
       return nullptr;
     V = IV->getAggregateOperand();
   }
-  if (!isa<UndefValue>(V) ||!U)
+  if (!isa<UndefValue>(V) || !U)
     return nullptr;
 
   auto *UT = cast<VectorType>(U->getType());
@@ -1266,8 +1250,8 @@
     auto *Zero = ConstantInt::get(IdxType, 0);
     for (unsigned i = 0; i < Count; i++) {
       Value *Indices[2] = {
-        Zero,
-        ConstantInt::get(IdxType, i),
+          Zero,
+          ConstantInt::get(IdxType, i),
       };
       auto *Ptr = IC.Builder.CreateInBoundsGEP(ST, Addr, makeArrayRef(Indices),
                                                AddrName);
@@ -1316,8 +1300,8 @@
     uint64_t Offset = 0;
     for (uint64_t i = 0; i < NumElements; i++) {
       Value *Indices[2] = {
-        Zero,
-        ConstantInt::get(IdxType, i),
+          Zero,
+          ConstantInt::get(IdxType, i),
       };
       auto *Ptr = IC.Builder.CreateInBoundsGEP(AT, Addr, makeArrayRef(Indices),
                                                AddrName);
@@ -1434,8 +1418,8 @@
 
   // Replace GEP indices if possible.
   if (Instruction *NewGEPI = replaceGEPIdxWithZero(*this, Ptr, SI)) {
-      Worklist.Add(NewGEPI);
-      return &SI;
+    Worklist.Add(NewGEPI);
+    return &SI;
   }
 
   // Don't hack volatile/ordered stores.
@@ -1513,9 +1497,9 @@
     if (!isa<UndefValue>(Val)) {
       SI.setOperand(0, UndefValue::get(Val->getType()));
       if (Instruction *U = dyn_cast<Instruction>(Val))
-        Worklist.Add(U);  // Dropped a use.
-    }
-    return nullptr;  // Do not modify these!
+        Worklist.Add(U); // Dropped a use.
+    }
+    return nullptr; // Do not modify these!
   }
 
   // store undef, Ptr -> noop
@@ -1578,7 +1562,7 @@
     // Skip over debugging info.
     while (isa<DbgInfoIntrinsic>(BBI) ||
            (isa<BitCastInst>(BBI) && BBI->getType()->isPointerTy())) {
-      if (BBI==OtherBB->begin())
+      if (BBI == OtherBB->begin())
         return false;
       --BBI;
     }
