//===- InstCombineLoadStoreAlloca.cpp -------------------------------------===//
//
// Part of the LLVM Project, under the Apache License v2.0 with LLVM Exceptions.
// See https://llvm.org/LICENSE.txt for license information.
// SPDX-License-Identifier: Apache-2.0 WITH LLVM-exception
//
//===----------------------------------------------------------------------===//
//
// This file implements the visit functions for load, store and alloca.
//
//===----------------------------------------------------------------------===//

#include "InstCombineInternal.h"
#include "llvm/ADT/MapVector.h"
#include "llvm/ADT/SmallString.h"
#include "llvm/ADT/Statistic.h"
#include "llvm/Analysis/AliasAnalysis.h"
#include "llvm/Analysis/Loads.h"
#include "llvm/IR/ConstantRange.h"
#include "llvm/IR/DataLayout.h"
#include "llvm/IR/DebugInfoMetadata.h"
#include "llvm/IR/IntrinsicInst.h"
#include "llvm/IR/LLVMContext.h"
#include "llvm/IR/MDBuilder.h"
#include "llvm/IR/PatternMatch.h"
#include "llvm/Transforms/Utils/BasicBlockUtils.h"
#include "llvm/Transforms/Utils/Local.h"
using namespace llvm;
using namespace llvm_seahorn;
using namespace PatternMatch;

#define DEBUG_TYPE "sea-instcombine"

STATISTIC(NumDeadStore,    "Number of dead stores eliminated");
STATISTIC(NumGlobalCopies, "Number of allocas copied from constant global");

/// isOnlyCopiedFromConstantGlobal - Recursively walk the uses of a (derived)
/// pointer to an alloca.  Ignore any reads of the pointer, return false if we
/// see any stores or other unknown uses.  If we see pointer arithmetic, keep
/// track of whether it moves the pointer (with IsOffset) but otherwise traverse
/// the uses.  If we see a memcpy/memmove that targets an unoffseted pointer to
/// the alloca, and if the source pointer is a pointer to a constant global, we
/// can optimize this.
static bool
isOnlyCopiedFromConstantMemory(AAResults *AA,
                               Value *V, MemTransferInst *&TheCopy,
                               SmallVectorImpl<Instruction *> &ToDelete) {
  // We track lifetime intrinsics as we encounter them.  If we decide to go
  // ahead and replace the value with the global, this lets the caller quickly
  // eliminate the markers.

  SmallVector<std::pair<Value *, bool>, 35> ValuesToInspect;
  ValuesToInspect.emplace_back(V, false);
  while (!ValuesToInspect.empty()) {
    auto ValuePair = ValuesToInspect.pop_back_val();
    const bool IsOffset = ValuePair.second;
    for (auto &U : ValuePair.first->uses()) {
      auto *I = cast<Instruction>(U.getUser());

      if (auto *LI = dyn_cast<LoadInst>(I)) {
        // Ignore non-volatile loads, they are always ok.
        if (!LI->isSimple()) return false;
        continue;
      }

      if (isa<BitCastInst>(I) || isa<AddrSpaceCastInst>(I)) {
        // If uses of the bitcast are ok, we are ok.
        ValuesToInspect.emplace_back(I, IsOffset);
        continue;
      }
      if (auto *GEP = dyn_cast<GetElementPtrInst>(I)) {
        // If the GEP has all zero indices, it doesn't offset the pointer. If it
        // doesn't, it does.
        ValuesToInspect.emplace_back(I, IsOffset || !GEP->hasAllZeroIndices());
        continue;
      }

      if (auto *Call = dyn_cast<CallBase>(I)) {
        // If this is the function being called then we treat it like a load and
        // ignore it.
        if (Call->isCallee(&U))
          continue;

        unsigned DataOpNo = Call->getDataOperandNo(&U);
        bool IsArgOperand = Call->isArgOperand(&U);

        // Inalloca arguments are clobbered by the call.
        if (IsArgOperand && Call->isInAllocaArgument(DataOpNo))
          return false;

        // If this is a readonly/readnone call site, then we know it is just a
        // load (but one that potentially returns the value itself), so we can
        // ignore it if we know that the value isn't captured.
        if (Call->onlyReadsMemory() &&
            (Call->use_empty() || Call->doesNotCapture(DataOpNo)))
          continue;

        // If this is being passed as a byval argument, the caller is making a
        // copy, so it is only a read of the alloca.
        if (IsArgOperand && Call->isByValArgument(DataOpNo))
          continue;
      }

      // Lifetime intrinsics can be handled by the caller.
      if (I->isLifetimeStartOrEnd()) {
        assert(I->use_empty() && "Lifetime markers have no result to use!");
        ToDelete.push_back(I);
        continue;
      }

      // If this is isn't our memcpy/memmove, reject it as something we can't
      // handle.
      MemTransferInst *MI = dyn_cast<MemTransferInst>(I);
      if (!MI)
        return false;

      // If the transfer is using the alloca as a source of the transfer, then
      // ignore it since it is a load (unless the transfer is volatile).
      if (U.getOperandNo() == 1) {
        if (MI->isVolatile()) return false;
        continue;
      }

      // If we already have seen a copy, reject the second one.
      if (TheCopy) return false;

      // If the pointer has been offset from the start of the alloca, we can't
      // safely handle this.
      if (IsOffset) return false;

      // If the memintrinsic isn't using the alloca as the dest, reject it.
      if (U.getOperandNo() != 0) return false;

      // If the source of the memcpy/move is not a constant global, reject it.
      if (!AA->pointsToConstantMemory(MI->getSource()))
        return false;

      // Otherwise, the transform is safe.  Remember the copy instruction.
      TheCopy = MI;
    }
  }
  return true;
}

/// isOnlyCopiedFromConstantGlobal - Return true if the specified alloca is only
/// modified by a copy from a constant global.  If we can prove this, we can
/// replace any uses of the alloca with uses of the global directly.
static MemTransferInst *
isOnlyCopiedFromConstantMemory(AAResults *AA,
                               AllocaInst *AI,
                               SmallVectorImpl<Instruction *> &ToDelete) {
  MemTransferInst *TheCopy = nullptr;
  if (isOnlyCopiedFromConstantMemory(AA, AI, TheCopy, ToDelete))
    return TheCopy;
  return nullptr;
}

/// Returns true if V is dereferenceable for size of alloca.
static bool isDereferenceableForAllocaSize(const Value *V, const AllocaInst *AI,
                                           const DataLayout &DL) {
  if (AI->isArrayAllocation())
    return false;
  uint64_t AllocaSize = DL.getTypeStoreSize(AI->getAllocatedType());
  if (!AllocaSize)
    return false;
  return isDereferenceableAndAlignedPointer(V, Align(AI->getAlignment()),
                                            APInt(64, AllocaSize), DL);
}

static Instruction *simplifyAllocaArraySize(InstCombiner &IC, AllocaInst &AI) {
  // Check for array size of 1 (scalar allocation).
  if (!AI.isArrayAllocation()) {
    // i32 1 is the canonical array size for scalar allocations.
    if (AI.getArraySize()->getType()->isIntegerTy(32))
      return nullptr;

    // Canonicalize it.
    return IC.replaceOperand(AI, 0, IC.Builder.getInt32(1));
  }

  // Convert: alloca Ty, C - where C is a constant != 1 into: alloca [C x Ty], 1
  if (const ConstantInt *C = dyn_cast<ConstantInt>(AI.getArraySize())) {
    if (C->getValue().getActiveBits() <= 64) {
      Type *NewTy = ArrayType::get(AI.getAllocatedType(), C->getZExtValue());
      AllocaInst *New = IC.Builder.CreateAlloca(NewTy, nullptr, AI.getName());
      New->setAlignment(AI.getAlign());

      // Scan to the end of the allocation instructions, to skip over a block of
      // allocas if possible...also skip interleaved debug info
      //
      BasicBlock::iterator It(New);
      while (isa<AllocaInst>(*It) || isa<DbgInfoIntrinsic>(*It))
        ++It;

      // Now that I is pointing to the first non-allocation-inst in the block,
      // insert our getelementptr instruction...
      //
      Type *IdxTy = IC.getDataLayout().getIntPtrType(AI.getType());
      Value *NullIdx = Constant::getNullValue(IdxTy);
      Value *Idx[2] = {NullIdx, NullIdx};
      Instruction *GEP = GetElementPtrInst::CreateInBounds(
          NewTy, New, Idx, New->getName() + ".sub");
      IC.InsertNewInstBefore(GEP, *It);

      // Now make everything use the getelementptr instead of the original
      // allocation.
      return IC.replaceInstUsesWith(AI, GEP);
    }
  }

  if (isa<UndefValue>(AI.getArraySize()))
    return IC.replaceInstUsesWith(AI, Constant::getNullValue(AI.getType()));

  // Ensure that the alloca array size argument has type intptr_t, so that
  // any casting is exposed early.
  Type *IntPtrTy = IC.getDataLayout().getIntPtrType(AI.getType());
  if (AI.getArraySize()->getType() != IntPtrTy) {
    Value *V = IC.Builder.CreateIntCast(AI.getArraySize(), IntPtrTy, false);
    return IC.replaceOperand(AI, 0, V);
  }

  return nullptr;
}

namespace {
// If I and V are pointers in different address space, it is not allowed to
// use replaceAllUsesWith since I and V have different types. A
// non-target-specific transformation should not use addrspacecast on V since
// the two address space may be disjoint depending on target.
//
// This class chases down uses of the old pointer until reaching the load
// instructions, then replaces the old pointer in the load instructions with
// the new pointer. If during the chasing it sees bitcast or GEP, it will
// create new bitcast or GEP with the new pointer and use them in the load
// instruction.
class PointerReplacer {
public:
  PointerReplacer(InstCombiner &IC) : IC(IC) {}
  void replacePointer(Instruction &I, Value *V);

private:
  void findLoadAndReplace(Instruction &I);
  void replace(Instruction *I);
  Value *getReplacement(Value *I);

  SmallVector<Instruction *, 4> Path;
  MapVector<Value *, Value *> WorkMap;
  InstCombiner &IC;
};
} // end anonymous namespace

void PointerReplacer::findLoadAndReplace(Instruction &I) {
  for (auto U : I.users()) {
    auto *Inst = dyn_cast<Instruction>(&*U);
    if (!Inst)
      return;
    LLVM_DEBUG(dbgs() << "Found pointer user: " << *U << '\n');
    if (isa<LoadInst>(Inst)) {
      for (auto P : Path)
        replace(P);
      replace(Inst);
    } else if (isa<GetElementPtrInst>(Inst) || isa<BitCastInst>(Inst)) {
      Path.push_back(Inst);
      findLoadAndReplace(*Inst);
      Path.pop_back();
    } else {
      return;
    }
  }
}

Value *PointerReplacer::getReplacement(Value *V) {
  auto Loc = WorkMap.find(V);
  if (Loc != WorkMap.end())
    return Loc->second;
  return nullptr;
}

void PointerReplacer::replace(Instruction *I) {
  if (getReplacement(I))
    return;

  if (auto *LT = dyn_cast<LoadInst>(I)) {
    auto *V = getReplacement(LT->getPointerOperand());
    assert(V && "Operand not replaced");
    auto *NewI = new LoadInst(I->getType(), V, "", false,
                              IC.getDataLayout().getABITypeAlign(I->getType()));
    NewI->takeName(LT);
    IC.InsertNewInstWith(NewI, *LT);
    IC.replaceInstUsesWith(*LT, NewI);
    WorkMap[LT] = NewI;
  } else if (auto *GEP = dyn_cast<GetElementPtrInst>(I)) {
    auto *V = getReplacement(GEP->getPointerOperand());
    assert(V && "Operand not replaced");
    SmallVector<Value *, 8> Indices;
    Indices.append(GEP->idx_begin(), GEP->idx_end());
    auto *NewI = GetElementPtrInst::Create(
        V->getType()->getPointerElementType(), V, Indices);
    IC.InsertNewInstWith(NewI, *GEP);
    NewI->takeName(GEP);
    WorkMap[GEP] = NewI;
  } else if (auto *BC = dyn_cast<BitCastInst>(I)) {
    auto *V = getReplacement(BC->getOperand(0));
    assert(V && "Operand not replaced");
    auto *NewT = PointerType::get(BC->getType()->getPointerElementType(),
                                  V->getType()->getPointerAddressSpace());
    auto *NewI = new BitCastInst(V, NewT);
    IC.InsertNewInstWith(NewI, *BC);
    NewI->takeName(BC);
    WorkMap[BC] = NewI;
  } else {
    llvm_unreachable("should never reach here");
  }
}

void PointerReplacer::replacePointer(Instruction &I, Value *V) {
#ifndef NDEBUG
  auto *PT = cast<PointerType>(I.getType());
  auto *NT = cast<PointerType>(V->getType());
  assert(PT != NT && PT->getElementType() == NT->getElementType() &&
         "Invalid usage");
#endif
  WorkMap[&I] = V;
  findLoadAndReplace(I);
}

Instruction *InstCombiner::visitAllocaInst(AllocaInst &AI) {
  if (auto *I = simplifyAllocaArraySize(*this, AI))
    return I;

  if (AI.getAllocatedType()->isSized()) {
    // Move all alloca's of zero byte objects to the entry block and merge them
    // together.  Note that we only do this for alloca's, because malloc should
    // allocate and return a unique pointer, even for a zero byte allocation.
    if (DL.getTypeAllocSize(AI.getAllocatedType()).getKnownMinSize() == 0) {
      // For a zero sized alloca there is no point in doing an array allocation.
      // This is helpful if the array size is a complicated expression not used
      // elsewhere.
      if (AI.isArrayAllocation())
        return replaceOperand(AI, 0,
            ConstantInt::get(AI.getArraySize()->getType(), 1));

      // Get the first instruction in the entry block.
      BasicBlock &EntryBlock = AI.getParent()->getParent()->getEntryBlock();
      Instruction *FirstInst = EntryBlock.getFirstNonPHIOrDbg();
      if (FirstInst != &AI) {
        // If the entry block doesn't start with a zero-size alloca then move
        // this one to the start of the entry block.  There is no problem with
        // dominance as the array size was forced to a constant earlier already.
        AllocaInst *EntryAI = dyn_cast<AllocaInst>(FirstInst);
        if (!EntryAI || !EntryAI->getAllocatedType()->isSized() ||
            DL.getTypeAllocSize(EntryAI->getAllocatedType())
                    .getKnownMinSize() != 0) {
          AI.moveBefore(FirstInst);
          return &AI;
        }

        // Replace this zero-sized alloca with the one at the start of the entry
        // block after ensuring that the address will be aligned enough for both
        // types.
        const Align MaxAlign = std::max(EntryAI->getAlign(), AI.getAlign());
        EntryAI->setAlignment(MaxAlign);
        if (AI.getType() != EntryAI->getType())
          return new BitCastInst(EntryAI, AI.getType());
        return replaceInstUsesWith(AI, EntryAI);
      }
    }
  }

  // Check to see if this allocation is only modified by a memcpy/memmove from
  // a constant whose alignment is equal to or exceeds that of the allocation.
  // If this is the case, we can change all users to use the constant global
  // instead.  This is commonly produced by the CFE by constructs like "void
  // foo() { int A[] = {1,2,3,4,5,6,7,8,9...}; }" if 'A' is only subsequently
  // read.
  SmallVector<Instruction *, 4> ToDelete;
  if (MemTransferInst *Copy = isOnlyCopiedFromConstantMemory(AA, &AI, ToDelete)) {
    Align AllocaAlign = AI.getAlign();
    Align SourceAlign = getOrEnforceKnownAlignment(
        Copy->getSource(), AllocaAlign, DL, &AI, &AC, &DT);
    if (AllocaAlign <= SourceAlign &&
        isDereferenceableForAllocaSize(Copy->getSource(), &AI, DL)) {
      LLVM_DEBUG(dbgs() << "Found alloca equal to global: " << AI << '\n');
      LLVM_DEBUG(dbgs() << "  memcpy = " << *Copy << '\n');
      for (unsigned i = 0, e = ToDelete.size(); i != e; ++i)
        eraseInstFromFunction(*ToDelete[i]);
      Value *TheSrc = Copy->getSource();
      auto *SrcTy = TheSrc->getType();
      auto *DestTy = PointerType::get(AI.getType()->getPointerElementType(),
                                      SrcTy->getPointerAddressSpace());
      Value *Cast =
        Builder.CreatePointerBitCastOrAddrSpaceCast(TheSrc, DestTy);
      if (AI.getType()->getPointerAddressSpace() ==
          SrcTy->getPointerAddressSpace()) {
        Instruction *NewI = replaceInstUsesWith(AI, Cast);
        eraseInstFromFunction(*Copy);
        ++NumGlobalCopies;
        return NewI;
      }

      PointerReplacer PtrReplacer(*this);
      PtrReplacer.replacePointer(AI, Cast);
      ++NumGlobalCopies;
    }
  }

  // At last, use the generic allocation site handler to aggressively remove
  // unused allocas.
  return visitAllocSite(AI);
}

// Are we allowed to form a atomic load or store of this type?
static bool isSupportedAtomicType(Type *Ty) {
  return Ty->isIntOrPtrTy() || Ty->isFloatingPointTy();
}

/// Helper to combine a load to a new type.
///
/// This just does the work of combining a load to a new type. It handles
/// metadata, etc., and returns the new instruction. The \c NewTy should be the
/// loaded *value* type. This will convert it to a pointer, cast the operand to
/// that pointer type, load it, etc.
///
/// Note that this will create all of the instructions with whatever insert
/// point the \c InstCombiner currently is using.
LoadInst *InstCombiner::combineLoadToNewType(LoadInst &LI, Type *NewTy,
                                             const Twine &Suffix) {
  assert((!LI.isAtomic() || isSupportedAtomicType(NewTy)) &&
         "can't fold an atomic load to requested type");

  Value *Ptr = LI.getPointerOperand();
  unsigned AS = LI.getPointerAddressSpace();
  Value *NewPtr = nullptr;
  if (!(match(Ptr, m_BitCast(m_Value(NewPtr))) &&
        NewPtr->getType()->getPointerElementType() == NewTy &&
        NewPtr->getType()->getPointerAddressSpace() == AS))
    NewPtr = Builder.CreateBitCast(Ptr, NewTy->getPointerTo(AS));

  LoadInst *NewLoad = Builder.CreateAlignedLoad(
      NewTy, NewPtr, LI.getAlign(), LI.isVolatile(), LI.getName() + Suffix);
  NewLoad->setAtomic(LI.getOrdering(), LI.getSyncScopeID());
  copyMetadataForLoad(*NewLoad, LI);
  return NewLoad;
}

/// Combine a store to a new type.
///
/// Returns the newly created store instruction.
static StoreInst *combineStoreToNewValue(InstCombiner &IC, StoreInst &SI, Value *V) {
  assert((!SI.isAtomic() || isSupportedAtomicType(V->getType())) &&
         "can't fold an atomic store of requested type");

  Value *Ptr = SI.getPointerOperand();
  unsigned AS = SI.getPointerAddressSpace();
  SmallVector<std::pair<unsigned, MDNode *>, 8> MD;
  SI.getAllMetadata(MD);

  StoreInst *NewStore = IC.Builder.CreateAlignedStore(
      V, IC.Builder.CreateBitCast(Ptr, V->getType()->getPointerTo(AS)),
      SI.getAlign(), SI.isVolatile());
  NewStore->setAtomic(SI.getOrdering(), SI.getSyncScopeID());
  for (const auto &MDPair : MD) {
    unsigned ID = MDPair.first;
    MDNode *N = MDPair.second;
    // Note, essentially every kind of metadata should be preserved here! This
    // routine is supposed to clone a store instruction changing *only its
    // type*. The only metadata it makes sense to drop is metadata which is
    // invalidated when the pointer type changes. This should essentially
    // never be the case in LLVM, but we explicitly switch over only known
    // metadata to be conservatively correct. If you are adding metadata to
    // LLVM which pertains to stores, you almost certainly want to add it
    // here.
    switch (ID) {
    case LLVMContext::MD_dbg:
    case LLVMContext::MD_tbaa:
    case LLVMContext::MD_prof:
    case LLVMContext::MD_fpmath:
    case LLVMContext::MD_tbaa_struct:
    case LLVMContext::MD_alias_scope:
    case LLVMContext::MD_noalias:
    case LLVMContext::MD_nontemporal:
    case LLVMContext::MD_mem_parallel_loop_access:
    case LLVMContext::MD_access_group:
      // All of these directly apply.
      NewStore->setMetadata(ID, N);
      break;
    case LLVMContext::MD_invariant_load:
    case LLVMContext::MD_nonnull:
    case LLVMContext::MD_range:
    case LLVMContext::MD_align:
    case LLVMContext::MD_dereferenceable:
    case LLVMContext::MD_dereferenceable_or_null:
      // These don't apply for stores.
      break;
    }
  }

  return NewStore;
}

/// Returns true if instruction represent minmax pattern like:
///   select ((cmp load V1, load V2), V1, V2).
static bool isMinMaxWithLoads(Value *V, Type *&LoadTy) {
  assert(V->getType()->isPointerTy() && "Expected pointer type.");
  // Ignore possible ty* to ixx* bitcast.
  V = peekThroughBitcast(V);
  // Check that select is select ((cmp load V1, load V2), V1, V2) - minmax
  // pattern.
  CmpInst::Predicate Pred;
  Instruction *L1;
  Instruction *L2;
  Value *LHS;
  Value *RHS;
  if (!match(V, m_Select(m_Cmp(Pred, m_Instruction(L1), m_Instruction(L2)),
                         m_Value(LHS), m_Value(RHS))))
    return false;
  LoadTy = L1->getType();
  return (match(L1, m_Load(m_Specific(LHS))) &&
          match(L2, m_Load(m_Specific(RHS)))) ||
         (match(L1, m_Load(m_Specific(RHS))) &&
          match(L2, m_Load(m_Specific(LHS))));
}

/// Combine loads to match the type of their uses' value after looking
/// through intervening bitcasts.
///
/// The core idea here is that if the result of a load is used in an operation,
/// we should load the type most conducive to that operation. For example, when
/// loading an integer and converting that immediately to a pointer, we should
/// instead directly load a pointer.
///
/// However, this routine must never change the width of a load or the number of
/// loads as that would introduce a semantic change. This combine is expected to
/// be a semantic no-op which just allows loads to more closely model the types
/// of their consuming operations.
///
/// Currently, we also refuse to change the precise type used for an atomic load
/// or a volatile load. This is debatable, and might be reasonable to change
/// later. However, it is risky in case some backend or other part of LLVM is
/// relying on the exact type loaded to select appropriate atomic operations.
static Instruction *combineLoadToOperationType(InstCombiner &IC, LoadInst &LI) {
  // FIXME: We could probably with some care handle both volatile and ordered
  // atomic loads here but it isn't clear that this is important.
  if (!LI.isUnordered())
    return nullptr;

  if (LI.use_empty())
    return nullptr;

  // swifterror values can't be bitcasted.
  if (LI.getPointerOperand()->isSwiftError())
    return nullptr;

  Type *Ty = LI.getType();
  const DataLayout &DL = IC.getDataLayout();

  // Try to canonicalize loads which are only ever stored to operate over
  // integers instead of any other type. We only do this when the loaded type
  // is sized and has a size exactly the same as its store size and the store
  // size is a legal integer type.
  // Do not perform canonicalization if minmax pattern is found (to avoid
  // infinite loop).
  Type *Dummy;
<<<<<<< HEAD
  if (!IC.seaAvoidIntToPtr() && !Ty->isIntegerTy() && Ty->isSized() &&
      !(Ty->isVectorTy() && Ty->getVectorIsScalable()) &&
=======
  if (!Ty->isIntegerTy() && Ty->isSized() && !isa<ScalableVectorType>(Ty) &&
>>>>>>> cfdeb129
      DL.isLegalInteger(DL.getTypeStoreSizeInBits(Ty)) &&
      DL.typeSizeEqualsStoreSize(Ty) && !DL.isNonIntegralPointerType(Ty) &&
      !isMinMaxWithLoads(
          peekThroughBitcast(LI.getPointerOperand(), /*OneUseOnly=*/true),
          Dummy)) {
    if (all_of(LI.users(), [&LI](User *U) {
          auto *SI = dyn_cast<StoreInst>(U);
          return SI && SI->getPointerOperand() != &LI &&
                 !SI->getPointerOperand()->isSwiftError();
        })) {
      LoadInst *NewLoad = IC.combineLoadToNewType(
          LI, Type::getIntNTy(LI.getContext(), DL.getTypeStoreSizeInBits(Ty)));
      // Replace all the stores with stores of the newly loaded value.
      for (auto UI = LI.user_begin(), UE = LI.user_end(); UI != UE;) {
        auto *SI = cast<StoreInst>(*UI++);
        IC.Builder.SetInsertPoint(SI);
        combineStoreToNewValue(IC, *SI, NewLoad);
        IC.eraseInstFromFunction(*SI);
      }
      assert(LI.use_empty() && "Failed to remove all users of the load!");
      // Return the old load so the combiner can delete it safely.
      return &LI;
    }
  }

  // Fold away bit casts of the loaded value by loading the desired type.
  // We can do this for BitCastInsts as well as casts from and to pointer types,
  // as long as those are noops (i.e., the source or dest type have the same
  // bitwidth as the target's pointers).
  if (!IC.seaAvoidIntToPtr() && LI.hasOneUse())
    if (auto* CI = dyn_cast<CastInst>(LI.user_back()))
      if (CI->isNoopCast(DL))
        if (!LI.isAtomic() || isSupportedAtomicType(CI->getDestTy())) {
          LoadInst *NewLoad = IC.combineLoadToNewType(LI, CI->getDestTy());
          CI->replaceAllUsesWith(NewLoad);
          IC.eraseInstFromFunction(*CI);
          return &LI;
        }

  // FIXME: We should also canonicalize loads of vectors when their elements are
  // cast to other types.
  return nullptr;
}

static Instruction *unpackLoadToAggregate(InstCombiner &IC, LoadInst &LI) {
  // FIXME: We could probably with some care handle both volatile and atomic
  // stores here but it isn't clear that this is important.
  if (!LI.isSimple())
    return nullptr;

  Type *T = LI.getType();
  if (!T->isAggregateType())
    return nullptr;

  StringRef Name = LI.getName();
  assert(LI.getAlignment() && "Alignment must be set at this point");

  if (auto *ST = dyn_cast<StructType>(T)) {
    // If the struct only have one element, we unpack.
    auto NumElements = ST->getNumElements();
    if (NumElements == 1) {
      LoadInst *NewLoad = IC.combineLoadToNewType(LI, ST->getTypeAtIndex(0U),
                                               ".unpack");
      AAMDNodes AAMD;
      LI.getAAMetadata(AAMD);
      NewLoad->setAAMetadata(AAMD);
      return IC.replaceInstUsesWith(LI, IC.Builder.CreateInsertValue(
        UndefValue::get(T), NewLoad, 0, Name));
    }

    // We don't want to break loads with padding here as we'd loose
    // the knowledge that padding exists for the rest of the pipeline.
    const DataLayout &DL = IC.getDataLayout();
    auto *SL = DL.getStructLayout(ST);
    if (SL->hasPadding())
      return nullptr;

    const auto Align = LI.getAlign();
    auto *Addr = LI.getPointerOperand();
    auto *IdxType = Type::getInt32Ty(T->getContext());
    auto *Zero = ConstantInt::get(IdxType, 0);

    Value *V = UndefValue::get(T);
    for (unsigned i = 0; i < NumElements; i++) {
      Value *Indices[2] = {
        Zero,
        ConstantInt::get(IdxType, i),
      };
      auto *Ptr = IC.Builder.CreateInBoundsGEP(ST, Addr, makeArrayRef(Indices),
                                               Name + ".elt");
      auto *L = IC.Builder.CreateAlignedLoad(
          ST->getElementType(i), Ptr,
          commonAlignment(Align, SL->getElementOffset(i)), Name + ".unpack");
      // Propagate AA metadata. It'll still be valid on the narrowed load.
      AAMDNodes AAMD;
      LI.getAAMetadata(AAMD);
      L->setAAMetadata(AAMD);
      V = IC.Builder.CreateInsertValue(V, L, i);
    }

    V->setName(Name);
    return IC.replaceInstUsesWith(LI, V);
  }

  if (auto *AT = dyn_cast<ArrayType>(T)) {
    auto *ET = AT->getElementType();
    auto NumElements = AT->getNumElements();
    if (NumElements == 1) {
      LoadInst *NewLoad = IC.combineLoadToNewType(LI, ET, ".unpack");
      AAMDNodes AAMD;
      LI.getAAMetadata(AAMD);
      NewLoad->setAAMetadata(AAMD);
      return IC.replaceInstUsesWith(LI, IC.Builder.CreateInsertValue(
        UndefValue::get(T), NewLoad, 0, Name));
    }

    // Bail out if the array is too large. Ideally we would like to optimize
    // arrays of arbitrary size but this has a terrible impact on compile time.
    // The threshold here is chosen arbitrarily, maybe needs a little bit of
    // tuning.
    if (NumElements > IC.MaxArraySizeForCombine)
      return nullptr;

    const DataLayout &DL = IC.getDataLayout();
    auto EltSize = DL.getTypeAllocSize(ET);
    const auto Align = LI.getAlign();

    auto *Addr = LI.getPointerOperand();
    auto *IdxType = Type::getInt64Ty(T->getContext());
    auto *Zero = ConstantInt::get(IdxType, 0);

    Value *V = UndefValue::get(T);
    uint64_t Offset = 0;
    for (uint64_t i = 0; i < NumElements; i++) {
      Value *Indices[2] = {
        Zero,
        ConstantInt::get(IdxType, i),
      };
      auto *Ptr = IC.Builder.CreateInBoundsGEP(AT, Addr, makeArrayRef(Indices),
                                               Name + ".elt");
      auto *L = IC.Builder.CreateAlignedLoad(AT->getElementType(), Ptr,
                                             commonAlignment(Align, Offset),
                                             Name + ".unpack");
      AAMDNodes AAMD;
      LI.getAAMetadata(AAMD);
      L->setAAMetadata(AAMD);
      V = IC.Builder.CreateInsertValue(V, L, i);
      Offset += EltSize;
    }

    V->setName(Name);
    return IC.replaceInstUsesWith(LI, V);
  }

  return nullptr;
}

// If we can determine that all possible objects pointed to by the provided
// pointer value are, not only dereferenceable, but also definitively less than
// or equal to the provided maximum size, then return true. Otherwise, return
// false (constant global values and allocas fall into this category).
//
// FIXME: This should probably live in ValueTracking (or similar).
static bool isObjectSizeLessThanOrEq(Value *V, uint64_t MaxSize,
                                     const DataLayout &DL) {
  SmallPtrSet<Value *, 4> Visited;
  SmallVector<Value *, 4> Worklist(1, V);

  do {
    Value *P = Worklist.pop_back_val();
    P = P->stripPointerCasts();

    if (!Visited.insert(P).second)
      continue;

    if (SelectInst *SI = dyn_cast<SelectInst>(P)) {
      Worklist.push_back(SI->getTrueValue());
      Worklist.push_back(SI->getFalseValue());
      continue;
    }

    if (PHINode *PN = dyn_cast<PHINode>(P)) {
      for (Value *IncValue : PN->incoming_values())
        Worklist.push_back(IncValue);
      continue;
    }

    if (GlobalAlias *GA = dyn_cast<GlobalAlias>(P)) {
      if (GA->isInterposable())
        return false;
      Worklist.push_back(GA->getAliasee());
      continue;
    }

    // If we know how big this object is, and it is less than MaxSize, continue
    // searching. Otherwise, return false.
    if (AllocaInst *AI = dyn_cast<AllocaInst>(P)) {
      if (!AI->getAllocatedType()->isSized())
        return false;

      ConstantInt *CS = dyn_cast<ConstantInt>(AI->getArraySize());
      if (!CS)
        return false;

      uint64_t TypeSize = DL.getTypeAllocSize(AI->getAllocatedType());
      // Make sure that, even if the multiplication below would wrap as an
      // uint64_t, we still do the right thing.
      if ((CS->getValue().zextOrSelf(128)*APInt(128, TypeSize)).ugt(MaxSize))
        return false;
      continue;
    }

    if (GlobalVariable *GV = dyn_cast<GlobalVariable>(P)) {
      if (!GV->hasDefinitiveInitializer() || !GV->isConstant())
        return false;

      uint64_t InitSize = DL.getTypeAllocSize(GV->getValueType());
      if (InitSize > MaxSize)
        return false;
      continue;
    }

    return false;
  } while (!Worklist.empty());

  return true;
}

// If we're indexing into an object of a known size, and the outer index is
// not a constant, but having any value but zero would lead to undefined
// behavior, replace it with zero.
//
// For example, if we have:
// @f.a = private unnamed_addr constant [1 x i32] [i32 12], align 4
// ...
// %arrayidx = getelementptr inbounds [1 x i32]* @f.a, i64 0, i64 %x
// ... = load i32* %arrayidx, align 4
// Then we know that we can replace %x in the GEP with i64 0.
//
// FIXME: We could fold any GEP index to zero that would cause UB if it were
// not zero. Currently, we only handle the first such index. Also, we could
// also search through non-zero constant indices if we kept track of the
// offsets those indices implied.
static bool canReplaceGEPIdxWithZero(InstCombiner &IC, GetElementPtrInst *GEPI,
                                     Instruction *MemI, unsigned &Idx) {
  if (GEPI->getNumOperands() < 2)
    return false;

  // Find the first non-zero index of a GEP. If all indices are zero, return
  // one past the last index.
  auto FirstNZIdx = [](const GetElementPtrInst *GEPI) {
    unsigned I = 1;
    for (unsigned IE = GEPI->getNumOperands(); I != IE; ++I) {
      Value *V = GEPI->getOperand(I);
      if (const ConstantInt *CI = dyn_cast<ConstantInt>(V))
        if (CI->isZero())
          continue;

      break;
    }

    return I;
  };

  // Skip through initial 'zero' indices, and find the corresponding pointer
  // type. See if the next index is not a constant.
  Idx = FirstNZIdx(GEPI);
  if (Idx == GEPI->getNumOperands())
    return false;
  if (isa<Constant>(GEPI->getOperand(Idx)))
    return false;

  SmallVector<Value *, 4> Ops(GEPI->idx_begin(), GEPI->idx_begin() + Idx);
  Type *AllocTy =
    GetElementPtrInst::getIndexedType(GEPI->getSourceElementType(), Ops);
  if (!AllocTy || !AllocTy->isSized())
    return false;
  const DataLayout &DL = IC.getDataLayout();
  uint64_t TyAllocSize = DL.getTypeAllocSize(AllocTy);

  // If there are more indices after the one we might replace with a zero, make
  // sure they're all non-negative. If any of them are negative, the overall
  // address being computed might be before the base address determined by the
  // first non-zero index.
  auto IsAllNonNegative = [&]() {
    for (unsigned i = Idx+1, e = GEPI->getNumOperands(); i != e; ++i) {
      KnownBits Known = IC.computeKnownBits(GEPI->getOperand(i), 0, MemI);
      if (Known.isNonNegative())
        continue;
      return false;
    }

    return true;
  };

  // FIXME: If the GEP is not inbounds, and there are extra indices after the
  // one we'll replace, those could cause the address computation to wrap
  // (rendering the IsAllNonNegative() check below insufficient). We can do
  // better, ignoring zero indices (and other indices we can prove small
  // enough not to wrap).
  if (Idx+1 != GEPI->getNumOperands() && !GEPI->isInBounds())
    return false;

  // Note that isObjectSizeLessThanOrEq will return true only if the pointer is
  // also known to be dereferenceable.
  return isObjectSizeLessThanOrEq(GEPI->getOperand(0), TyAllocSize, DL) &&
         IsAllNonNegative();
}

// If we're indexing into an object with a variable index for the memory
// access, but the object has only one element, we can assume that the index
// will always be zero. If we replace the GEP, return it.
template <typename T>
static Instruction *replaceGEPIdxWithZero(InstCombiner &IC, Value *Ptr,
                                          T &MemI) {
  if (GetElementPtrInst *GEPI = dyn_cast<GetElementPtrInst>(Ptr)) {
    unsigned Idx;
    if (canReplaceGEPIdxWithZero(IC, GEPI, &MemI, Idx)) {
      Instruction *NewGEPI = GEPI->clone();
      NewGEPI->setOperand(Idx,
        ConstantInt::get(GEPI->getOperand(Idx)->getType(), 0));
      NewGEPI->insertBefore(GEPI);
      MemI.setOperand(MemI.getPointerOperandIndex(), NewGEPI);
      return NewGEPI;
    }
  }

  return nullptr;
}

static bool canSimplifyNullStoreOrGEP(StoreInst &SI) {
  if (NullPointerIsDefined(SI.getFunction(), SI.getPointerAddressSpace()))
    return false;

  auto *Ptr = SI.getPointerOperand();
  if (GetElementPtrInst *GEPI = dyn_cast<GetElementPtrInst>(Ptr))
    Ptr = GEPI->getOperand(0);
  return (isa<ConstantPointerNull>(Ptr) &&
          !NullPointerIsDefined(SI.getFunction(), SI.getPointerAddressSpace()));
}

static bool canSimplifyNullLoadOrGEP(LoadInst &LI, Value *Op) {
  if (GetElementPtrInst *GEPI = dyn_cast<GetElementPtrInst>(Op)) {
    const Value *GEPI0 = GEPI->getOperand(0);
    if (isa<ConstantPointerNull>(GEPI0) &&
        !NullPointerIsDefined(LI.getFunction(), GEPI->getPointerAddressSpace()))
      return true;
  }
  if (isa<UndefValue>(Op) ||
      (isa<ConstantPointerNull>(Op) &&
       !NullPointerIsDefined(LI.getFunction(), LI.getPointerAddressSpace())))
    return true;
  return false;
}

Instruction *InstCombiner::visitLoadInst(LoadInst &LI) {
  Value *Op = LI.getOperand(0);

  // Try to canonicalize the loaded type.
  if (Instruction *Res = combineLoadToOperationType(*this, LI))
    return Res;

  // Attempt to improve the alignment.
  Align KnownAlign = getOrEnforceKnownAlignment(
      Op, DL.getPrefTypeAlign(LI.getType()), DL, &LI, &AC, &DT);
  if (KnownAlign > LI.getAlign())
    LI.setAlignment(KnownAlign);

  // Replace GEP indices if possible.
  if (Instruction *NewGEPI = replaceGEPIdxWithZero(*this, Op, LI)) {
      Worklist.push(NewGEPI);
      return &LI;
  }

  if (Instruction *Res = unpackLoadToAggregate(*this, LI))
    return Res;

  // Do really simple store-to-load forwarding and load CSE, to catch cases
  // where there are several consecutive memory accesses to the same location,
  // separated by a few arithmetic operations.
  BasicBlock::iterator BBI(LI);
  bool IsLoadCSE = false;
  if (Value *AvailableVal = FindAvailableLoadedValue(
          &LI, LI.getParent(), BBI, DefMaxInstsToScan, AA, &IsLoadCSE)) {
    if (IsLoadCSE)
      combineMetadataForCSE(cast<LoadInst>(AvailableVal), &LI, false);

    return replaceInstUsesWith(
        LI, Builder.CreateBitOrPointerCast(AvailableVal, LI.getType(),
                                           LI.getName() + ".cast"));
  }

  // None of the following transforms are legal for volatile/ordered atomic
  // loads.  Most of them do apply for unordered atomics.
  if (!LI.isUnordered()) return nullptr;

  // load(gep null, ...) -> unreachable
  // load null/undef -> unreachable
  // TODO: Consider a target hook for valid address spaces for this xforms.
  if (canSimplifyNullLoadOrGEP(LI, Op)) {
    // Insert a new store to null instruction before the load to indicate
    // that this code is not reachable.  We do this instead of inserting
    // an unreachable instruction directly because we cannot modify the
    // CFG.
    StoreInst *SI = new StoreInst(UndefValue::get(LI.getType()),
                                  Constant::getNullValue(Op->getType()), &LI);
    SI->setDebugLoc(LI.getDebugLoc());
    return replaceInstUsesWith(LI, UndefValue::get(LI.getType()));
  }

  if (Op->hasOneUse()) {
    // Change select and PHI nodes to select values instead of addresses: this
    // helps alias analysis out a lot, allows many others simplifications, and
    // exposes redundancy in the code.
    //
    // Note that we cannot do the transformation unless we know that the
    // introduced loads cannot trap!  Something like this is valid as long as
    // the condition is always false: load (select bool %C, int* null, int* %G),
    // but it would not be valid if we transformed it to load from null
    // unconditionally.
    //
    if (SelectInst *SI = dyn_cast<SelectInst>(Op)) {
      // load (select (Cond, &V1, &V2))  --> select(Cond, load &V1, load &V2).
      Align Alignment = LI.getAlign();
      if (isSafeToLoadUnconditionally(SI->getOperand(1), LI.getType(),
                                      Alignment, DL, SI) &&
          isSafeToLoadUnconditionally(SI->getOperand(2), LI.getType(),
                                      Alignment, DL, SI)) {
        LoadInst *V1 =
            Builder.CreateLoad(LI.getType(), SI->getOperand(1),
                               SI->getOperand(1)->getName() + ".val");
        LoadInst *V2 =
            Builder.CreateLoad(LI.getType(), SI->getOperand(2),
                               SI->getOperand(2)->getName() + ".val");
        assert(LI.isUnordered() && "implied by above");
        V1->setAlignment(Alignment);
        V1->setAtomic(LI.getOrdering(), LI.getSyncScopeID());
        V2->setAlignment(Alignment);
        V2->setAtomic(LI.getOrdering(), LI.getSyncScopeID());
        return SelectInst::Create(SI->getCondition(), V1, V2);
      }

      // load (select (cond, null, P)) -> load P
      if (isa<ConstantPointerNull>(SI->getOperand(1)) &&
          !NullPointerIsDefined(SI->getFunction(),
                                LI.getPointerAddressSpace()))
        return replaceOperand(LI, 0, SI->getOperand(2));

      // load (select (cond, P, null)) -> load P
      if (isa<ConstantPointerNull>(SI->getOperand(2)) &&
          !NullPointerIsDefined(SI->getFunction(),
                                LI.getPointerAddressSpace()))
        return replaceOperand(LI, 0, SI->getOperand(1));
    }
  }
  return nullptr;
}

/// Look for extractelement/insertvalue sequence that acts like a bitcast.
///
/// \returns underlying value that was "cast", or nullptr otherwise.
///
/// For example, if we have:
///
///     %E0 = extractelement <2 x double> %U, i32 0
///     %V0 = insertvalue [2 x double] undef, double %E0, 0
///     %E1 = extractelement <2 x double> %U, i32 1
///     %V1 = insertvalue [2 x double] %V0, double %E1, 1
///
/// and the layout of a <2 x double> is isomorphic to a [2 x double],
/// then %V1 can be safely approximated by a conceptual "bitcast" of %U.
/// Note that %U may contain non-undef values where %V1 has undef.
static Value *likeBitCastFromVector(InstCombiner &IC, Value *V) {
  Value *U = nullptr;
  while (auto *IV = dyn_cast<InsertValueInst>(V)) {
    auto *E = dyn_cast<ExtractElementInst>(IV->getInsertedValueOperand());
    if (!E)
      return nullptr;
    auto *W = E->getVectorOperand();
    if (!U)
      U = W;
    else if (U != W)
      return nullptr;
    auto *CI = dyn_cast<ConstantInt>(E->getIndexOperand());
    if (!CI || IV->getNumIndices() != 1 || CI->getZExtValue() != *IV->idx_begin())
      return nullptr;
    V = IV->getAggregateOperand();
  }
  if (!isa<UndefValue>(V) ||!U)
    return nullptr;

  auto *UT = cast<VectorType>(U->getType());
  auto *VT = V->getType();
  // Check that types UT and VT are bitwise isomorphic.
  const auto &DL = IC.getDataLayout();
  if (DL.getTypeStoreSizeInBits(UT) != DL.getTypeStoreSizeInBits(VT)) {
    return nullptr;
  }
  if (auto *AT = dyn_cast<ArrayType>(VT)) {
    if (AT->getNumElements() != UT->getNumElements())
      return nullptr;
  } else {
    auto *ST = cast<StructType>(VT);
    if (ST->getNumElements() != UT->getNumElements())
      return nullptr;
    for (const auto *EltT : ST->elements()) {
      if (EltT != UT->getElementType())
        return nullptr;
    }
  }
  return U;
}

/// Combine stores to match the type of value being stored.
///
/// The core idea here is that the memory does not have any intrinsic type and
/// where we can we should match the type of a store to the type of value being
/// stored.
///
/// However, this routine must never change the width of a store or the number of
/// stores as that would introduce a semantic change. This combine is expected to
/// be a semantic no-op which just allows stores to more closely model the types
/// of their incoming values.
///
/// Currently, we also refuse to change the precise type used for an atomic or
/// volatile store. This is debatable, and might be reasonable to change later.
/// However, it is risky in case some backend or other part of LLVM is relying
/// on the exact type stored to select appropriate atomic operations.
///
/// \returns true if the store was successfully combined away. This indicates
/// the caller must erase the store instruction. We have to let the caller erase
/// the store instruction as otherwise there is no way to signal whether it was
/// combined or not: IC.EraseInstFromFunction returns a null pointer.
static bool combineStoreToValueType(InstCombiner &IC, StoreInst &SI) {
  // FIXME: We could probably with some care handle both volatile and ordered
  // atomic stores here but it isn't clear that this is important.
  if (!SI.isUnordered())
    return false;

  // swifterror values can't be bitcasted.
  if (SI.getPointerOperand()->isSwiftError())
    return false;

  Value *V = SI.getValueOperand();

  // Fold away bit casts of the stored value by storing the original type.
  if (auto *BC = dyn_cast<BitCastInst>(V)) {
    V = BC->getOperand(0);
    if (!SI.isAtomic() || isSupportedAtomicType(V->getType())) {
      combineStoreToNewValue(IC, SI, V);
      return true;
    }
  }

  if (Value *U = likeBitCastFromVector(IC, V))
    if (!SI.isAtomic() || isSupportedAtomicType(U->getType())) {
      combineStoreToNewValue(IC, SI, U);
      return true;
    }

  // FIXME: We should also canonicalize stores of vectors when their elements
  // are cast to other types.
  return false;
}

static bool unpackStoreToAggregate(InstCombiner &IC, StoreInst &SI) {
  // FIXME: We could probably with some care handle both volatile and atomic
  // stores here but it isn't clear that this is important.
  if (!SI.isSimple())
    return false;

  Value *V = SI.getValueOperand();
  Type *T = V->getType();

  if (!T->isAggregateType())
    return false;

  if (auto *ST = dyn_cast<StructType>(T)) {
    // If the struct only have one element, we unpack.
    unsigned Count = ST->getNumElements();
    if (Count == 1) {
      V = IC.Builder.CreateExtractValue(V, 0);
      combineStoreToNewValue(IC, SI, V);
      return true;
    }

    // We don't want to break loads with padding here as we'd loose
    // the knowledge that padding exists for the rest of the pipeline.
    const DataLayout &DL = IC.getDataLayout();
    auto *SL = DL.getStructLayout(ST);
    if (SL->hasPadding())
      return false;

    const auto Align = SI.getAlign();

    SmallString<16> EltName = V->getName();
    EltName += ".elt";
    auto *Addr = SI.getPointerOperand();
    SmallString<16> AddrName = Addr->getName();
    AddrName += ".repack";

    auto *IdxType = Type::getInt32Ty(ST->getContext());
    auto *Zero = ConstantInt::get(IdxType, 0);
    for (unsigned i = 0; i < Count; i++) {
      Value *Indices[2] = {
        Zero,
        ConstantInt::get(IdxType, i),
      };
      auto *Ptr = IC.Builder.CreateInBoundsGEP(ST, Addr, makeArrayRef(Indices),
                                               AddrName);
      auto *Val = IC.Builder.CreateExtractValue(V, i, EltName);
      auto EltAlign = commonAlignment(Align, SL->getElementOffset(i));
      llvm::Instruction *NS = IC.Builder.CreateAlignedStore(Val, Ptr, EltAlign);
      AAMDNodes AAMD;
      SI.getAAMetadata(AAMD);
      NS->setAAMetadata(AAMD);
    }

    return true;
  }

  if (auto *AT = dyn_cast<ArrayType>(T)) {
    // If the array only have one element, we unpack.
    auto NumElements = AT->getNumElements();
    if (NumElements == 1) {
      V = IC.Builder.CreateExtractValue(V, 0);
      combineStoreToNewValue(IC, SI, V);
      return true;
    }

    // Bail out if the array is too large. Ideally we would like to optimize
    // arrays of arbitrary size but this has a terrible impact on compile time.
    // The threshold here is chosen arbitrarily, maybe needs a little bit of
    // tuning.
    if (NumElements > IC.MaxArraySizeForCombine)
      return false;

    const DataLayout &DL = IC.getDataLayout();
    auto EltSize = DL.getTypeAllocSize(AT->getElementType());
    const auto Align = SI.getAlign();

    SmallString<16> EltName = V->getName();
    EltName += ".elt";
    auto *Addr = SI.getPointerOperand();
    SmallString<16> AddrName = Addr->getName();
    AddrName += ".repack";

    auto *IdxType = Type::getInt64Ty(T->getContext());
    auto *Zero = ConstantInt::get(IdxType, 0);

    uint64_t Offset = 0;
    for (uint64_t i = 0; i < NumElements; i++) {
      Value *Indices[2] = {
        Zero,
        ConstantInt::get(IdxType, i),
      };
      auto *Ptr = IC.Builder.CreateInBoundsGEP(AT, Addr, makeArrayRef(Indices),
                                               AddrName);
      auto *Val = IC.Builder.CreateExtractValue(V, i, EltName);
      auto EltAlign = commonAlignment(Align, Offset);
      Instruction *NS = IC.Builder.CreateAlignedStore(Val, Ptr, EltAlign);
      AAMDNodes AAMD;
      SI.getAAMetadata(AAMD);
      NS->setAAMetadata(AAMD);
      Offset += EltSize;
    }

    return true;
  }

  return false;
}

/// equivalentAddressValues - Test if A and B will obviously have the same
/// value. This includes recognizing that %t0 and %t1 will have the same
/// value in code like this:
///   %t0 = getelementptr \@a, 0, 3
///   store i32 0, i32* %t0
///   %t1 = getelementptr \@a, 0, 3
///   %t2 = load i32* %t1
///
static bool equivalentAddressValues(Value *A, Value *B) {
  // Test if the values are trivially equivalent.
  if (A == B) return true;

  // Test if the values come form identical arithmetic instructions.
  // This uses isIdenticalToWhenDefined instead of isIdenticalTo because
  // its only used to compare two uses within the same basic block, which
  // means that they'll always either have the same value or one of them
  // will have an undefined value.
  if (isa<BinaryOperator>(A) ||
      isa<CastInst>(A) ||
      isa<PHINode>(A) ||
      isa<GetElementPtrInst>(A))
    if (Instruction *BI = dyn_cast<Instruction>(B))
      if (cast<Instruction>(A)->isIdenticalToWhenDefined(BI))
        return true;

  // Otherwise they may not be equivalent.
  return false;
}

/// Converts store (bitcast (load (bitcast (select ...)))) to
/// store (load (select ...)), where select is minmax:
/// select ((cmp load V1, load V2), V1, V2).
static bool removeBitcastsFromLoadStoreOnMinMax(InstCombiner &IC,
                                                StoreInst &SI) {
  // bitcast?
  if (!match(SI.getPointerOperand(), m_BitCast(m_Value())))
    return false;
  // load? integer?
  Value *LoadAddr;
  if (!match(SI.getValueOperand(), m_Load(m_BitCast(m_Value(LoadAddr)))))
    return false;
  auto *LI = cast<LoadInst>(SI.getValueOperand());
  if (!LI->getType()->isIntegerTy())
    return false;
  Type *CmpLoadTy;
  if (!isMinMaxWithLoads(LoadAddr, CmpLoadTy))
    return false;

  // Make sure the type would actually change.
  // This condition can be hit with chains of bitcasts.
  if (LI->getType() == CmpLoadTy)
    return false;

  // Make sure we're not changing the size of the load/store.
  const auto &DL = IC.getDataLayout();
  if (DL.getTypeStoreSizeInBits(LI->getType()) !=
      DL.getTypeStoreSizeInBits(CmpLoadTy))
    return false;

  if (!all_of(LI->users(), [LI, LoadAddr](User *U) {
        auto *SI = dyn_cast<StoreInst>(U);
        return SI && SI->getPointerOperand() != LI &&
               peekThroughBitcast(SI->getPointerOperand()) != LoadAddr &&
               !SI->getPointerOperand()->isSwiftError();
      }))
    return false;

  IC.Builder.SetInsertPoint(LI);
  LoadInst *NewLI = IC.combineLoadToNewType(*LI, CmpLoadTy);
  // Replace all the stores with stores of the newly loaded value.
  for (auto *UI : LI->users()) {
    auto *USI = cast<StoreInst>(UI);
    IC.Builder.SetInsertPoint(USI);
    combineStoreToNewValue(IC, *USI, NewLI);
  }
  IC.replaceInstUsesWith(*LI, UndefValue::get(LI->getType()));
  IC.eraseInstFromFunction(*LI);
  return true;
}

Instruction *InstCombiner::visitStoreInst(StoreInst &SI) {
  Value *Val = SI.getOperand(0);
  Value *Ptr = SI.getOperand(1);

  // Try to canonicalize the stored type.
  if (combineStoreToValueType(*this, SI))
    return eraseInstFromFunction(SI);

  // Attempt to improve the alignment.
  const Align KnownAlign = getOrEnforceKnownAlignment(
      Ptr, DL.getPrefTypeAlign(Val->getType()), DL, &SI, &AC, &DT);
  if (KnownAlign > SI.getAlign())
    SI.setAlignment(KnownAlign);

  // Try to canonicalize the stored type.
  if (unpackStoreToAggregate(*this, SI))
    return eraseInstFromFunction(SI);

  if (removeBitcastsFromLoadStoreOnMinMax(*this, SI))
    return eraseInstFromFunction(SI);

  // Replace GEP indices if possible.
  if (Instruction *NewGEPI = replaceGEPIdxWithZero(*this, Ptr, SI)) {
      Worklist.push(NewGEPI);
      return &SI;
  }

  // Don't hack volatile/ordered stores.
  // FIXME: Some bits are legal for ordered atomic stores; needs refactoring.
  if (!SI.isUnordered()) return nullptr;

  // If the RHS is an alloca with a single use, zapify the store, making the
  // alloca dead.
  if (Ptr->hasOneUse()) {
    if (isa<AllocaInst>(Ptr))
      return eraseInstFromFunction(SI);
    if (GetElementPtrInst *GEP = dyn_cast<GetElementPtrInst>(Ptr)) {
      if (isa<AllocaInst>(GEP->getOperand(0))) {
        if (GEP->getOperand(0)->hasOneUse())
          return eraseInstFromFunction(SI);
      }
    }
  }

  // If we have a store to a location which is known constant, we can conclude
  // that the store must be storing the constant value (else the memory
  // wouldn't be constant), and this must be a noop.
  if (AA->pointsToConstantMemory(Ptr))
    return eraseInstFromFunction(SI);

  // Do really simple DSE, to catch cases where there are several consecutive
  // stores to the same location, separated by a few arithmetic operations. This
  // situation often occurs with bitfield accesses.
  BasicBlock::iterator BBI(SI);
  for (unsigned ScanInsts = 6; BBI != SI.getParent()->begin() && ScanInsts;
       --ScanInsts) {
    --BBI;
    // Don't count debug info directives, lest they affect codegen,
    // and we skip pointer-to-pointer bitcasts, which are NOPs.
    if (isa<DbgInfoIntrinsic>(BBI) ||
        (isa<BitCastInst>(BBI) && BBI->getType()->isPointerTy())) {
      ScanInsts++;
      continue;
    }

    if (StoreInst *PrevSI = dyn_cast<StoreInst>(BBI)) {
      // Prev store isn't volatile, and stores to the same location?
      if (PrevSI->isUnordered() && equivalentAddressValues(PrevSI->getOperand(1),
                                                        SI.getOperand(1))) {
        ++NumDeadStore;
        // Manually add back the original store to the worklist now, so it will
        // be processed after the operands of the removed store, as this may
        // expose additional DSE opportunities.
        Worklist.push(&SI);
        eraseInstFromFunction(*PrevSI);
        return nullptr;
      }
      break;
    }

    // If this is a load, we have to stop.  However, if the loaded value is from
    // the pointer we're loading and is producing the pointer we're storing,
    // then *this* store is dead (X = load P; store X -> P).
    if (LoadInst *LI = dyn_cast<LoadInst>(BBI)) {
      if (LI == Val && equivalentAddressValues(LI->getOperand(0), Ptr)) {
        assert(SI.isUnordered() && "can't eliminate ordering operation");
        return eraseInstFromFunction(SI);
      }

      // Otherwise, this is a load from some other location.  Stores before it
      // may not be dead.
      break;
    }

    // Don't skip over loads, throws or things that can modify memory.
    if (BBI->mayWriteToMemory() || BBI->mayReadFromMemory() || BBI->mayThrow())
      break;
  }

  // store X, null    -> turns into 'unreachable' in SimplifyCFG
  // store X, GEP(null, Y) -> turns into 'unreachable' in SimplifyCFG
  if (canSimplifyNullStoreOrGEP(SI)) {
    if (!isa<UndefValue>(Val))
      return replaceOperand(SI, 0, UndefValue::get(Val->getType()));
    return nullptr;  // Do not modify these!
  }

  // store undef, Ptr -> noop
  if (isa<UndefValue>(Val))
    return eraseInstFromFunction(SI);

  return nullptr;
}

/// Try to transform:
///   if () { *P = v1; } else { *P = v2 }
/// or:
///   *P = v1; if () { *P = v2; }
/// into a phi node with a store in the successor.
bool InstCombiner::mergeStoreIntoSuccessor(StoreInst &SI) {
  if (!SI.isUnordered())
    return false; // This code has not been audited for volatile/ordered case.

  // Check if the successor block has exactly 2 incoming edges.
  BasicBlock *StoreBB = SI.getParent();
  BasicBlock *DestBB = StoreBB->getTerminator()->getSuccessor(0);
  if (!DestBB->hasNPredecessors(2))
    return false;

  // Capture the other block (the block that doesn't contain our store).
  pred_iterator PredIter = pred_begin(DestBB);
  if (*PredIter == StoreBB)
    ++PredIter;
  BasicBlock *OtherBB = *PredIter;

  // Bail out if all of the relevant blocks aren't distinct. This can happen,
  // for example, if SI is in an infinite loop.
  if (StoreBB == DestBB || OtherBB == DestBB)
    return false;

  // Verify that the other block ends in a branch and is not otherwise empty.
  BasicBlock::iterator BBI(OtherBB->getTerminator());
  BranchInst *OtherBr = dyn_cast<BranchInst>(BBI);
  if (!OtherBr || BBI == OtherBB->begin())
    return false;

  // If the other block ends in an unconditional branch, check for the 'if then
  // else' case. There is an instruction before the branch.
  StoreInst *OtherStore = nullptr;
  if (OtherBr->isUnconditional()) {
    --BBI;
    // Skip over debugging info.
    while (isa<DbgInfoIntrinsic>(BBI) ||
           (isa<BitCastInst>(BBI) && BBI->getType()->isPointerTy())) {
      if (BBI==OtherBB->begin())
        return false;
      --BBI;
    }
    // If this isn't a store, isn't a store to the same location, or is not the
    // right kind of store, bail out.
    OtherStore = dyn_cast<StoreInst>(BBI);
    if (!OtherStore || OtherStore->getOperand(1) != SI.getOperand(1) ||
        !SI.isSameOperationAs(OtherStore))
      return false;
  } else {
    // Otherwise, the other block ended with a conditional branch. If one of the
    // destinations is StoreBB, then we have the if/then case.
    if (OtherBr->getSuccessor(0) != StoreBB &&
        OtherBr->getSuccessor(1) != StoreBB)
      return false;

    // Okay, we know that OtherBr now goes to Dest and StoreBB, so this is an
    // if/then triangle. See if there is a store to the same ptr as SI that
    // lives in OtherBB.
    for (;; --BBI) {
      // Check to see if we find the matching store.
      if ((OtherStore = dyn_cast<StoreInst>(BBI))) {
        if (OtherStore->getOperand(1) != SI.getOperand(1) ||
            !SI.isSameOperationAs(OtherStore))
          return false;
        break;
      }
      // If we find something that may be using or overwriting the stored
      // value, or if we run out of instructions, we can't do the transform.
      if (BBI->mayReadFromMemory() || BBI->mayThrow() ||
          BBI->mayWriteToMemory() || BBI == OtherBB->begin())
        return false;
    }

    // In order to eliminate the store in OtherBr, we have to make sure nothing
    // reads or overwrites the stored value in StoreBB.
    for (BasicBlock::iterator I = StoreBB->begin(); &*I != &SI; ++I) {
      // FIXME: This should really be AA driven.
      if (I->mayReadFromMemory() || I->mayThrow() || I->mayWriteToMemory())
        return false;
    }
  }

  // Insert a PHI node now if we need it.
  Value *MergedVal = OtherStore->getOperand(0);
  // The debug locations of the original instructions might differ. Merge them.
  DebugLoc MergedLoc = DILocation::getMergedLocation(SI.getDebugLoc(),
                                                     OtherStore->getDebugLoc());
  if (MergedVal != SI.getOperand(0)) {
    PHINode *PN = PHINode::Create(MergedVal->getType(), 2, "storemerge");
    PN->addIncoming(SI.getOperand(0), SI.getParent());
    PN->addIncoming(OtherStore->getOperand(0), OtherBB);
    MergedVal = InsertNewInstBefore(PN, DestBB->front());
    PN->setDebugLoc(MergedLoc);
  }

  // Advance to a place where it is safe to insert the new store and insert it.
  BBI = DestBB->getFirstInsertionPt();
  StoreInst *NewSI =
      new StoreInst(MergedVal, SI.getOperand(1), SI.isVolatile(), SI.getAlign(),
                    SI.getOrdering(), SI.getSyncScopeID());
  InsertNewInstBefore(NewSI, *BBI);
  NewSI->setDebugLoc(MergedLoc);

  // If the two stores had AA tags, merge them.
  AAMDNodes AATags;
  SI.getAAMetadata(AATags);
  if (AATags) {
    OtherStore->getAAMetadata(AATags, /* Merge = */ true);
    NewSI->setAAMetadata(AATags);
  }

  // Nuke the old stores.
  eraseInstFromFunction(SI);
  eraseInstFromFunction(*OtherStore);
  return true;
}<|MERGE_RESOLUTION|>--- conflicted
+++ resolved
@@ -367,42 +367,42 @@
     }
   }
 
-  // Check to see if this allocation is only modified by a memcpy/memmove from
+    // Check to see if this allocation is only modified by a memcpy/memmove from
   // a constant whose alignment is equal to or exceeds that of the allocation.
   // If this is the case, we can change all users to use the constant global
   // instead.  This is commonly produced by the CFE by constructs like "void
   // foo() { int A[] = {1,2,3,4,5,6,7,8,9...}; }" if 'A' is only subsequently
   // read.
-  SmallVector<Instruction *, 4> ToDelete;
+    SmallVector<Instruction *, 4> ToDelete;
   if (MemTransferInst *Copy = isOnlyCopiedFromConstantMemory(AA, &AI, ToDelete)) {
     Align AllocaAlign = AI.getAlign();
     Align SourceAlign = getOrEnforceKnownAlignment(
         Copy->getSource(), AllocaAlign, DL, &AI, &AC, &DT);
     if (AllocaAlign <= SourceAlign &&
-        isDereferenceableForAllocaSize(Copy->getSource(), &AI, DL)) {
-      LLVM_DEBUG(dbgs() << "Found alloca equal to global: " << AI << '\n');
-      LLVM_DEBUG(dbgs() << "  memcpy = " << *Copy << '\n');
-      for (unsigned i = 0, e = ToDelete.size(); i != e; ++i)
-        eraseInstFromFunction(*ToDelete[i]);
+          isDereferenceableForAllocaSize(Copy->getSource(), &AI, DL)) {
+        LLVM_DEBUG(dbgs() << "Found alloca equal to global: " << AI << '\n');
+        LLVM_DEBUG(dbgs() << "  memcpy = " << *Copy << '\n');
+        for (unsigned i = 0, e = ToDelete.size(); i != e; ++i)
+          eraseInstFromFunction(*ToDelete[i]);
       Value *TheSrc = Copy->getSource();
-      auto *SrcTy = TheSrc->getType();
-      auto *DestTy = PointerType::get(AI.getType()->getPointerElementType(),
-                                      SrcTy->getPointerAddressSpace());
+        auto *SrcTy = TheSrc->getType();
+        auto *DestTy = PointerType::get(AI.getType()->getPointerElementType(),
+                                        SrcTy->getPointerAddressSpace());
       Value *Cast =
         Builder.CreatePointerBitCastOrAddrSpaceCast(TheSrc, DestTy);
-      if (AI.getType()->getPointerAddressSpace() ==
-          SrcTy->getPointerAddressSpace()) {
-        Instruction *NewI = replaceInstUsesWith(AI, Cast);
-        eraseInstFromFunction(*Copy);
-        ++NumGlobalCopies;
-        return NewI;
+        if (AI.getType()->getPointerAddressSpace() ==
+            SrcTy->getPointerAddressSpace()) {
+          Instruction *NewI = replaceInstUsesWith(AI, Cast);
+          eraseInstFromFunction(*Copy);
+          ++NumGlobalCopies;
+          return NewI;
       }
 
-      PointerReplacer PtrReplacer(*this);
-      PtrReplacer.replacePointer(AI, Cast);
-      ++NumGlobalCopies;
-    }
-  }
+          PointerReplacer PtrReplacer(*this);
+          PtrReplacer.replacePointer(AI, Cast);
+          ++NumGlobalCopies;
+        }
+      }
 
   // At last, use the generic allocation site handler to aggressively remove
   // unused allocas.
@@ -561,12 +561,7 @@
   // Do not perform canonicalization if minmax pattern is found (to avoid
   // infinite loop).
   Type *Dummy;
-<<<<<<< HEAD
-  if (!IC.seaAvoidIntToPtr() && !Ty->isIntegerTy() && Ty->isSized() &&
-      !(Ty->isVectorTy() && Ty->getVectorIsScalable()) &&
-=======
-  if (!Ty->isIntegerTy() && Ty->isSized() && !isa<ScalableVectorType>(Ty) &&
->>>>>>> cfdeb129
+  if (!IC.seaAvoidIntToPtr() && !Ty->isIntegerTy() && Ty->isSized() && !isa<ScalableVectorType>(Ty) &&
       DL.isLegalInteger(DL.getTypeStoreSizeInBits(Ty)) &&
       DL.typeSizeEqualsStoreSize(Ty) && !DL.isNonIntegralPointerType(Ty) &&
       !isMinMaxWithLoads(
@@ -629,7 +624,7 @@
     auto NumElements = ST->getNumElements();
     if (NumElements == 1) {
       LoadInst *NewLoad = IC.combineLoadToNewType(LI, ST->getTypeAtIndex(0U),
-                                               ".unpack");
+                                                  ".unpack");
       AAMDNodes AAMD;
       LI.getAAMetadata(AAMD);
       NewLoad->setAAMetadata(AAMD);
@@ -1535,7 +1530,7 @@
   BBI = DestBB->getFirstInsertionPt();
   StoreInst *NewSI =
       new StoreInst(MergedVal, SI.getOperand(1), SI.isVolatile(), SI.getAlign(),
-                    SI.getOrdering(), SI.getSyncScopeID());
+                                   SI.getOrdering(), SI.getSyncScopeID());
   InsertNewInstBefore(NewSI, *BBI);
   NewSI->setDebugLoc(MergedLoc);
 
