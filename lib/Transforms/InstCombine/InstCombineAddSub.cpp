//===- InstCombineAddSub.cpp ------------------------------------*- C++ -*-===//
//
// Part of the LLVM Project, under the Apache License v2.0 with LLVM Exceptions.
// See https://llvm.org/LICENSE.txt for license information.
// SPDX-License-Identifier: Apache-2.0 WITH LLVM-exception
//
//===----------------------------------------------------------------------===//
//
// This file implements the visit functions for add, fadd, sub, and fsub.
//
//===----------------------------------------------------------------------===//

#include "InstCombineInternal.h"
#include "llvm/ADT/APFloat.h"
#include "llvm/ADT/APInt.h"
#include "llvm/ADT/STLExtras.h"
#include "llvm/ADT/SmallVector.h"
#include "llvm/Analysis/InstructionSimplify.h"
#include "llvm/Analysis/ValueTracking.h"
#include "llvm/IR/Constant.h"
#include "llvm/IR/Constants.h"
#include "llvm/IR/InstrTypes.h"
#include "llvm/IR/Instruction.h"
#include "llvm/IR/Instructions.h"
#include "llvm/IR/Operator.h"
#include "llvm/IR/PatternMatch.h"
#include "llvm/IR/Type.h"
#include "llvm/IR/Value.h"
#include "llvm/Support/AlignOf.h"
#include "llvm/Support/Casting.h"
#include "llvm/Support/KnownBits.h"
#include <cassert>
#include <utility>

using namespace llvm;
using namespace PatternMatch;

#define DEBUG_TYPE "sea-instcombine"

namespace {

  /// Class representing coefficient of floating-point addend.
  /// This class needs to be highly efficient, which is especially true for
  /// the constructor. As of I write this comment, the cost of the default
  /// constructor is merely 4-byte-store-zero (Assuming compiler is able to
  /// perform write-merging).
  ///
  class FAddendCoef {
  public:
    // The constructor has to initialize a APFloat, which is unnecessary for
    // most addends which have coefficient either 1 or -1. So, the constructor
    // is expensive. In order to avoid the cost of the constructor, we should
    // reuse some instances whenever possible. The pre-created instances
    // FAddCombine::Add[0-5] embodies this idea.
    FAddendCoef() = default;
    ~FAddendCoef();

    // If possible, don't define operator+/operator- etc because these
    // operators inevitably call FAddendCoef's constructor which is not cheap.
    void operator=(const FAddendCoef &A);
    void operator+=(const FAddendCoef &A);
    void operator*=(const FAddendCoef &S);

    void set(short C) {
      assert(!insaneIntVal(C) && "Insane coefficient");
      IsFp = false; IntVal = C;
    }

    void set(const APFloat& C);

    void negate();

    bool isZero() const { return isInt() ? !IntVal : getFpVal().isZero(); }
    Value *getValue(Type *) const;

    bool isOne() const { return isInt() && IntVal == 1; }
    bool isTwo() const { return isInt() && IntVal == 2; }
    bool isMinusOne() const { return isInt() && IntVal == -1; }
    bool isMinusTwo() const { return isInt() && IntVal == -2; }

  private:
    bool insaneIntVal(int V) { return V > 4 || V < -4; }

    APFloat *getFpValPtr()
      { return reinterpret_cast<APFloat *>(&FpValBuf.buffer[0]); }

    const APFloat *getFpValPtr() const
      { return reinterpret_cast<const APFloat *>(&FpValBuf.buffer[0]); }

    const APFloat &getFpVal() const {
      assert(IsFp && BufHasFpVal && "Incorret state");
      return *getFpValPtr();
    }

    APFloat &getFpVal() {
      assert(IsFp && BufHasFpVal && "Incorret state");
      return *getFpValPtr();
    }

    bool isInt() const { return !IsFp; }

    // If the coefficient is represented by an integer, promote it to a
    // floating point.
    void convertToFpType(const fltSemantics &Sem);

    // Construct an APFloat from a signed integer.
    // TODO: We should get rid of this function when APFloat can be constructed
    //       from an *SIGNED* integer.
    APFloat createAPFloatFromInt(const fltSemantics &Sem, int Val);

    bool IsFp = false;

    // True iff FpValBuf contains an instance of APFloat.
    bool BufHasFpVal = false;

    // The integer coefficient of an individual addend is either 1 or -1,
    // and we try to simplify at most 4 addends from neighboring at most
    // two instructions. So the range of <IntVal> falls in [-4, 4]. APInt
    // is overkill of this end.
    short IntVal = 0;

    AlignedCharArrayUnion<APFloat> FpValBuf;
  };

  /// FAddend is used to represent floating-point addend. An addend is
  /// represented as <C, V>, where the V is a symbolic value, and C is a
  /// constant coefficient. A constant addend is represented as <C, 0>.
  class FAddend {
  public:
    FAddend() = default;

    void operator+=(const FAddend &T) {
      assert((Val == T.Val) && "Symbolic-values disagree");
      Coeff += T.Coeff;
    }

    Value *getSymVal() const { return Val; }
    const FAddendCoef &getCoef() const { return Coeff; }

    bool isConstant() const { return Val == nullptr; }
    bool isZero() const { return Coeff.isZero(); }

    void set(short Coefficient, Value *V) {
      Coeff.set(Coefficient);
      Val = V;
    }
    void set(const APFloat &Coefficient, Value *V) {
      Coeff.set(Coefficient);
      Val = V;
    }
    void set(const ConstantFP *Coefficient, Value *V) {
      Coeff.set(Coefficient->getValueAPF());
      Val = V;
    }

    void negate() { Coeff.negate(); }

    /// Drill down the U-D chain one step to find the definition of V, and
    /// try to break the definition into one or two addends.
    static unsigned drillValueDownOneStep(Value* V, FAddend &A0, FAddend &A1);

    /// Similar to FAddend::drillDownOneStep() except that the value being
    /// splitted is the addend itself.
    unsigned drillAddendDownOneStep(FAddend &Addend0, FAddend &Addend1) const;

  private:
    void Scale(const FAddendCoef& ScaleAmt) { Coeff *= ScaleAmt; }

    // This addend has the value of "Coeff * Val".
    Value *Val = nullptr;
    FAddendCoef Coeff;
  };

<<<<<<< HEAD
/// FAddCombine is the class for optimizing an unsafe fadd/fsub along
/// with its neighboring at most two instructions.
///
class FAddCombine {
public:
  FAddCombine(llvm_seahorn::InstCombiner::BuilderTy &B) : Builder(B) {}
=======
  /// FAddCombine is the class for optimizing an unsafe fadd/fsub along
  /// with its neighboring at most two instructions.
  ///
  class FAddCombine {
  public:
    FAddCombine(InstCombiner::BuilderTy &B) : Builder(B) {}
>>>>>>> 05be358d

    Value *simplify(Instruction *FAdd);

  private:
    using AddendVect = SmallVector<const FAddend *, 4>;

    Value *simplifyFAdd(AddendVect& V, unsigned InstrQuota);

    /// Convert given addend to a Value
    Value *createAddendVal(const FAddend &A, bool& NeedNeg);

    /// Return the number of instructions needed to emit the N-ary addition.
    unsigned calcInstrNumber(const AddendVect& Vect);

    Value *createFSub(Value *Opnd0, Value *Opnd1);
    Value *createFAdd(Value *Opnd0, Value *Opnd1);
    Value *createFMul(Value *Opnd0, Value *Opnd1);
    Value *createFNeg(Value *V);
    Value *createNaryFAdd(const AddendVect& Opnds, unsigned InstrQuota);
    void createInstPostProc(Instruction *NewInst, bool NoNumber = false);

     // Debugging stuff are clustered here.
    #ifndef NDEBUG
      unsigned CreateInstrNum;
      void initCreateInstNum() { CreateInstrNum = 0; }
      void incCreateInstNum() { CreateInstrNum++; }
    #else
      void initCreateInstNum() {}
      void incCreateInstNum() {}
    #endif

<<<<<<< HEAD
  llvm_seahorn::InstCombiner::BuilderTy &Builder;
  Instruction *Instr = nullptr;
};
=======
    InstCombiner::BuilderTy &Builder;
    Instruction *Instr = nullptr;
  };
>>>>>>> 05be358d

} // end anonymous namespace

//===----------------------------------------------------------------------===//
//
// Implementation of
//    {FAddendCoef, FAddend, FAddition, FAddCombine}.
//
//===----------------------------------------------------------------------===//
FAddendCoef::~FAddendCoef() {
  if (BufHasFpVal)
    getFpValPtr()->~APFloat();
}

void FAddendCoef::set(const APFloat& C) {
  APFloat *P = getFpValPtr();

  if (isInt()) {
    // As the buffer is meanless byte stream, we cannot call
    // APFloat::operator=().
    new(P) APFloat(C);
  } else
    *P = C;

  IsFp = BufHasFpVal = true;
}

void FAddendCoef::convertToFpType(const fltSemantics &Sem) {
  if (!isInt())
    return;

  APFloat *P = getFpValPtr();
  if (IntVal > 0)
    new(P) APFloat(Sem, IntVal);
  else {
    new(P) APFloat(Sem, 0 - IntVal);
    P->changeSign();
  }
  IsFp = BufHasFpVal = true;
}

APFloat FAddendCoef::createAPFloatFromInt(const fltSemantics &Sem, int Val) {
  if (Val >= 0)
    return APFloat(Sem, Val);

  APFloat T(Sem, 0 - Val);
  T.changeSign();

  return T;
}

void FAddendCoef::operator=(const FAddendCoef &That) {
  if (That.isInt())
    set(That.IntVal);
  else
    set(That.getFpVal());
}

void FAddendCoef::operator+=(const FAddendCoef &That) {
  enum APFloat::roundingMode RndMode = APFloat::rmNearestTiesToEven;
  if (isInt() == That.isInt()) {
    if (isInt())
      IntVal += That.IntVal;
    else
      getFpVal().add(That.getFpVal(), RndMode);
    return;
  }

  if (isInt()) {
    const APFloat &T = That.getFpVal();
    convertToFpType(T.getSemantics());
    getFpVal().add(T, RndMode);
    return;
  }

  APFloat &T = getFpVal();
  T.add(createAPFloatFromInt(T.getSemantics(), That.IntVal), RndMode);
}

void FAddendCoef::operator*=(const FAddendCoef &That) {
  if (That.isOne())
    return;

  if (That.isMinusOne()) {
    negate();
    return;
  }

  if (isInt() && That.isInt()) {
    int Res = IntVal * (int)That.IntVal;
    assert(!insaneIntVal(Res) && "Insane int value");
    IntVal = Res;
    return;
  }

  const fltSemantics &Semantic =
    isInt() ? That.getFpVal().getSemantics() : getFpVal().getSemantics();

  if (isInt())
    convertToFpType(Semantic);
  APFloat &F0 = getFpVal();

  if (That.isInt())
    F0.multiply(createAPFloatFromInt(Semantic, That.IntVal),
                APFloat::rmNearestTiesToEven);
  else
    F0.multiply(That.getFpVal(), APFloat::rmNearestTiesToEven);
}

void FAddendCoef::negate() {
  if (isInt())
    IntVal = 0 - IntVal;
  else
    getFpVal().changeSign();
}

Value *FAddendCoef::getValue(Type *Ty) const {
  return isInt() ?
    ConstantFP::get(Ty, float(IntVal)) :
    ConstantFP::get(Ty->getContext(), getFpVal());
}

// The definition of <Val>     Addends
// =========================================
//  A + B                     <1, A>, <1,B>
//  A - B                     <1, A>, <1,B>
//  0 - B                     <-1, B>
//  C * A,                    <C, A>
//  A + C                     <1, A> <C, NULL>
//  0 +/- 0                   <0, NULL> (corner case)
//
// Legend: A and B are not constant, C is constant
unsigned FAddend::drillValueDownOneStep
  (Value *Val, FAddend &Addend0, FAddend &Addend1) {
  Instruction *I = nullptr;
  if (!Val || !(I = dyn_cast<Instruction>(Val)))
    return 0;

  unsigned Opcode = I->getOpcode();

  if (Opcode == Instruction::FAdd || Opcode == Instruction::FSub) {
    ConstantFP *C0, *C1;
    Value *Opnd0 = I->getOperand(0);
    Value *Opnd1 = I->getOperand(1);
    if ((C0 = dyn_cast<ConstantFP>(Opnd0)) && C0->isZero())
      Opnd0 = nullptr;

    if ((C1 = dyn_cast<ConstantFP>(Opnd1)) && C1->isZero())
      Opnd1 = nullptr;

    if (Opnd0) {
      if (!C0)
        Addend0.set(1, Opnd0);
      else
        Addend0.set(C0, nullptr);
    }

    if (Opnd1) {
      FAddend &Addend = Opnd0 ? Addend1 : Addend0;
      if (!C1)
        Addend.set(1, Opnd1);
      else
        Addend.set(C1, nullptr);
      if (Opcode == Instruction::FSub)
        Addend.negate();
    }

    if (Opnd0 || Opnd1)
      return Opnd0 && Opnd1 ? 2 : 1;

    // Both operands are zero. Weird!
    Addend0.set(APFloat(C0->getValueAPF().getSemantics()), nullptr);
    return 1;
  }

  if (I->getOpcode() == Instruction::FMul) {
    Value *V0 = I->getOperand(0);
    Value *V1 = I->getOperand(1);
    if (ConstantFP *C = dyn_cast<ConstantFP>(V0)) {
      Addend0.set(C, V1);
      return 1;
    }

    if (ConstantFP *C = dyn_cast<ConstantFP>(V1)) {
      Addend0.set(C, V0);
      return 1;
    }
  }

  return 0;
}

// Try to break *this* addend into two addends. e.g. Suppose this addend is
// <2.3, V>, and V = X + Y, by calling this function, we obtain two addends,
// i.e. <2.3, X> and <2.3, Y>.
unsigned FAddend::drillAddendDownOneStep
  (FAddend &Addend0, FAddend &Addend1) const {
  if (isConstant())
    return 0;

  unsigned BreakNum = FAddend::drillValueDownOneStep(Val, Addend0, Addend1);
  if (!BreakNum || Coeff.isOne())
    return BreakNum;

  Addend0.Scale(Coeff);

  if (BreakNum == 2)
    Addend1.Scale(Coeff);

  return BreakNum;
}

Value *FAddCombine::simplify(Instruction *I) {
  assert(I->hasAllowReassoc() && I->hasNoSignedZeros() &&
         "Expected 'reassoc'+'nsz' instruction");

  // Currently we are not able to handle vector type.
  if (I->getType()->isVectorTy())
    return nullptr;

  assert((I->getOpcode() == Instruction::FAdd ||
          I->getOpcode() == Instruction::FSub) && "Expect add/sub");

  // Save the instruction before calling other member-functions.
  Instr = I;

  FAddend Opnd0, Opnd1, Opnd0_0, Opnd0_1, Opnd1_0, Opnd1_1;

  unsigned OpndNum = FAddend::drillValueDownOneStep(I, Opnd0, Opnd1);

  // Step 1: Expand the 1st addend into Opnd0_0 and Opnd0_1.
  unsigned Opnd0_ExpNum = 0;
  unsigned Opnd1_ExpNum = 0;

  if (!Opnd0.isConstant())
    Opnd0_ExpNum = Opnd0.drillAddendDownOneStep(Opnd0_0, Opnd0_1);

  // Step 2: Expand the 2nd addend into Opnd1_0 and Opnd1_1.
  if (OpndNum == 2 && !Opnd1.isConstant())
    Opnd1_ExpNum = Opnd1.drillAddendDownOneStep(Opnd1_0, Opnd1_1);

  // Step 3: Try to optimize Opnd0_0 + Opnd0_1 + Opnd1_0 + Opnd1_1
  if (Opnd0_ExpNum && Opnd1_ExpNum) {
    AddendVect AllOpnds;
    AllOpnds.push_back(&Opnd0_0);
    AllOpnds.push_back(&Opnd1_0);
    if (Opnd0_ExpNum == 2)
      AllOpnds.push_back(&Opnd0_1);
    if (Opnd1_ExpNum == 2)
      AllOpnds.push_back(&Opnd1_1);

    // Compute instruction quota. We should save at least one instruction.
    unsigned InstQuota = 0;

    Value *V0 = I->getOperand(0);
    Value *V1 = I->getOperand(1);
    InstQuota = ((!isa<Constant>(V0) && V0->hasOneUse()) &&
                 (!isa<Constant>(V1) && V1->hasOneUse())) ? 2 : 1;

    if (Value *R = simplifyFAdd(AllOpnds, InstQuota))
      return R;
  }

  if (OpndNum != 2) {
    // The input instruction is : "I=0.0 +/- V". If the "V" were able to be
    // splitted into two addends, say "V = X - Y", the instruction would have
    // been optimized into "I = Y - X" in the previous steps.
    //
    const FAddendCoef &CE = Opnd0.getCoef();
    return CE.isOne() ? Opnd0.getSymVal() : nullptr;
  }

  // step 4: Try to optimize Opnd0 + Opnd1_0 [+ Opnd1_1]
  if (Opnd1_ExpNum) {
    AddendVect AllOpnds;
    AllOpnds.push_back(&Opnd0);
    AllOpnds.push_back(&Opnd1_0);
    if (Opnd1_ExpNum == 2)
      AllOpnds.push_back(&Opnd1_1);

    if (Value *R = simplifyFAdd(AllOpnds, 1))
      return R;
  }

  // step 5: Try to optimize Opnd1 + Opnd0_0 [+ Opnd0_1]
  if (Opnd0_ExpNum) {
    AddendVect AllOpnds;
    AllOpnds.push_back(&Opnd1);
    AllOpnds.push_back(&Opnd0_0);
    if (Opnd0_ExpNum == 2)
      AllOpnds.push_back(&Opnd0_1);

    if (Value *R = simplifyFAdd(AllOpnds, 1))
      return R;
  }

  return nullptr;
}

Value *FAddCombine::simplifyFAdd(AddendVect& Addends, unsigned InstrQuota) {
  unsigned AddendNum = Addends.size();
  assert(AddendNum <= 4 && "Too many addends");

  // For saving intermediate results;
  unsigned NextTmpIdx = 0;
  FAddend TmpResult[3];

  // Points to the constant addend of the resulting simplified expression.
  // If the resulting expr has constant-addend, this constant-addend is
  // desirable to reside at the top of the resulting expression tree. Placing
  // constant close to supper-expr(s) will potentially reveal some optimization
  // opportunities in super-expr(s).
  const FAddend *ConstAdd = nullptr;

  // Simplified addends are placed <SimpVect>.
  AddendVect SimpVect;

  // The outer loop works on one symbolic-value at a time. Suppose the input
  // addends are : <a1, x>, <b1, y>, <a2, x>, <c1, z>, <b2, y>, ...
  // The symbolic-values will be processed in this order: x, y, z.
  for (unsigned SymIdx = 0; SymIdx < AddendNum; SymIdx++) {

    const FAddend *ThisAddend = Addends[SymIdx];
    if (!ThisAddend) {
      // This addend was processed before.
      continue;
    }

    Value *Val = ThisAddend->getSymVal();
    unsigned StartIdx = SimpVect.size();
    SimpVect.push_back(ThisAddend);

    // The inner loop collects addends sharing same symbolic-value, and these
    // addends will be later on folded into a single addend. Following above
    // example, if the symbolic value "y" is being processed, the inner loop
    // will collect two addends "<b1,y>" and "<b2,Y>". These two addends will
    // be later on folded into "<b1+b2, y>".
    for (unsigned SameSymIdx = SymIdx + 1;
         SameSymIdx < AddendNum; SameSymIdx++) {
      const FAddend *T = Addends[SameSymIdx];
      if (T && T->getSymVal() == Val) {
        // Set null such that next iteration of the outer loop will not process
        // this addend again.
        Addends[SameSymIdx] = nullptr;
        SimpVect.push_back(T);
      }
    }

    // If multiple addends share same symbolic value, fold them together.
    if (StartIdx + 1 != SimpVect.size()) {
      FAddend &R = TmpResult[NextTmpIdx ++];
      R = *SimpVect[StartIdx];
      for (unsigned Idx = StartIdx + 1; Idx < SimpVect.size(); Idx++)
        R += *SimpVect[Idx];

      // Pop all addends being folded and push the resulting folded addend.
      SimpVect.resize(StartIdx);
      if (Val) {
        if (!R.isZero()) {
          SimpVect.push_back(&R);
        }
      } else {
        // Don't push constant addend at this time. It will be the last element
        // of <SimpVect>.
        ConstAdd = &R;
      }
    }
  }

  assert((NextTmpIdx <= array_lengthof(TmpResult) + 1) &&
         "out-of-bound access");

  if (ConstAdd)
    SimpVect.push_back(ConstAdd);

  Value *Result;
  if (!SimpVect.empty())
    Result = createNaryFAdd(SimpVect, InstrQuota);
  else {
    // The addition is folded to 0.0.
    Result = ConstantFP::get(Instr->getType(), 0.0);
  }

  return Result;
}

Value *FAddCombine::createNaryFAdd
  (const AddendVect &Opnds, unsigned InstrQuota) {
  assert(!Opnds.empty() && "Expect at least one addend");

  // Step 1: Check if the # of instructions needed exceeds the quota.

  unsigned InstrNeeded = calcInstrNumber(Opnds);
  if (InstrNeeded > InstrQuota)
    return nullptr;

  initCreateInstNum();

  // step 2: Emit the N-ary addition.
  // Note that at most three instructions are involved in Fadd-InstCombine: the
  // addition in question, and at most two neighboring instructions.
  // The resulting optimized addition should have at least one less instruction
  // than the original addition expression tree. This implies that the resulting
  // N-ary addition has at most two instructions, and we don't need to worry
  // about tree-height when constructing the N-ary addition.

  Value *LastVal = nullptr;
  bool LastValNeedNeg = false;

  // Iterate the addends, creating fadd/fsub using adjacent two addends.
  for (const FAddend *Opnd : Opnds) {
    bool NeedNeg;
    Value *V = createAddendVal(*Opnd, NeedNeg);
    if (!LastVal) {
      LastVal = V;
      LastValNeedNeg = NeedNeg;
      continue;
    }

    if (LastValNeedNeg == NeedNeg) {
      LastVal = createFAdd(LastVal, V);
      continue;
    }

    if (LastValNeedNeg)
      LastVal = createFSub(V, LastVal);
    else
      LastVal = createFSub(LastVal, V);

    LastValNeedNeg = false;
  }

  if (LastValNeedNeg) {
    LastVal = createFNeg(LastVal);
  }

#ifndef NDEBUG
  assert(CreateInstrNum == InstrNeeded &&
         "Inconsistent in instruction numbers");
#endif

  return LastVal;
}

Value *FAddCombine::createFSub(Value *Opnd0, Value *Opnd1) {
  Value *V = Builder.CreateFSub(Opnd0, Opnd1);
  if (Instruction *I = dyn_cast<Instruction>(V))
    createInstPostProc(I);
  return V;
}

Value *FAddCombine::createFNeg(Value *V) {
  Value *Zero = cast<Value>(ConstantFP::getZeroValueForNegation(V->getType()));
  Value *NewV = createFSub(Zero, V);
  if (Instruction *I = dyn_cast<Instruction>(NewV))
    createInstPostProc(I, true); // fneg's don't receive instruction numbers.
  return NewV;
}

Value *FAddCombine::createFAdd(Value *Opnd0, Value *Opnd1) {
  Value *V = Builder.CreateFAdd(Opnd0, Opnd1);
  if (Instruction *I = dyn_cast<Instruction>(V))
    createInstPostProc(I);
  return V;
}

Value *FAddCombine::createFMul(Value *Opnd0, Value *Opnd1) {
  Value *V = Builder.CreateFMul(Opnd0, Opnd1);
  if (Instruction *I = dyn_cast<Instruction>(V))
    createInstPostProc(I);
  return V;
}

void FAddCombine::createInstPostProc(Instruction *NewInstr, bool NoNumber) {
  NewInstr->setDebugLoc(Instr->getDebugLoc());

  // Keep track of the number of instruction created.
  if (!NoNumber)
    incCreateInstNum();

  // Propagate fast-math flags
  NewInstr->setFastMathFlags(Instr->getFastMathFlags());
}

// Return the number of instruction needed to emit the N-ary addition.
// NOTE: Keep this function in sync with createAddendVal().
unsigned FAddCombine::calcInstrNumber(const AddendVect &Opnds) {
  unsigned OpndNum = Opnds.size();
  unsigned InstrNeeded = OpndNum - 1;

  // The number of addends in the form of "(-1)*x".
  unsigned NegOpndNum = 0;

  // Adjust the number of instructions needed to emit the N-ary add.
  for (const FAddend *Opnd : Opnds) {
    if (Opnd->isConstant())
      continue;

    // The constant check above is really for a few special constant
    // coefficients.
    if (isa<UndefValue>(Opnd->getSymVal()))
      continue;

    const FAddendCoef &CE = Opnd->getCoef();
    if (CE.isMinusOne() || CE.isMinusTwo())
      NegOpndNum++;

    // Let the addend be "c * x". If "c == +/-1", the value of the addend
    // is immediately available; otherwise, it needs exactly one instruction
    // to evaluate the value.
    if (!CE.isMinusOne() && !CE.isOne())
      InstrNeeded++;
  }
  if (NegOpndNum == OpndNum)
    InstrNeeded++;
  return InstrNeeded;
}

// Input Addend        Value           NeedNeg(output)
// ================================================================
// Constant C          C               false
// <+/-1, V>           V               coefficient is -1
// <2/-2, V>          "fadd V, V"      coefficient is -2
// <C, V>             "fmul V, C"      false
//
// NOTE: Keep this function in sync with FAddCombine::calcInstrNumber.
Value *FAddCombine::createAddendVal(const FAddend &Opnd, bool &NeedNeg) {
  const FAddendCoef &Coeff = Opnd.getCoef();

  if (Opnd.isConstant()) {
    NeedNeg = false;
    return Coeff.getValue(Instr->getType());
  }

  Value *OpndVal = Opnd.getSymVal();

  if (Coeff.isMinusOne() || Coeff.isOne()) {
    NeedNeg = Coeff.isMinusOne();
    return OpndVal;
  }

  if (Coeff.isTwo() || Coeff.isMinusTwo()) {
    NeedNeg = Coeff.isMinusTwo();
    return createFAdd(OpndVal, OpndVal);
  }

  NeedNeg = false;
  return createFMul(OpndVal, Coeff.getValue(Instr->getType()));
}

// Checks if any operand is negative and we can convert add to sub.
// This function checks for following negative patterns
//   ADD(XOR(OR(Z, NOT(C)), C)), 1) == NEG(AND(Z, C))
//   ADD(XOR(AND(Z, C), C), 1) == NEG(OR(Z, ~C))
//   XOR(AND(Z, C), (C + 1)) == NEG(OR(Z, ~C)) if C is even
static Value *checkForNegativeOperand(BinaryOperator &I,
                                      llvm_seahorn::InstCombiner::BuilderTy &Builder) {
  Value *LHS = I.getOperand(0), *RHS = I.getOperand(1);

  // This function creates 2 instructions to replace ADD, we need at least one
  // of LHS or RHS to have one use to ensure benefit in transform.
  if (!LHS->hasOneUse() && !RHS->hasOneUse())
    return nullptr;

  Value *X = nullptr, *Y = nullptr, *Z = nullptr;
  const APInt *C1 = nullptr, *C2 = nullptr;

  // if ONE is on other side, swap
  if (match(RHS, m_Add(m_Value(X), m_One())))
    std::swap(LHS, RHS);

  if (match(LHS, m_Add(m_Value(X), m_One()))) {
    // if XOR on other side, swap
    if (match(RHS, m_Xor(m_Value(Y), m_APInt(C1))))
      std::swap(X, RHS);

    if (match(X, m_Xor(m_Value(Y), m_APInt(C1)))) {
      // X = XOR(Y, C1), Y = OR(Z, C2), C2 = NOT(C1) ==> X == NOT(AND(Z, C1))
      // ADD(ADD(X, 1), RHS) == ADD(X, ADD(RHS, 1)) == SUB(RHS, AND(Z, C1))
      if (match(Y, m_Or(m_Value(Z), m_APInt(C2))) && (*C2 == ~(*C1))) {
        Value *NewAnd = Builder.CreateAnd(Z, *C1);
        return Builder.CreateSub(RHS, NewAnd, "sub");
      } else if (match(Y, m_And(m_Value(Z), m_APInt(C2))) && (*C1 == *C2)) {
        // X = XOR(Y, C1), Y = AND(Z, C2), C2 == C1 ==> X == NOT(OR(Z, ~C1))
        // ADD(ADD(X, 1), RHS) == ADD(X, ADD(RHS, 1)) == SUB(RHS, OR(Z, ~C1))
        Value *NewOr = Builder.CreateOr(Z, ~(*C1));
        return Builder.CreateSub(RHS, NewOr, "sub");
      }
    }
  }

  // Restore LHS and RHS
  LHS = I.getOperand(0);
  RHS = I.getOperand(1);

  // if XOR is on other side, swap
  if (match(RHS, m_Xor(m_Value(Y), m_APInt(C1))))
    std::swap(LHS, RHS);

  // C2 is ODD
  // LHS = XOR(Y, C1), Y = AND(Z, C2), C1 == (C2 + 1) => LHS == NEG(OR(Z, ~C2))
  // ADD(LHS, RHS) == SUB(RHS, OR(Z, ~C2))
  if (match(LHS, m_Xor(m_Value(Y), m_APInt(C1))))
    if (C1->countTrailingZeros() == 0)
      if (match(Y, m_And(m_Value(Z), m_APInt(C2))) && *C1 == (*C2 + 1)) {
        Value *NewOr = Builder.CreateOr(Z, ~(*C2));
        return Builder.CreateSub(RHS, NewOr, "sub");
      }
  return nullptr;
}

<<<<<<< HEAD
Instruction *llvm_seahorn::InstCombiner::foldAddWithConstant(BinaryOperator &Add) {
=======
/// Wrapping flags may allow combining constants separated by an extend.
static Instruction *foldNoWrapAdd(BinaryOperator &Add,
                                  InstCombiner::BuilderTy &Builder) {
  Value *Op0 = Add.getOperand(0), *Op1 = Add.getOperand(1);
  Type *Ty = Add.getType();
  Constant *Op1C;
  if (!match(Op1, m_Constant(Op1C)))
    return nullptr;

  // Try this match first because it results in an add in the narrow type.
  // (zext (X +nuw C2)) + C1 --> zext (X + (C2 + trunc(C1)))
  Value *X;
  const APInt *C1, *C2;
  if (match(Op1, m_APInt(C1)) &&
      match(Op0, m_OneUse(m_ZExt(m_NUWAdd(m_Value(X), m_APInt(C2))))) &&
      C1->isNegative() && C1->sge(-C2->sext(C1->getBitWidth()))) {
    Constant *NewC =
        ConstantInt::get(X->getType(), *C2 + C1->trunc(C2->getBitWidth()));
    return new ZExtInst(Builder.CreateNUWAdd(X, NewC), Ty);
  }

  // More general combining of constants in the wide type.
  // (sext (X +nsw NarrowC)) + C --> (sext X) + (sext(NarrowC) + C)
  Constant *NarrowC;
  if (match(Op0, m_OneUse(m_SExt(m_NSWAdd(m_Value(X), m_Constant(NarrowC)))))) {
    Constant *WideC = ConstantExpr::getSExt(NarrowC, Ty);
    Constant *NewC = ConstantExpr::getAdd(WideC, Op1C);
    Value *WideX = Builder.CreateSExt(X, Ty);
    return BinaryOperator::CreateAdd(WideX, NewC);
  }
  // (zext (X +nuw NarrowC)) + C --> (zext X) + (zext(NarrowC) + C)
  if (match(Op0, m_OneUse(m_ZExt(m_NUWAdd(m_Value(X), m_Constant(NarrowC)))))) {
    Constant *WideC = ConstantExpr::getZExt(NarrowC, Ty);
    Constant *NewC = ConstantExpr::getAdd(WideC, Op1C);
    Value *WideX = Builder.CreateZExt(X, Ty);
    return BinaryOperator::CreateAdd(WideX, NewC);
  }

  return nullptr;
}

Instruction *InstCombiner::foldAddWithConstant(BinaryOperator &Add) {
>>>>>>> 05be358d
  Value *Op0 = Add.getOperand(0), *Op1 = Add.getOperand(1);
  Constant *Op1C;
  if (!match(Op1, m_Constant(Op1C)))
    return nullptr;

  if (Instruction *NV = foldBinOpIntoSelectOrPhi(Add))
    return NV;

  Value *X;
  Constant *Op00C;

  // add (sub C1, X), C2 --> sub (add C1, C2), X
  if (match(Op0, m_Sub(m_Constant(Op00C), m_Value(X))))
    return BinaryOperator::CreateSub(ConstantExpr::getAdd(Op00C, Op1C), X);

  Value *Y;

  // add (sub X, Y), -1 --> add (not Y), X
  if (!AvoidBv && match(Op0, m_OneUse(m_Sub(m_Value(X), m_Value(Y)))) &&
      match(Op1, m_AllOnes()))
    return BinaryOperator::CreateAdd(Builder.CreateNot(Y), X);

  // zext(bool) + C -> bool ? C + 1 : C
  if (match(Op0, m_ZExt(m_Value(X))) &&
      X->getType()->getScalarSizeInBits() == 1)
    return SelectInst::Create(X, AddOne(Op1C), Op1);

  // ~X + C --> (C-1) - X
  if (match(Op0, m_Not(m_Value(X))))
    return BinaryOperator::CreateSub(SubOne(Op1C), X);

  const APInt *C;
  if (!match(Op1, m_APInt(C)))
    return nullptr;

<<<<<<< HEAD
  if (!AvoidBv && C->isSignMask()) {
=======
  // (X | C2) + C --> (X | C2) ^ C2 iff (C2 == -C)
  const APInt *C2;
  if (match(Op0, m_Or(m_Value(), m_APInt(C2))) && *C2 == -*C)
    return BinaryOperator::CreateXor(Op0, ConstantInt::get(Add.getType(), *C2));

  if (C->isSignMask()) {
>>>>>>> 05be358d
    // If wrapping is not allowed, then the addition must set the sign bit:
    // X + (signmask) --> X | signmask
    if (Add.hasNoSignedWrap() || Add.hasNoUnsignedWrap())
      return BinaryOperator::CreateOr(Op0, Op1);

    // If wrapping is allowed, then the addition flips the sign bit of LHS:
    // X + (signmask) --> X ^ signmask
    return BinaryOperator::CreateXor(Op0, Op1);
  }

  // Is this add the last step in a convoluted sext?
  // add(zext(xor i16 X, -32768), -32768) --> sext X
  Type *Ty = Add.getType();
  if (match(Op0, m_ZExt(m_Xor(m_Value(X), m_APInt(C2)))) &&
      C2->isMinSignedValue() && C2->sext(Ty->getScalarSizeInBits()) == *C)
    return CastInst::Create(Instruction::SExt, X, Ty);

  if (C->isOneValue() && Op0->hasOneUse()) {
    // add (sext i1 X), 1 --> zext (not X)
    // TODO: The smallest IR representation is (select X, 0, 1), and that would
    // not require the one-use check. But we need to remove a transform in
    // visitSelect and make sure that IR value tracking for select is equal or
    // better than for these ops.
    if (match(Op0, m_SExt(m_Value(X))) &&
        X->getType()->getScalarSizeInBits() == 1)
      return new ZExtInst(Builder.CreateNot(X), Ty);

    // Shifts and add used to flip and mask off the low bit:
    // add (ashr (shl i32 X, 31), 31), 1 --> and (not X), 1
    const APInt *C3;
    if (match(Op0, m_AShr(m_Shl(m_Value(X), m_APInt(C2)), m_APInt(C3))) &&
        C2 == C3 && *C2 == Ty->getScalarSizeInBits() - 1) {
      Value *NotX = Builder.CreateNot(X);
      return BinaryOperator::CreateAnd(NotX, ConstantInt::get(Ty, 1));
    }
  }

  return nullptr;
}

// Matches multiplication expression Op * C where C is a constant. Returns the
// constant value in C and the other operand in Op. Returns true if such a
// match is found.
static bool MatchMul(Value *E, Value *&Op, APInt &C) {
  const APInt *AI;
  if (match(E, m_Mul(m_Value(Op), m_APInt(AI)))) {
    C = *AI;
    return true;
  }
  if (match(E, m_Shl(m_Value(Op), m_APInt(AI)))) {
    C = APInt(AI->getBitWidth(), 1);
    C <<= *AI;
    return true;
  }
  return false;
}

// Matches remainder expression Op % C where C is a constant. Returns the
// constant value in C and the other operand in Op. Returns the signedness of
// the remainder operation in IsSigned. Returns true if such a match is
// found.
static bool MatchRem(Value *E, Value *&Op, APInt &C, bool &IsSigned) {
  const APInt *AI;
  IsSigned = false;
  if (match(E, m_SRem(m_Value(Op), m_APInt(AI)))) {
    IsSigned = true;
    C = *AI;
    return true;
  }
  if (match(E, m_URem(m_Value(Op), m_APInt(AI)))) {
    C = *AI;
    return true;
  }
  if (match(E, m_And(m_Value(Op), m_APInt(AI))) && (*AI + 1).isPowerOf2()) {
    C = *AI + 1;
    return true;
  }
  return false;
}

// Matches division expression Op / C with the given signedness as indicated
// by IsSigned, where C is a constant. Returns the constant value in C and the
// other operand in Op. Returns true if such a match is found.
static bool MatchDiv(Value *E, Value *&Op, APInt &C, bool IsSigned) {
  const APInt *AI;
  if (IsSigned && match(E, m_SDiv(m_Value(Op), m_APInt(AI)))) {
    C = *AI;
    return true;
  }
  if (!IsSigned) {
    if (match(E, m_UDiv(m_Value(Op), m_APInt(AI)))) {
      C = *AI;
      return true;
    }
    if (match(E, m_LShr(m_Value(Op), m_APInt(AI)))) {
      C = APInt(AI->getBitWidth(), 1);
      C <<= *AI;
      return true;
    }
  }
  return false;
}

// Returns whether C0 * C1 with the given signedness overflows.
static bool MulWillOverflow(APInt &C0, APInt &C1, bool IsSigned) {
  bool overflow;
  if (IsSigned)
    (void)C0.smul_ov(C1, overflow);
  else
    (void)C0.umul_ov(C1, overflow);
  return overflow;
}

// Simplifies X % C0 + (( X / C0 ) % C1) * C0 to X % (C0 * C1), where (C0 * C1)
// does not overflow.
Value *llvm_seahorn::InstCombiner::SimplifyAddWithRemainder(BinaryOperator &I) {
  Value *LHS = I.getOperand(0), *RHS = I.getOperand(1);
  Value *X, *MulOpV;
  APInt C0, MulOpC;
  bool IsSigned;
  // Match I = X % C0 + MulOpV * C0
  if (((MatchRem(LHS, X, C0, IsSigned) && MatchMul(RHS, MulOpV, MulOpC)) ||
       (MatchRem(RHS, X, C0, IsSigned) && MatchMul(LHS, MulOpV, MulOpC))) &&
      C0 == MulOpC) {
    Value *RemOpV;
    APInt C1;
    bool Rem2IsSigned;
    // Match MulOpC = RemOpV % C1
    if (MatchRem(MulOpV, RemOpV, C1, Rem2IsSigned) &&
        IsSigned == Rem2IsSigned) {
      Value *DivOpV;
      APInt DivOpC;
      // Match RemOpV = X / C0
      if (MatchDiv(RemOpV, DivOpV, DivOpC, IsSigned) && X == DivOpV &&
          C0 == DivOpC && !MulWillOverflow(C0, C1, IsSigned)) {
        Value *NewDivisor =
            ConstantInt::get(X->getType()->getContext(), C0 * C1);
        return IsSigned ? Builder.CreateSRem(X, NewDivisor, "srem")
                        : Builder.CreateURem(X, NewDivisor, "urem");
      }
    }
  }

  return nullptr;
}

/// Fold
///   (1 << NBits) - 1
/// Into:
///   ~(-(1 << NBits))
/// Because a 'not' is better for bit-tracking analysis and other transforms
/// than an 'add'. The new shl is always nsw, and is nuw if old `and` was.
static Instruction *canonicalizeLowbitMask(BinaryOperator &I,
                                           llvm_seahorn::InstCombiner::BuilderTy &Builder) {
  Value *NBits;
  if (!match(&I, m_Add(m_OneUse(m_Shl(m_One(), m_Value(NBits))), m_AllOnes())))
    return nullptr;

  Constant *MinusOne = Constant::getAllOnesValue(NBits->getType());
  Value *NotMask = Builder.CreateShl(MinusOne, NBits, "notmask");
  // Be wary of constant folding.
  if (auto *BOp = dyn_cast<BinaryOperator>(NotMask)) {
    // Always NSW. But NUW propagates from `add`.
    BOp->setHasNoSignedWrap();
    BOp->setHasNoUnsignedWrap(I.hasNoUnsignedWrap());
  }

  return BinaryOperator::CreateNot(NotMask, I.getName());
}

<<<<<<< HEAD
Instruction *llvm_seahorn::InstCombiner::visitAdd(BinaryOperator &I) {
  if (Value *V =
          SimplifyAddInst(I.getOperand(0), I.getOperand(1), I.hasNoSignedWrap(),
                          I.hasNoUnsignedWrap(), SQ.getWithInstruction(&I)))
=======
static Instruction *foldToUnsignedSaturatedAdd(BinaryOperator &I) {
  assert(I.getOpcode() == Instruction::Add && "Expecting add instruction");
  Type *Ty = I.getType();
  auto getUAddSat = [&]() {
    return Intrinsic::getDeclaration(I.getModule(), Intrinsic::uadd_sat, Ty);
  };

  // add (umin X, ~Y), Y --> uaddsat X, Y
  Value *X, *Y;
  if (match(&I, m_c_Add(m_c_UMin(m_Value(X), m_Not(m_Value(Y))),
                        m_Deferred(Y))))
    return CallInst::Create(getUAddSat(), { X, Y });

  // add (umin X, ~C), C --> uaddsat X, C
  const APInt *C, *NotC;
  if (match(&I, m_Add(m_UMin(m_Value(X), m_APInt(NotC)), m_APInt(C))) &&
      *C == ~*NotC)
    return CallInst::Create(getUAddSat(), { X, ConstantInt::get(Ty, *C) });

  return nullptr;
}

Instruction *InstCombiner::visitAdd(BinaryOperator &I) {
  if (Value *V = SimplifyAddInst(I.getOperand(0), I.getOperand(1),
                                 I.hasNoSignedWrap(), I.hasNoUnsignedWrap(),
                                 SQ.getWithInstruction(&I)))
>>>>>>> 05be358d
    return replaceInstUsesWith(I, V);

  if (SimplifyAssociativeOrCommutative(I))
    return &I;

  if (Instruction *X = foldVectorBinop(I))
    return X;

  // (A*B)+(A*C) -> A*(B+C) etc
  if (Value *V = SimplifyUsingDistributiveLaws(I))
    return replaceInstUsesWith(I, V);

  if (Instruction *X = foldAddWithConstant(I))
    return X;

  if (Instruction *X = foldNoWrapAdd(I, Builder))
    return X;

  // FIXME: This should be moved into the above helper function to allow these
  // transforms for general constant or constant splat vectors.
  Value *LHS = I.getOperand(0), *RHS = I.getOperand(1);
  Type *Ty = I.getType();
  if (ConstantInt *CI = dyn_cast<ConstantInt>(RHS)) {
    Value *XorLHS = nullptr; ConstantInt *XorRHS = nullptr;
    if (match(LHS, m_Xor(m_Value(XorLHS), m_ConstantInt(XorRHS)))) {
      unsigned TySizeBits = Ty->getScalarSizeInBits();
      const APInt &RHSVal = CI->getValue();
      unsigned ExtendAmt = 0;
      // If we have ADD(XOR(AND(X, 0xFF), 0x80), 0xF..F80), it's a sext.
      // If we have ADD(XOR(AND(X, 0xFF), 0xF..F80), 0x80), it's a sext.
      if (XorRHS->getValue() == -RHSVal) {
        if (RHSVal.isPowerOf2())
          ExtendAmt = TySizeBits - RHSVal.logBase2() - 1;
        else if (XorRHS->getValue().isPowerOf2())
          ExtendAmt = TySizeBits - XorRHS->getValue().logBase2() - 1;
      }

      if (ExtendAmt) {
        APInt Mask = APInt::getHighBitsSet(TySizeBits, ExtendAmt);
        if (!MaskedValueIsZero(XorLHS, Mask, 0, &I))
          ExtendAmt = 0;
      }

      if (ExtendAmt) {
        Constant *ShAmt = ConstantInt::get(Ty, ExtendAmt);
        Value *NewShl = Builder.CreateShl(XorLHS, ShAmt, "sext");
        return BinaryOperator::CreateAShr(NewShl, ShAmt);
      }

      // If this is a xor that was canonicalized from a sub, turn it back into
      // a sub and fuse this add with it.
      if (LHS->hasOneUse() && (XorRHS->getValue()+1).isPowerOf2()) {
        KnownBits LHSKnown = computeKnownBits(XorLHS, 0, &I);
        if ((XorRHS->getValue() | LHSKnown.Zero).isAllOnesValue())
          return BinaryOperator::CreateSub(ConstantExpr::getAdd(XorRHS, CI),
                                           XorLHS);
      }
      // (X + signmask) + C could have gotten canonicalized to (X^signmask) + C,
      // transform them into (X + (signmask ^ C))
      if (!AvoidBv && XorRHS->getValue().isSignMask())
        return BinaryOperator::CreateAdd(XorLHS,
                                         ConstantExpr::getXor(XorRHS, CI));
    }
  }

  if (Ty->isIntOrIntVectorTy(1))
    return BinaryOperator::CreateXor(LHS, RHS);

  // X + X --> X << 1
  if (!AvoidBv && LHS == RHS) {
    auto *Shl = BinaryOperator::CreateShl(LHS, ConstantInt::get(Ty, 1));
    Shl->setHasNoSignedWrap(I.hasNoSignedWrap());
    Shl->setHasNoUnsignedWrap(I.hasNoUnsignedWrap());
    return Shl;
  }

  Value *A, *B;
  if (match(LHS, m_Neg(m_Value(A)))) {
    // -A + -B --> -(A + B)
    if (match(RHS, m_Neg(m_Value(B))))
      return BinaryOperator::CreateNeg(Builder.CreateAdd(A, B));

    // -A + B --> B - A
    return BinaryOperator::CreateSub(RHS, A);
  }

  // Canonicalize sext to zext for better value tracking potential.
  // add A, sext(B) --> sub A, zext(B)
  if (match(&I, m_c_Add(m_Value(A), m_OneUse(m_SExt(m_Value(B))))) &&
      B->getType()->isIntOrIntVectorTy(1))
    return BinaryOperator::CreateSub(A, Builder.CreateZExt(B, Ty));

  // A + -B  -->  A - B
  if (match(RHS, m_Neg(m_Value(B))))
    return BinaryOperator::CreateSub(LHS, B);

  if (Value *V = checkForNegativeOperand(I, Builder))
    return replaceInstUsesWith(I, V);

  // (A + 1) + ~B --> A - B
  // ~B + (A + 1) --> A - B
  // (~B + A) + 1 --> A - B
  // (A + ~B) + 1 --> A - B
  if (match(&I, m_c_BinOp(m_Add(m_Value(A), m_One()), m_Not(m_Value(B)))) ||
      match(&I, m_BinOp(m_c_Add(m_Not(m_Value(B)), m_Value(A)), m_One())))
    return BinaryOperator::CreateSub(A, B);

  // X % C0 + (( X / C0 ) % C1) * C0 => X % (C0 * C1)
  if (Value *V = SimplifyAddWithRemainder(I)) return replaceInstUsesWith(I, V);

  // A+B --> A|B iff A and B have no bits set in common.
  if (!AvoidBv && haveNoCommonBitsSet(LHS, RHS, DL, &AC, &I, &DT))
    return BinaryOperator::CreateOr(LHS, RHS);

  // FIXME: We already did a check for ConstantInt RHS above this.
  // FIXME: Is this pattern covered by another fold? No regression tests fail on
  // removal.
  if (ConstantInt *CRHS = dyn_cast<ConstantInt>(RHS)) {
    // (X & FF00) + xx00  -> (X+xx00) & FF00
    Value *X;
    ConstantInt *C2;
    if (LHS->hasOneUse() &&
        match(LHS, m_And(m_Value(X), m_ConstantInt(C2))) &&
        CRHS->getValue() == (CRHS->getValue() & C2->getValue())) {
      // See if all bits from the first bit set in the Add RHS up are included
      // in the mask.  First, get the rightmost bit.
      const APInt &AddRHSV = CRHS->getValue();

      // Form a mask of all bits from the lowest bit added through the top.
      APInt AddRHSHighBits(~((AddRHSV & -AddRHSV)-1));

      // See if the and mask includes all of these bits.
      APInt AddRHSHighBitsAnd(AddRHSHighBits & C2->getValue());

      if (AddRHSHighBits == AddRHSHighBitsAnd) {
        // Okay, the xform is safe.  Insert the new add pronto.
        Value *NewAdd = Builder.CreateAdd(X, CRHS, LHS->getName());
        return BinaryOperator::CreateAnd(NewAdd, C2);
      }
    }
  }

  // add (select X 0 (sub n A)) A  -->  select X A n
  {
    SelectInst *SI = dyn_cast<SelectInst>(LHS);
    Value *A = RHS;
    if (!SI) {
      SI = dyn_cast<SelectInst>(RHS);
      A = LHS;
    }
    if (SI && SI->hasOneUse()) {
      Value *TV = SI->getTrueValue();
      Value *FV = SI->getFalseValue();
      Value *N;

      // Can we fold the add into the argument of the select?
      // We check both true and false select arguments for a matching subtract.
      if (match(FV, m_Zero()) && match(TV, m_Sub(m_Value(N), m_Specific(A))))
        // Fold the add into the true select value.
        return SelectInst::Create(SI->getCondition(), N, A);

      if (match(TV, m_Zero()) && match(FV, m_Sub(m_Value(N), m_Specific(A))))
        // Fold the add into the false select value.
        return SelectInst::Create(SI->getCondition(), A, N);
    }
  }

  if (Instruction *Ext = narrowMathIfNoOverflow(I))
    return Ext;

  // (add (xor A, B) (and A, B)) --> (or A, B)
  // (add (and A, B) (xor A, B)) --> (or A, B)
  if (match(&I, m_c_BinOp(m_Xor(m_Value(A), m_Value(B)),
                          m_c_And(m_Deferred(A), m_Deferred(B)))))
    return BinaryOperator::CreateOr(A, B);

  // (add (or A, B) (and A, B)) --> (add A, B)
  // (add (and A, B) (or A, B)) --> (add A, B)
  if (match(&I, m_c_BinOp(m_Or(m_Value(A), m_Value(B)),
                          m_c_And(m_Deferred(A), m_Deferred(B))))) {
    I.setOperand(0, A);
    I.setOperand(1, B);
    return &I;
  }

  // TODO(jingyue): Consider willNotOverflowSignedAdd and
  // willNotOverflowUnsignedAdd to reduce the number of invocations of
  // computeKnownBits.
  bool Changed = false;
  if (!I.hasNoSignedWrap() && willNotOverflowSignedAdd(LHS, RHS, I)) {
    Changed = true;
    I.setHasNoSignedWrap(true);
  }
  if (!I.hasNoUnsignedWrap() && willNotOverflowUnsignedAdd(LHS, RHS, I)) {
    Changed = true;
    I.setHasNoUnsignedWrap(true);
  }

  if (Instruction *V = canonicalizeLowbitMask(I, Builder))
    return V;

  if (Instruction *SatAdd = foldToUnsignedSaturatedAdd(I))
    return SatAdd;

  return Changed ? &I : nullptr;
}

/// Factor a common operand out of fadd/fsub of fmul/fdiv.
static Instruction *factorizeFAddFSub(BinaryOperator &I,
                                      llvm_seahorn::InstCombiner::BuilderTy &Builder) {
  assert((I.getOpcode() == Instruction::FAdd ||
          I.getOpcode() == Instruction::FSub) && "Expecting fadd/fsub");
  assert(I.hasAllowReassoc() && I.hasNoSignedZeros() &&
         "FP factorization requires FMF");
  Value *Op0 = I.getOperand(0), *Op1 = I.getOperand(1);
  Value *X, *Y, *Z;
  bool IsFMul;
  if ((match(Op0, m_OneUse(m_FMul(m_Value(X), m_Value(Z)))) &&
       match(Op1, m_OneUse(m_c_FMul(m_Value(Y), m_Specific(Z))))) ||
      (match(Op0, m_OneUse(m_FMul(m_Value(Z), m_Value(X)))) &&
       match(Op1, m_OneUse(m_c_FMul(m_Value(Y), m_Specific(Z))))))
    IsFMul = true;
  else if (match(Op0, m_OneUse(m_FDiv(m_Value(X), m_Value(Z)))) &&
           match(Op1, m_OneUse(m_FDiv(m_Value(Y), m_Specific(Z)))))
    IsFMul = false;
  else
    return nullptr;

  // (X * Z) + (Y * Z) --> (X + Y) * Z
  // (X * Z) - (Y * Z) --> (X - Y) * Z
  // (X / Z) + (Y / Z) --> (X + Y) / Z
  // (X / Z) - (Y / Z) --> (X - Y) / Z
  bool IsFAdd = I.getOpcode() == Instruction::FAdd;
  Value *XY = IsFAdd ? Builder.CreateFAddFMF(X, Y, &I)
                     : Builder.CreateFSubFMF(X, Y, &I);

  // Bail out if we just created a denormal constant.
  // TODO: This is copied from a previous implementation. Is it necessary?
  const APFloat *C;
  if (match(XY, m_APFloat(C)) && !C->isNormal())
    return nullptr;

  return IsFMul ? BinaryOperator::CreateFMulFMF(XY, Z, &I)
                : BinaryOperator::CreateFDivFMF(XY, Z, &I);
}

<<<<<<< HEAD
Instruction *llvm_seahorn::InstCombiner::visitFAdd(BinaryOperator &I) {
  if (Value *V =
          SimplifyFAddInst(I.getOperand(0), I.getOperand(1),
                           I.getFastMathFlags(), SQ.getWithInstruction(&I)))
=======
Instruction *InstCombiner::visitFAdd(BinaryOperator &I) {
  if (Value *V = SimplifyFAddInst(I.getOperand(0), I.getOperand(1),
                                  I.getFastMathFlags(),
                                  SQ.getWithInstruction(&I)))
>>>>>>> 05be358d
    return replaceInstUsesWith(I, V);

  if (SimplifyAssociativeOrCommutative(I))
    return &I;

  if (Instruction *X = foldVectorBinop(I))
    return X;

  if (Instruction *FoldedFAdd = foldBinOpIntoSelectOrPhi(I))
    return FoldedFAdd;

  Value *LHS = I.getOperand(0), *RHS = I.getOperand(1);
  Value *X;
  // (-X) + Y --> Y - X
  if (match(LHS, m_FNeg(m_Value(X))))
    return BinaryOperator::CreateFSubFMF(RHS, X, &I);
  // Y + (-X) --> Y - X
  if (match(RHS, m_FNeg(m_Value(X))))
    return BinaryOperator::CreateFSubFMF(LHS, X, &I);

  // Check for (fadd double (sitofp x), y), see if we can merge this into an
  // integer add followed by a promotion.
  if (SIToFPInst *LHSConv = dyn_cast<SIToFPInst>(LHS)) {
    Value *LHSIntVal = LHSConv->getOperand(0);
    Type *FPType = LHSConv->getType();

    // TODO: This check is overly conservative. In many cases known bits
    // analysis can tell us that the result of the addition has less significant
    // bits than the integer type can hold.
    auto IsValidPromotion = [](Type *FTy, Type *ITy) {
      Type *FScalarTy = FTy->getScalarType();
      Type *IScalarTy = ITy->getScalarType();

      // Do we have enough bits in the significand to represent the result of
      // the integer addition?
      unsigned MaxRepresentableBits =
          APFloat::semanticsPrecision(FScalarTy->getFltSemantics());
      return IScalarTy->getIntegerBitWidth() <= MaxRepresentableBits;
    };

    // (fadd double (sitofp x), fpcst) --> (sitofp (add int x, intcst))
    // ... if the constant fits in the integer value.  This is useful for things
    // like (double)(x & 1234) + 4.0 -> (double)((X & 1234)+4) which no longer
    // requires a constant pool load, and generally allows the add to be better
    // instcombined.
    if (ConstantFP *CFP = dyn_cast<ConstantFP>(RHS))
      if (IsValidPromotion(FPType, LHSIntVal->getType())) {
        Constant *CI =
          ConstantExpr::getFPToSI(CFP, LHSIntVal->getType());
        if (LHSConv->hasOneUse() &&
            ConstantExpr::getSIToFP(CI, I.getType()) == CFP &&
            willNotOverflowSignedAdd(LHSIntVal, CI, I)) {
          // Insert the new integer add.
          Value *NewAdd = Builder.CreateNSWAdd(LHSIntVal, CI, "addconv");
          return new SIToFPInst(NewAdd, I.getType());
        }
      }

    // (fadd double (sitofp x), (sitofp y)) --> (sitofp (add int x, y))
    if (SIToFPInst *RHSConv = dyn_cast<SIToFPInst>(RHS)) {
      Value *RHSIntVal = RHSConv->getOperand(0);
      // It's enough to check LHS types only because we require int types to
      // be the same for this transform.
      if (IsValidPromotion(FPType, LHSIntVal->getType())) {
        // Only do this if x/y have the same type, if at least one of them has a
        // single use (so we don't increase the number of int->fp conversions),
        // and if the integer add will not overflow.
        if (LHSIntVal->getType() == RHSIntVal->getType() &&
            (LHSConv->hasOneUse() || RHSConv->hasOneUse()) &&
            willNotOverflowSignedAdd(LHSIntVal, RHSIntVal, I)) {
          // Insert the new integer add.
          Value *NewAdd = Builder.CreateNSWAdd(LHSIntVal, RHSIntVal, "addconv");
          return new SIToFPInst(NewAdd, I.getType());
        }
      }
    }
  }

  // Handle specials cases for FAdd with selects feeding the operation
  if (Value *V = SimplifySelectsFeedingBinaryOp(I, LHS, RHS))
    return replaceInstUsesWith(I, V);

  if (I.hasAllowReassoc() && I.hasNoSignedZeros()) {
    if (Instruction *F = factorizeFAddFSub(I, Builder))
      return F;
    if (Value *V = FAddCombine(Builder).simplify(&I))
      return replaceInstUsesWith(I, V);
  }

  return nullptr;
}

/// Optimize pointer differences into the same array into a size.  Consider:
///  &A[10] - &A[0]: we should compile this to "10".  LHS/RHS are the pointer
/// operands to the ptrtoint instructions for the LHS/RHS of the subtract.
Value *llvm_seahorn::InstCombiner::OptimizePointerDifference(Value *LHS, Value *RHS,
                                               Type *Ty) {
  // If LHS is a gep based on RHS or RHS is a gep based on LHS, we can optimize
  // this.
  bool Swapped = false;
  GEPOperator *GEP1 = nullptr, *GEP2 = nullptr;

  // For now we require one side to be the base pointer "A" or a constant
  // GEP derived from it.
  if (GEPOperator *LHSGEP = dyn_cast<GEPOperator>(LHS)) {
    // (gep X, ...) - X
    if (LHSGEP->getOperand(0) == RHS) {
      GEP1 = LHSGEP;
      Swapped = false;
    } else if (GEPOperator *RHSGEP = dyn_cast<GEPOperator>(RHS)) {
      // (gep X, ...) - (gep X, ...)
      if (LHSGEP->getOperand(0)->stripPointerCasts() ==
            RHSGEP->getOperand(0)->stripPointerCasts()) {
        GEP2 = RHSGEP;
        GEP1 = LHSGEP;
        Swapped = false;
      }
    }
  }

  if (GEPOperator *RHSGEP = dyn_cast<GEPOperator>(RHS)) {
    // X - (gep X, ...)
    if (RHSGEP->getOperand(0) == LHS) {
      GEP1 = RHSGEP;
      Swapped = true;
    } else if (GEPOperator *LHSGEP = dyn_cast<GEPOperator>(LHS)) {
      // (gep X, ...) - (gep X, ...)
      if (RHSGEP->getOperand(0)->stripPointerCasts() ==
            LHSGEP->getOperand(0)->stripPointerCasts()) {
        GEP2 = LHSGEP;
        GEP1 = RHSGEP;
        Swapped = true;
      }
    }
  }

  if (!GEP1)
    // No GEP found.
    return nullptr;

  if (GEP2) {
    // (gep X, ...) - (gep X, ...)
    //
    // Avoid duplicating the arithmetic if there are more than one non-constant
    // indices between the two GEPs and either GEP has a non-constant index and
    // multiple users. If zero non-constant index, the result is a constant and
    // there is no duplication. If one non-constant index, the result is an add
    // or sub with a constant, which is no larger than the original code, and
    // there's no duplicated arithmetic, even if either GEP has multiple
    // users. If more than one non-constant indices combined, as long as the GEP
    // with at least one non-constant index doesn't have multiple users, there
    // is no duplication.
    unsigned NumNonConstantIndices1 = GEP1->countNonConstantIndices();
    unsigned NumNonConstantIndices2 = GEP2->countNonConstantIndices();
    if (NumNonConstantIndices1 + NumNonConstantIndices2 > 1 &&
        ((NumNonConstantIndices1 > 0 && !GEP1->hasOneUse()) ||
         (NumNonConstantIndices2 > 0 && !GEP2->hasOneUse()))) {
      return nullptr;
    }
  }

  // Emit the offset of the GEP and an intptr_t.
  Value *Result = EmitGEPOffset(GEP1);

  // If we had a constant expression GEP on the other side offsetting the
  // pointer, subtract it from the offset we have.
  if (GEP2) {
    Value *Offset = EmitGEPOffset(GEP2);
    Result = Builder.CreateSub(Result, Offset);
  }

  // If we have p - gep(p, ...)  then we have to negate the result.
  if (Swapped)
    Result = Builder.CreateNeg(Result, "diff.neg");

  return Builder.CreateIntCast(Result, Ty, true);
}

<<<<<<< HEAD
Instruction *llvm_seahorn::InstCombiner::visitSub(BinaryOperator &I) {
  if (Value *V =
          SimplifySubInst(I.getOperand(0), I.getOperand(1), I.hasNoSignedWrap(),
                          I.hasNoUnsignedWrap(), SQ.getWithInstruction(&I)))
=======
Instruction *InstCombiner::visitSub(BinaryOperator &I) {
  if (Value *V = SimplifySubInst(I.getOperand(0), I.getOperand(1),
                                 I.hasNoSignedWrap(), I.hasNoUnsignedWrap(),
                                 SQ.getWithInstruction(&I)))
>>>>>>> 05be358d
    return replaceInstUsesWith(I, V);

  if (Instruction *X = foldVectorBinop(I))
    return X;

  // (A*B)-(A*C) -> A*(B-C) etc
  if (Value *V = SimplifyUsingDistributiveLaws(I))
    return replaceInstUsesWith(I, V);

  // If this is a 'B = x-(-A)', change to B = x+A.
  Value *Op0 = I.getOperand(0), *Op1 = I.getOperand(1);
  if (Value *V = dyn_castNegVal(Op1)) {
    BinaryOperator *Res = BinaryOperator::CreateAdd(Op0, V);

    if (const auto *BO = dyn_cast<BinaryOperator>(Op1)) {
      assert(BO->getOpcode() == Instruction::Sub &&
             "Expected a subtraction operator!");
      if (BO->hasNoSignedWrap() && I.hasNoSignedWrap())
        Res->setHasNoSignedWrap(true);
    } else {
      if (cast<Constant>(Op1)->isNotMinSignedValue() && I.hasNoSignedWrap())
        Res->setHasNoSignedWrap(true);
    }

    return Res;
  }

  if (I.getType()->isIntOrIntVectorTy(1))
    return BinaryOperator::CreateXor(Op0, Op1);

  // Replace (-1 - A) with (~A).
  if (!AvoidBv && match(Op0, m_AllOnes()))
    return BinaryOperator::CreateNot(Op1);

  // (~X) - (~Y) --> Y - X
  Value *X, *Y;
  if (match(Op0, m_Not(m_Value(X))) && match(Op1, m_Not(m_Value(Y))))
    return BinaryOperator::CreateSub(Y, X);

  // (X + -1) - Y --> ~Y + X
  if (match(Op0, m_OneUse(m_Add(m_Value(X), m_AllOnes()))))
    return BinaryOperator::CreateAdd(Builder.CreateNot(Op1), X);

  // Y - (X + 1) --> ~X + Y
  if (match(Op1, m_OneUse(m_Add(m_Value(X), m_One()))))
    return BinaryOperator::CreateAdd(Builder.CreateNot(X), Op0);

  // Y - ~X --> (X + 1) + Y
  if (match(Op1, m_OneUse(m_Not(m_Value(X))))) {
    return BinaryOperator::CreateAdd(
        Builder.CreateAdd(Op0, ConstantInt::get(I.getType(), 1)), X);
  }

  if (Constant *C = dyn_cast<Constant>(Op0)) {
    bool IsNegate = match(C, m_ZeroInt());
    Value *X;
    if (match(Op1, m_ZExt(m_Value(X))) && X->getType()->isIntOrIntVectorTy(1)) {
      // 0 - (zext bool) --> sext bool
      // C - (zext bool) --> bool ? C - 1 : C
      if (IsNegate)
        return CastInst::CreateSExtOrBitCast(X, I.getType());
      return SelectInst::Create(X, SubOne(C), C);
    }
    if (match(Op1, m_SExt(m_Value(X))) && X->getType()->isIntOrIntVectorTy(1)) {
      // 0 - (sext bool) --> zext bool
      // C - (sext bool) --> bool ? C + 1 : C
      if (IsNegate)
        return CastInst::CreateZExtOrBitCast(X, I.getType());
      return SelectInst::Create(X, AddOne(C), C);
    }

    // C - ~X == X + (1+C)
    if (match(Op1, m_Not(m_Value(X))))
      return BinaryOperator::CreateAdd(X, AddOne(C));

    // Try to fold constant sub into select arguments.
    if (SelectInst *SI = dyn_cast<SelectInst>(Op1))
      if (Instruction *R = FoldOpIntoSelect(I, SI))
        return R;

    // Try to fold constant sub into PHI values.
    if (PHINode *PN = dyn_cast<PHINode>(Op1))
      if (Instruction *R = foldOpIntoPhi(I, PN))
        return R;

    Constant *C2;

    // C-(C2-X) --> X+(C-C2)
    if (match(Op1, m_Sub(m_Constant(C2), m_Value(X))))
      return BinaryOperator::CreateAdd(X, ConstantExpr::getSub(C, C2));

    // C-(X+C2) --> (C-C2)-X
    if (match(Op1, m_Add(m_Value(X), m_Constant(C2))))
      return BinaryOperator::CreateSub(ConstantExpr::getSub(C, C2), X);
  }

  const APInt *Op0C;
  if (match(Op0, m_APInt(Op0C))) {
    unsigned BitWidth = I.getType()->getScalarSizeInBits();

    // -(X >>u 31) -> (X >>s 31)
    // -(X >>s 31) -> (X >>u 31)
    if (Op0C->isNullValue()) {
      Value *X;
      const APInt *ShAmt;
      if (match(Op1, m_LShr(m_Value(X), m_APInt(ShAmt))) &&
          *ShAmt == BitWidth - 1) {
        Value *ShAmtOp = cast<Instruction>(Op1)->getOperand(1);
        return BinaryOperator::CreateAShr(X, ShAmtOp);
      }
      if (match(Op1, m_AShr(m_Value(X), m_APInt(ShAmt))) &&
          *ShAmt == BitWidth - 1) {
        Value *ShAmtOp = cast<Instruction>(Op1)->getOperand(1);
        return BinaryOperator::CreateLShr(X, ShAmtOp);
      }

      if (Op1->hasOneUse()) {
        Value *LHS, *RHS;
        SelectPatternFlavor SPF = matchSelectPattern(Op1, LHS, RHS).Flavor;
        if (SPF == SPF_ABS || SPF == SPF_NABS) {
          // This is a negate of an ABS/NABS pattern. Just swap the operands
          // of the select.
          SelectInst *SI = cast<SelectInst>(Op1);
          Value *TrueVal = SI->getTrueValue();
          Value *FalseVal = SI->getFalseValue();
          SI->setTrueValue(FalseVal);
          SI->setFalseValue(TrueVal);
          // Don't swap prof metadata, we didn't change the branch behavior.
          return replaceInstUsesWith(I, SI);
        }
      }
    }

    // Turn this into a xor if LHS is 2^n-1 and the remaining bits are known
    // zero.
    if (!AvoidBv && Op0C->isMask()) {
      KnownBits RHSKnown = computeKnownBits(Op1, 0, &I);
      if ((*Op0C | RHSKnown.Zero).isAllOnesValue())
        return BinaryOperator::CreateXor(Op1, Op0);
    }
  }

  {
    Value *Y;
    // X-(X+Y) == -Y    X-(Y+X) == -Y
    if (match(Op1, m_c_Add(m_Specific(Op0), m_Value(Y))))
      return BinaryOperator::CreateNeg(Y);

    // (X-Y)-X == -Y
    if (match(Op0, m_Sub(m_Specific(Op1), m_Value(Y))))
      return BinaryOperator::CreateNeg(Y);
  }

  // (sub (or A, B), (xor A, B)) --> (and A, B)
  {
    Value *A, *B;
    if (match(Op1, m_Xor(m_Value(A), m_Value(B))) &&
        match(Op0, m_c_Or(m_Specific(A), m_Specific(B))))
      return BinaryOperator::CreateAnd(A, B);
  }

  {
    Value *Y;
    // ((X | Y) - X) --> (~X & Y)
    if (match(Op0, m_OneUse(m_c_Or(m_Value(Y), m_Specific(Op1)))))
      return BinaryOperator::CreateAnd(
          Y, Builder.CreateNot(Op1, Op1->getName() + ".not"));
  }

  if (Op1->hasOneUse()) {
    Value *X = nullptr, *Y = nullptr, *Z = nullptr;
    Constant *C = nullptr;

    // (X - (Y - Z))  -->  (X + (Z - Y)).
    if (match(Op1, m_Sub(m_Value(Y), m_Value(Z))))
      return BinaryOperator::CreateAdd(Op0,
                                      Builder.CreateSub(Z, Y, Op1->getName()));

    // (X - (X & Y))   -->   (X & ~Y)
    if (match(Op1, m_c_And(m_Value(Y), m_Specific(Op0))))
      return BinaryOperator::CreateAnd(Op0,
                                  Builder.CreateNot(Y, Y->getName() + ".not"));

    // 0 - (X sdiv C)  -> (X sdiv -C)  provided the negation doesn't overflow.
    // TODO: This could be extended to match arbitrary vector constants.
    const APInt *DivC;
    if (match(Op0, m_Zero()) && match(Op1, m_SDiv(m_Value(X), m_APInt(DivC))) &&
        !DivC->isMinSignedValue() && *DivC != 1) {
      Constant *NegDivC = ConstantInt::get(I.getType(), -(*DivC));
      Instruction *BO = BinaryOperator::CreateSDiv(X, NegDivC);
      BO->setIsExact(cast<BinaryOperator>(Op1)->isExact());
      return BO;
    }

    // 0 - (X << Y)  -> (-X << Y)   when X is freely negatable.
    if (match(Op1, m_Shl(m_Value(X), m_Value(Y))) && match(Op0, m_Zero()))
      if (Value *XNeg = dyn_castNegVal(X))
        return BinaryOperator::CreateShl(XNeg, Y);

    // Subtracting -1/0 is the same as adding 1/0:
    // sub [nsw] Op0, sext(bool Y) -> add [nsw] Op0, zext(bool Y)
    // 'nuw' is dropped in favor of the canonical form.
    if (match(Op1, m_SExt(m_Value(Y))) &&
        Y->getType()->getScalarSizeInBits() == 1) {
      Value *Zext = Builder.CreateZExt(Y, I.getType());
      BinaryOperator *Add = BinaryOperator::CreateAdd(Op0, Zext);
      Add->setHasNoSignedWrap(I.hasNoSignedWrap());
      return Add;
    }

    // X - A*-B -> X + A*B
    // X - -A*B -> X + A*B
    Value *A, *B;
    if (match(Op1, m_c_Mul(m_Value(A), m_Neg(m_Value(B)))))
      return BinaryOperator::CreateAdd(Op0, Builder.CreateMul(A, B));

    // X - A*C -> X + A*-C
    // No need to handle commuted multiply because multiply handling will
    // ensure constant will be move to the right hand side.
    if (match(Op1, m_Mul(m_Value(A), m_Constant(C))) && !isa<ConstantExpr>(C)) {
      Value *NewMul = Builder.CreateMul(A, ConstantExpr::getNeg(C));
      return BinaryOperator::CreateAdd(Op0, NewMul);
    }
  }

  {
    // ~A - Min/Max(~A, O) -> Max/Min(A, ~O) - A
    // ~A - Min/Max(O, ~A) -> Max/Min(A, ~O) - A
    // Min/Max(~A, O) - ~A -> A - Max/Min(A, ~O)
    // Min/Max(O, ~A) - ~A -> A - Max/Min(A, ~O)
    // So long as O here is freely invertible, this will be neutral or a win.
    Value *LHS, *RHS, *A;
    Value *NotA = Op0, *MinMax = Op1;
    SelectPatternFlavor SPF = matchSelectPattern(MinMax, LHS, RHS).Flavor;
    if (!SelectPatternResult::isMinOrMax(SPF)) {
      NotA = Op1;
      MinMax = Op0;
      SPF = matchSelectPattern(MinMax, LHS, RHS).Flavor;
    }
    if (SelectPatternResult::isMinOrMax(SPF) &&
        match(NotA, m_Not(m_Value(A))) && (NotA == LHS || NotA == RHS)) {
      if (NotA == LHS)
        std::swap(LHS, RHS);
      // LHS is now O above and expected to have at least 2 uses (the min/max)
      // NotA is epected to have 2 uses from the min/max and 1 from the sub.
      if (IsFreeToInvert(LHS, !LHS->hasNUsesOrMore(3)) &&
          !NotA->hasNUsesOrMore(4)) {
        // Note: We don't generate the inverse max/min, just create the not of
        // it and let other folds do the rest.
        Value *Not = Builder.CreateNot(MinMax);
        if (NotA == Op0)
          return BinaryOperator::CreateSub(Not, A);
        else
          return BinaryOperator::CreateSub(A, Not);
      }
    }
  }

  // Optimize pointer differences into the same array into a size.  Consider:
  //  &A[10] - &A[0]: we should compile this to "10".
  Value *LHSOp, *RHSOp;
  if (match(Op0, m_PtrToInt(m_Value(LHSOp))) &&
      match(Op1, m_PtrToInt(m_Value(RHSOp))))
    if (Value *Res = OptimizePointerDifference(LHSOp, RHSOp, I.getType()))
      return replaceInstUsesWith(I, Res);

  // trunc(p)-trunc(q) -> trunc(p-q)
  if (match(Op0, m_Trunc(m_PtrToInt(m_Value(LHSOp)))) &&
      match(Op1, m_Trunc(m_PtrToInt(m_Value(RHSOp)))))
    if (Value *Res = OptimizePointerDifference(LHSOp, RHSOp, I.getType()))
      return replaceInstUsesWith(I, Res);

  // Canonicalize a shifty way to code absolute value to the common pattern.
  // There are 2 potential commuted variants.
  // We're relying on the fact that we only do this transform when the shift has
  // exactly 2 uses and the xor has exactly 1 use (otherwise, we might increase
  // instructions).
  Value *A;
  const APInt *ShAmt;
  Type *Ty = I.getType();
  if (match(Op1, m_AShr(m_Value(A), m_APInt(ShAmt))) &&
      Op1->hasNUses(2) && *ShAmt == Ty->getScalarSizeInBits() - 1 &&
      match(Op0, m_OneUse(m_c_Xor(m_Specific(A), m_Specific(Op1))))) {
    // B = ashr i32 A, 31 ; smear the sign bit
    // sub (xor A, B), B  ; flip bits if negative and subtract -1 (add 1)
    // --> (A < 0) ? -A : A
    Value *Cmp = Builder.CreateICmpSLT(A, ConstantInt::getNullValue(Ty));
    // Copy the nuw/nsw flags from the sub to the negate.
    Value *Neg = Builder.CreateNeg(A, "", I.hasNoUnsignedWrap(),
                                   I.hasNoSignedWrap());
    return SelectInst::Create(Cmp, Neg, A);
  }

  if (Instruction *Ext = narrowMathIfNoOverflow(I))
    return Ext;

  bool Changed = false;
  if (!I.hasNoSignedWrap() && willNotOverflowSignedSub(Op0, Op1, I)) {
    Changed = true;
    I.setHasNoSignedWrap(true);
  }
  if (!I.hasNoUnsignedWrap() && willNotOverflowUnsignedSub(Op0, Op1, I)) {
    Changed = true;
    I.setHasNoUnsignedWrap(true);
  }

  return Changed ? &I : nullptr;
}

<<<<<<< HEAD
Instruction *llvm_seahorn::InstCombiner::visitFSub(BinaryOperator &I) {
  if (Value *V =
          SimplifyFSubInst(I.getOperand(0), I.getOperand(1),
                           I.getFastMathFlags(), SQ.getWithInstruction(&I)))
=======
/// This eliminates floating-point negation in either 'fneg(X)' or
/// 'fsub(-0.0, X)' form by combining into a constant operand.
static Instruction *foldFNegIntoConstant(Instruction &I) {
  Value *X;
  Constant *C;

  // Fold negation into constant operand. This is limited with one-use because
  // fneg is assumed better for analysis and cheaper in codegen than fmul/fdiv.
  // -(X * C) --> X * (-C)
  // FIXME: It's arguable whether these should be m_OneUse or not. The current
  // belief is that the FNeg allows for better reassociation opportunities.
  if (match(&I, m_FNeg(m_OneUse(m_FMul(m_Value(X), m_Constant(C))))))
    return BinaryOperator::CreateFMulFMF(X, ConstantExpr::getFNeg(C), &I);
  // -(X / C) --> X / (-C)
  if (match(&I, m_FNeg(m_OneUse(m_FDiv(m_Value(X), m_Constant(C))))))
    return BinaryOperator::CreateFDivFMF(X, ConstantExpr::getFNeg(C), &I);
  // -(C / X) --> (-C) / X
  if (match(&I, m_FNeg(m_OneUse(m_FDiv(m_Constant(C), m_Value(X))))))
    return BinaryOperator::CreateFDivFMF(ConstantExpr::getFNeg(C), X, &I);

  return nullptr;
}

Instruction *InstCombiner::visitFNeg(UnaryOperator &I) {
  Value *Op = I.getOperand(0);

  if (Value *V = SimplifyFNegInst(Op, I.getFastMathFlags(),
                                  SQ.getWithInstruction(&I)))
    return replaceInstUsesWith(I, V);

  if (Instruction *X = foldFNegIntoConstant(I))
    return X;

  Value *X, *Y;

  // If we can ignore the sign of zeros: -(X - Y) --> (Y - X)
  if (I.hasNoSignedZeros() &&
      match(Op, m_OneUse(m_FSub(m_Value(X), m_Value(Y)))))
    return BinaryOperator::CreateFSubFMF(Y, X, &I);

  return nullptr;
}

Instruction *InstCombiner::visitFSub(BinaryOperator &I) {
  if (Value *V = SimplifyFSubInst(I.getOperand(0), I.getOperand(1),
                                  I.getFastMathFlags(),
                                  SQ.getWithInstruction(&I)))
>>>>>>> 05be358d
    return replaceInstUsesWith(I, V);

  if (Instruction *X = foldVectorBinop(I))
    return X;

  // Subtraction from -0.0 is the canonical form of fneg.
  // fsub nsz 0, X ==> fsub nsz -0.0, X
  Value *Op0 = I.getOperand(0), *Op1 = I.getOperand(1);
  if (I.hasNoSignedZeros() && match(Op0, m_PosZeroFP()))
    return BinaryOperator::CreateFNegFMF(Op1, &I);

  if (Instruction *X = foldFNegIntoConstant(I))
    return X;

  Value *X, *Y;
  Constant *C;

  // If Op0 is not -0.0 or we can ignore -0.0: Z - (X - Y) --> Z + (Y - X)
  // Canonicalize to fadd to make analysis easier.
  // This can also help codegen because fadd is commutative.
  // Note that if this fsub was really an fneg, the fadd with -0.0 will get
  // killed later. We still limit that particular transform with 'hasOneUse'
  // because an fneg is assumed better/cheaper than a generic fsub.
  if (I.hasNoSignedZeros() || CannotBeNegativeZero(Op0, SQ.TLI)) {
    if (match(Op1, m_OneUse(m_FSub(m_Value(X), m_Value(Y))))) {
      Value *NewSub = Builder.CreateFSubFMF(Y, X, &I);
      return BinaryOperator::CreateFAddFMF(Op0, NewSub, &I);
    }
  }

  if (isa<Constant>(Op0))
    if (SelectInst *SI = dyn_cast<SelectInst>(Op1))
      if (Instruction *NV = FoldOpIntoSelect(I, SI))
        return NV;

  // X - C --> X + (-C)
  // But don't transform constant expressions because there's an inverse fold
  // for X + (-Y) --> X - Y.
  if (match(Op1, m_Constant(C)) && !isa<ConstantExpr>(Op1))
    return BinaryOperator::CreateFAddFMF(Op0, ConstantExpr::getFNeg(C), &I);

  // X - (-Y) --> X + Y
  if (match(Op1, m_FNeg(m_Value(Y))))
    return BinaryOperator::CreateFAddFMF(Op0, Y, &I);

  // Similar to above, but look through a cast of the negated value:
  // X - (fptrunc(-Y)) --> X + fptrunc(Y)
  Type *Ty = I.getType();
  if (match(Op1, m_OneUse(m_FPTrunc(m_FNeg(m_Value(Y))))))
    return BinaryOperator::CreateFAddFMF(Op0, Builder.CreateFPTrunc(Y, Ty), &I);

  // X - (fpext(-Y)) --> X + fpext(Y)
  if (match(Op1, m_OneUse(m_FPExt(m_FNeg(m_Value(Y))))))
    return BinaryOperator::CreateFAddFMF(Op0, Builder.CreateFPExt(Y, Ty), &I);

  // Handle special cases for FSub with selects feeding the operation
  if (Value *V = SimplifySelectsFeedingBinaryOp(I, Op0, Op1))
    return replaceInstUsesWith(I, V);

  if (I.hasAllowReassoc() && I.hasNoSignedZeros()) {
    // (Y - X) - Y --> -X
    if (match(Op0, m_FSub(m_Specific(Op1), m_Value(X))))
      return BinaryOperator::CreateFNegFMF(X, &I);

    // Y - (X + Y) --> -X
    // Y - (Y + X) --> -X
    if (match(Op1, m_c_FAdd(m_Specific(Op0), m_Value(X))))
      return BinaryOperator::CreateFNegFMF(X, &I);

    // (X * C) - X --> X * (C - 1.0)
    if (match(Op0, m_FMul(m_Specific(Op1), m_Constant(C)))) {
      Constant *CSubOne = ConstantExpr::getFSub(C, ConstantFP::get(Ty, 1.0));
      return BinaryOperator::CreateFMulFMF(Op1, CSubOne, &I);
    }
    // X - (X * C) --> X * (1.0 - C)
    if (match(Op1, m_FMul(m_Specific(Op0), m_Constant(C)))) {
      Constant *OneSubC = ConstantExpr::getFSub(ConstantFP::get(Ty, 1.0), C);
      return BinaryOperator::CreateFMulFMF(Op0, OneSubC, &I);
    }

    if (Instruction *F = factorizeFAddFSub(I, Builder))
      return F;

    // TODO: This performs reassociative folds for FP ops. Some fraction of the
    // functionality has been subsumed by simple pattern matching here and in
    // InstSimplify. We should let a dedicated reassociation pass handle more
    // complex pattern matching and remove this from InstCombine.
    if (Value *V = FAddCombine(Builder).simplify(&I))
      return replaceInstUsesWith(I, V);
  }

  return nullptr;
}<|MERGE_RESOLUTION|>--- conflicted
+++ resolved
@@ -39,47 +39,47 @@
 
 namespace {
 
-  /// Class representing coefficient of floating-point addend.
-  /// This class needs to be highly efficient, which is especially true for
-  /// the constructor. As of I write this comment, the cost of the default
-  /// constructor is merely 4-byte-store-zero (Assuming compiler is able to
-  /// perform write-merging).
-  ///
-  class FAddendCoef {
-  public:
-    // The constructor has to initialize a APFloat, which is unnecessary for
-    // most addends which have coefficient either 1 or -1. So, the constructor
-    // is expensive. In order to avoid the cost of the constructor, we should
-    // reuse some instances whenever possible. The pre-created instances
-    // FAddCombine::Add[0-5] embodies this idea.
-    FAddendCoef() = default;
-    ~FAddendCoef();
-
-    // If possible, don't define operator+/operator- etc because these
-    // operators inevitably call FAddendCoef's constructor which is not cheap.
-    void operator=(const FAddendCoef &A);
-    void operator+=(const FAddendCoef &A);
-    void operator*=(const FAddendCoef &S);
-
-    void set(short C) {
-      assert(!insaneIntVal(C) && "Insane coefficient");
+/// Class representing coefficient of floating-point addend.
+/// This class needs to be highly efficient, which is especially true for
+/// the constructor. As of I write this comment, the cost of the default
+/// constructor is merely 4-byte-store-zero (Assuming compiler is able to
+/// perform write-merging).
+///
+class FAddendCoef {
+public:
+  // The constructor has to initialize a APFloat, which is unnecessary for
+  // most addends which have coefficient either 1 or -1. So, the constructor
+  // is expensive. In order to avoid the cost of the constructor, we should
+  // reuse some instances whenever possible. The pre-created instances
+  // FAddCombine::Add[0-5] embodies this idea.
+  FAddendCoef() = default;
+  ~FAddendCoef();
+
+  // If possible, don't define operator+/operator- etc because these
+  // operators inevitably call FAddendCoef's constructor which is not cheap.
+  void operator=(const FAddendCoef &A);
+  void operator+=(const FAddendCoef &A);
+  void operator*=(const FAddendCoef &S);
+
+  void set(short C) {
+    assert(!insaneIntVal(C) && "Insane coefficient");
       IsFp = false; IntVal = C;
-    }
-
-    void set(const APFloat& C);
-
-    void negate();
-
-    bool isZero() const { return isInt() ? !IntVal : getFpVal().isZero(); }
-    Value *getValue(Type *) const;
-
-    bool isOne() const { return isInt() && IntVal == 1; }
-    bool isTwo() const { return isInt() && IntVal == 2; }
-    bool isMinusOne() const { return isInt() && IntVal == -1; }
-    bool isMinusTwo() const { return isInt() && IntVal == -2; }
-
-  private:
-    bool insaneIntVal(int V) { return V > 4 || V < -4; }
+  }
+
+  void set(const APFloat &C);
+
+  void negate();
+
+  bool isZero() const { return isInt() ? !IntVal : getFpVal().isZero(); }
+  Value *getValue(Type *) const;
+
+  bool isOne() const { return isInt() && IntVal == 1; }
+  bool isTwo() const { return isInt() && IntVal == 2; }
+  bool isMinusOne() const { return isInt() && IntVal == -1; }
+  bool isMinusTwo() const { return isInt() && IntVal == -2; }
+
+private:
+  bool insaneIntVal(int V) { return V > 4 || V < -4; }
 
     APFloat *getFpValPtr()
       { return reinterpret_cast<APFloat *>(&FpValBuf.buffer[0]); }
@@ -87,145 +87,130 @@
     const APFloat *getFpValPtr() const
       { return reinterpret_cast<const APFloat *>(&FpValBuf.buffer[0]); }
 
-    const APFloat &getFpVal() const {
-      assert(IsFp && BufHasFpVal && "Incorret state");
-      return *getFpValPtr();
-    }
-
-    APFloat &getFpVal() {
-      assert(IsFp && BufHasFpVal && "Incorret state");
-      return *getFpValPtr();
-    }
-
-    bool isInt() const { return !IsFp; }
-
-    // If the coefficient is represented by an integer, promote it to a
-    // floating point.
-    void convertToFpType(const fltSemantics &Sem);
-
-    // Construct an APFloat from a signed integer.
-    // TODO: We should get rid of this function when APFloat can be constructed
-    //       from an *SIGNED* integer.
-    APFloat createAPFloatFromInt(const fltSemantics &Sem, int Val);
-
-    bool IsFp = false;
-
-    // True iff FpValBuf contains an instance of APFloat.
-    bool BufHasFpVal = false;
-
-    // The integer coefficient of an individual addend is either 1 or -1,
-    // and we try to simplify at most 4 addends from neighboring at most
-    // two instructions. So the range of <IntVal> falls in [-4, 4]. APInt
-    // is overkill of this end.
-    short IntVal = 0;
-
-    AlignedCharArrayUnion<APFloat> FpValBuf;
-  };
-
-  /// FAddend is used to represent floating-point addend. An addend is
-  /// represented as <C, V>, where the V is a symbolic value, and C is a
-  /// constant coefficient. A constant addend is represented as <C, 0>.
-  class FAddend {
-  public:
-    FAddend() = default;
-
-    void operator+=(const FAddend &T) {
-      assert((Val == T.Val) && "Symbolic-values disagree");
-      Coeff += T.Coeff;
-    }
-
-    Value *getSymVal() const { return Val; }
-    const FAddendCoef &getCoef() const { return Coeff; }
-
-    bool isConstant() const { return Val == nullptr; }
-    bool isZero() const { return Coeff.isZero(); }
-
-    void set(short Coefficient, Value *V) {
-      Coeff.set(Coefficient);
-      Val = V;
-    }
-    void set(const APFloat &Coefficient, Value *V) {
-      Coeff.set(Coefficient);
-      Val = V;
-    }
-    void set(const ConstantFP *Coefficient, Value *V) {
-      Coeff.set(Coefficient->getValueAPF());
-      Val = V;
-    }
-
-    void negate() { Coeff.negate(); }
-
-    /// Drill down the U-D chain one step to find the definition of V, and
-    /// try to break the definition into one or two addends.
-    static unsigned drillValueDownOneStep(Value* V, FAddend &A0, FAddend &A1);
-
-    /// Similar to FAddend::drillDownOneStep() except that the value being
-    /// splitted is the addend itself.
-    unsigned drillAddendDownOneStep(FAddend &Addend0, FAddend &Addend1) const;
-
-  private:
-    void Scale(const FAddendCoef& ScaleAmt) { Coeff *= ScaleAmt; }
-
-    // This addend has the value of "Coeff * Val".
-    Value *Val = nullptr;
-    FAddendCoef Coeff;
-  };
-
-<<<<<<< HEAD
+  const APFloat &getFpVal() const {
+    assert(IsFp && BufHasFpVal && "Incorret state");
+    return *getFpValPtr();
+  }
+
+  APFloat &getFpVal() {
+    assert(IsFp && BufHasFpVal && "Incorret state");
+    return *getFpValPtr();
+  }
+
+  bool isInt() const { return !IsFp; }
+
+  // If the coefficient is represented by an integer, promote it to a
+  // floating point.
+  void convertToFpType(const fltSemantics &Sem);
+
+  // Construct an APFloat from a signed integer.
+  // TODO: We should get rid of this function when APFloat can be constructed
+  //       from an *SIGNED* integer.
+  APFloat createAPFloatFromInt(const fltSemantics &Sem, int Val);
+
+  bool IsFp = false;
+
+  // True iff FpValBuf contains an instance of APFloat.
+  bool BufHasFpVal = false;
+
+  // The integer coefficient of an individual addend is either 1 or -1,
+  // and we try to simplify at most 4 addends from neighboring at most
+  // two instructions. So the range of <IntVal> falls in [-4, 4]. APInt
+  // is overkill of this end.
+  short IntVal = 0;
+
+  AlignedCharArrayUnion<APFloat> FpValBuf;
+};
+
+/// FAddend is used to represent floating-point addend. An addend is
+/// represented as <C, V>, where the V is a symbolic value, and C is a
+/// constant coefficient. A constant addend is represented as <C, 0>.
+class FAddend {
+public:
+  FAddend() = default;
+
+  void operator+=(const FAddend &T) {
+    assert((Val == T.Val) && "Symbolic-values disagree");
+    Coeff += T.Coeff;
+  }
+
+  Value *getSymVal() const { return Val; }
+  const FAddendCoef &getCoef() const { return Coeff; }
+
+  bool isConstant() const { return Val == nullptr; }
+  bool isZero() const { return Coeff.isZero(); }
+
+  void set(short Coefficient, Value *V) {
+    Coeff.set(Coefficient);
+    Val = V;
+  }
+  void set(const APFloat &Coefficient, Value *V) {
+    Coeff.set(Coefficient);
+    Val = V;
+  }
+  void set(const ConstantFP *Coefficient, Value *V) {
+    Coeff.set(Coefficient->getValueAPF());
+    Val = V;
+  }
+
+  void negate() { Coeff.negate(); }
+
+  /// Drill down the U-D chain one step to find the definition of V, and
+  /// try to break the definition into one or two addends.
+  static unsigned drillValueDownOneStep(Value *V, FAddend &A0, FAddend &A1);
+
+  /// Similar to FAddend::drillDownOneStep() except that the value being
+  /// splitted is the addend itself.
+  unsigned drillAddendDownOneStep(FAddend &Addend0, FAddend &Addend1) const;
+
+private:
+  void Scale(const FAddendCoef &ScaleAmt) { Coeff *= ScaleAmt; }
+
+  // This addend has the value of "Coeff * Val".
+  Value *Val = nullptr;
+  FAddendCoef Coeff;
+};
+
 /// FAddCombine is the class for optimizing an unsafe fadd/fsub along
 /// with its neighboring at most two instructions.
 ///
 class FAddCombine {
 public:
   FAddCombine(llvm_seahorn::InstCombiner::BuilderTy &B) : Builder(B) {}
-=======
-  /// FAddCombine is the class for optimizing an unsafe fadd/fsub along
-  /// with its neighboring at most two instructions.
-  ///
-  class FAddCombine {
-  public:
-    FAddCombine(InstCombiner::BuilderTy &B) : Builder(B) {}
->>>>>>> 05be358d
-
-    Value *simplify(Instruction *FAdd);
-
-  private:
-    using AddendVect = SmallVector<const FAddend *, 4>;
-
-    Value *simplifyFAdd(AddendVect& V, unsigned InstrQuota);
-
-    /// Convert given addend to a Value
-    Value *createAddendVal(const FAddend &A, bool& NeedNeg);
-
-    /// Return the number of instructions needed to emit the N-ary addition.
-    unsigned calcInstrNumber(const AddendVect& Vect);
-
-    Value *createFSub(Value *Opnd0, Value *Opnd1);
-    Value *createFAdd(Value *Opnd0, Value *Opnd1);
-    Value *createFMul(Value *Opnd0, Value *Opnd1);
-    Value *createFNeg(Value *V);
-    Value *createNaryFAdd(const AddendVect& Opnds, unsigned InstrQuota);
-    void createInstPostProc(Instruction *NewInst, bool NoNumber = false);
-
-     // Debugging stuff are clustered here.
-    #ifndef NDEBUG
-      unsigned CreateInstrNum;
-      void initCreateInstNum() { CreateInstrNum = 0; }
-      void incCreateInstNum() { CreateInstrNum++; }
-    #else
-      void initCreateInstNum() {}
-      void incCreateInstNum() {}
-    #endif
-
-<<<<<<< HEAD
+
+  Value *simplify(Instruction *FAdd);
+
+private:
+  using AddendVect = SmallVector<const FAddend *, 4>;
+
+  Value *simplifyFAdd(AddendVect &V, unsigned InstrQuota);
+
+  /// Convert given addend to a Value
+  Value *createAddendVal(const FAddend &A, bool &NeedNeg);
+
+  /// Return the number of instructions needed to emit the N-ary addition.
+  unsigned calcInstrNumber(const AddendVect &Vect);
+
+  Value *createFSub(Value *Opnd0, Value *Opnd1);
+  Value *createFAdd(Value *Opnd0, Value *Opnd1);
+  Value *createFMul(Value *Opnd0, Value *Opnd1);
+  Value *createFNeg(Value *V);
+  Value *createNaryFAdd(const AddendVect &Opnds, unsigned InstrQuota);
+  void createInstPostProc(Instruction *NewInst, bool NoNumber = false);
+
+  // Debugging stuff are clustered here.
+#ifndef NDEBUG
+  unsigned CreateInstrNum;
+  void initCreateInstNum() { CreateInstrNum = 0; }
+  void incCreateInstNum() { CreateInstrNum++; }
+#else
+  void initCreateInstNum() {}
+  void incCreateInstNum() {}
+#endif
+
   llvm_seahorn::InstCombiner::BuilderTy &Builder;
   Instruction *Instr = nullptr;
 };
-=======
-    InstCombiner::BuilderTy &Builder;
-    Instruction *Instr = nullptr;
-  };
->>>>>>> 05be358d
 
 } // end anonymous namespace
 
@@ -240,13 +225,13 @@
     getFpValPtr()->~APFloat();
 }
 
-void FAddendCoef::set(const APFloat& C) {
+void FAddendCoef::set(const APFloat &C) {
   APFloat *P = getFpValPtr();
 
   if (isInt()) {
     // As the buffer is meanless byte stream, we cannot call
     // APFloat::operator=().
-    new(P) APFloat(C);
+    new (P) APFloat(C);
   } else
     *P = C;
 
@@ -259,9 +244,9 @@
 
   APFloat *P = getFpValPtr();
   if (IntVal > 0)
-    new(P) APFloat(Sem, IntVal);
+    new (P) APFloat(Sem, IntVal);
   else {
-    new(P) APFloat(Sem, 0 - IntVal);
+    new (P) APFloat(Sem, 0 - IntVal);
     P->changeSign();
   }
   IsFp = BufHasFpVal = true;
@@ -322,7 +307,7 @@
   }
 
   const fltSemantics &Semantic =
-    isInt() ? That.getFpVal().getSemantics() : getFpVal().getSemantics();
+      isInt() ? That.getFpVal().getSemantics() : getFpVal().getSemantics();
 
   if (isInt())
     convertToFpType(Semantic);
@@ -525,7 +510,7 @@
   return nullptr;
 }
 
-Value *FAddCombine::simplifyFAdd(AddendVect& Addends, unsigned InstrQuota) {
+Value *FAddCombine::simplifyFAdd(AddendVect &Addends, unsigned InstrQuota) {
   unsigned AddendNum = Addends.size();
   assert(AddendNum <= 4 && "Too many addends");
 
@@ -576,7 +561,7 @@
 
     // If multiple addends share same symbolic value, fold them together.
     if (StartIdx + 1 != SimpVect.size()) {
-      FAddend &R = TmpResult[NextTmpIdx ++];
+      FAddend &R = TmpResult[NextTmpIdx++];
       R = *SimpVect[StartIdx];
       for (unsigned Idx = StartIdx + 1; Idx < SimpVect.size(); Idx++)
         R += *SimpVect[Idx];
@@ -837,9 +822,6 @@
   return nullptr;
 }
 
-<<<<<<< HEAD
-Instruction *llvm_seahorn::InstCombiner::foldAddWithConstant(BinaryOperator &Add) {
-=======
 /// Wrapping flags may allow combining constants separated by an extend.
 static Instruction *foldNoWrapAdd(BinaryOperator &Add,
                                   InstCombiner::BuilderTy &Builder) {
@@ -881,8 +863,7 @@
   return nullptr;
 }
 
-Instruction *InstCombiner::foldAddWithConstant(BinaryOperator &Add) {
->>>>>>> 05be358d
+Instruction *llvm_seahorn::InstCombiner::foldAddWithConstant(BinaryOperator &Add) {
   Value *Op0 = Add.getOperand(0), *Op1 = Add.getOperand(1);
   Constant *Op1C;
   if (!match(Op1, m_Constant(Op1C)))
@@ -918,16 +899,12 @@
   if (!match(Op1, m_APInt(C)))
     return nullptr;
 
-<<<<<<< HEAD
-  if (!AvoidBv && C->isSignMask()) {
-=======
   // (X | C2) + C --> (X | C2) ^ C2 iff (C2 == -C)
   const APInt *C2;
   if (match(Op0, m_Or(m_Value(), m_APInt(C2))) && *C2 == -*C)
     return BinaryOperator::CreateXor(Op0, ConstantInt::get(Add.getType(), *C2));
 
-  if (C->isSignMask()) {
->>>>>>> 05be358d
+  if (!AvoidBv && C->isSignMask()) {
     // If wrapping is not allowed, then the addition must set the sign bit:
     // X + (signmask) --> X | signmask
     if (Add.hasNoSignedWrap() || Add.hasNoUnsignedWrap())
@@ -1098,12 +1075,6 @@
   return BinaryOperator::CreateNot(NotMask, I.getName());
 }
 
-<<<<<<< HEAD
-Instruction *llvm_seahorn::InstCombiner::visitAdd(BinaryOperator &I) {
-  if (Value *V =
-          SimplifyAddInst(I.getOperand(0), I.getOperand(1), I.hasNoSignedWrap(),
-                          I.hasNoUnsignedWrap(), SQ.getWithInstruction(&I)))
-=======
 static Instruction *foldToUnsignedSaturatedAdd(BinaryOperator &I) {
   assert(I.getOpcode() == Instruction::Add && "Expecting add instruction");
   Type *Ty = I.getType();
@@ -1126,11 +1097,10 @@
   return nullptr;
 }
 
-Instruction *InstCombiner::visitAdd(BinaryOperator &I) {
+Instruction *llvm_seahorn::InstCombiner::visitAdd(BinaryOperator &I) {
   if (Value *V = SimplifyAddInst(I.getOperand(0), I.getOperand(1),
                                  I.hasNoSignedWrap(), I.hasNoUnsignedWrap(),
                                  SQ.getWithInstruction(&I)))
->>>>>>> 05be358d
     return replaceInstUsesWith(I, V);
 
   if (SimplifyAssociativeOrCommutative(I))
@@ -1182,7 +1152,7 @@
 
       // If this is a xor that was canonicalized from a sub, turn it back into
       // a sub and fuse this add with it.
-      if (LHS->hasOneUse() && (XorRHS->getValue()+1).isPowerOf2()) {
+      if (LHS->hasOneUse() && (XorRHS->getValue() + 1).isPowerOf2()) {
         KnownBits LHSKnown = computeKnownBits(XorLHS, 0, &I);
         if ((XorRHS->getValue() | LHSKnown.Zero).isAllOnesValue())
           return BinaryOperator::CreateSub(ConstantExpr::getAdd(XorRHS, CI),
@@ -1260,7 +1230,7 @@
       const APInt &AddRHSV = CRHS->getValue();
 
       // Form a mask of all bits from the lowest bit added through the top.
-      APInt AddRHSHighBits(~((AddRHSV & -AddRHSV)-1));
+      APInt AddRHSHighBits(~((AddRHSV & -AddRHSV) - 1));
 
       // See if the and mask includes all of these bits.
       APInt AddRHSHighBitsAnd(AddRHSHighBits & C2->getValue());
@@ -1377,17 +1347,10 @@
                 : BinaryOperator::CreateFDivFMF(XY, Z, &I);
 }
 
-<<<<<<< HEAD
 Instruction *llvm_seahorn::InstCombiner::visitFAdd(BinaryOperator &I) {
-  if (Value *V =
-          SimplifyFAddInst(I.getOperand(0), I.getOperand(1),
-                           I.getFastMathFlags(), SQ.getWithInstruction(&I)))
-=======
-Instruction *InstCombiner::visitFAdd(BinaryOperator &I) {
   if (Value *V = SimplifyFAddInst(I.getOperand(0), I.getOperand(1),
                                   I.getFastMathFlags(),
                                   SQ.getWithInstruction(&I)))
->>>>>>> 05be358d
     return replaceInstUsesWith(I, V);
 
   if (SimplifyAssociativeOrCommutative(I))
@@ -1500,7 +1463,7 @@
     } else if (GEPOperator *RHSGEP = dyn_cast<GEPOperator>(RHS)) {
       // (gep X, ...) - (gep X, ...)
       if (LHSGEP->getOperand(0)->stripPointerCasts() ==
-            RHSGEP->getOperand(0)->stripPointerCasts()) {
+          RHSGEP->getOperand(0)->stripPointerCasts()) {
         GEP2 = RHSGEP;
         GEP1 = LHSGEP;
         Swapped = false;
@@ -1516,7 +1479,7 @@
     } else if (GEPOperator *LHSGEP = dyn_cast<GEPOperator>(LHS)) {
       // (gep X, ...) - (gep X, ...)
       if (RHSGEP->getOperand(0)->stripPointerCasts() ==
-            LHSGEP->getOperand(0)->stripPointerCasts()) {
+          LHSGEP->getOperand(0)->stripPointerCasts()) {
         GEP2 = LHSGEP;
         GEP1 = RHSGEP;
         Swapped = true;
@@ -1566,17 +1529,10 @@
   return Builder.CreateIntCast(Result, Ty, true);
 }
 
-<<<<<<< HEAD
 Instruction *llvm_seahorn::InstCombiner::visitSub(BinaryOperator &I) {
-  if (Value *V =
-          SimplifySubInst(I.getOperand(0), I.getOperand(1), I.hasNoSignedWrap(),
-                          I.hasNoUnsignedWrap(), SQ.getWithInstruction(&I)))
-=======
-Instruction *InstCombiner::visitSub(BinaryOperator &I) {
   if (Value *V = SimplifySubInst(I.getOperand(0), I.getOperand(1),
                                  I.hasNoSignedWrap(), I.hasNoUnsignedWrap(),
                                  SQ.getWithInstruction(&I)))
->>>>>>> 05be358d
     return replaceInstUsesWith(I, V);
 
   if (Instruction *X = foldVectorBinop(I))
@@ -1753,7 +1709,7 @@
     // (X - (Y - Z))  -->  (X + (Z - Y)).
     if (match(Op1, m_Sub(m_Value(Y), m_Value(Z))))
       return BinaryOperator::CreateAdd(Op0,
-                                      Builder.CreateSub(Z, Y, Op1->getName()));
+                                       Builder.CreateSub(Z, Y, Op1->getName()));
 
     // (X - (X & Y))   -->   (X & ~Y)
     if (match(Op1, m_c_And(m_Value(Y), m_Specific(Op0))))
@@ -1886,12 +1842,6 @@
   return Changed ? &I : nullptr;
 }
 
-<<<<<<< HEAD
-Instruction *llvm_seahorn::InstCombiner::visitFSub(BinaryOperator &I) {
-  if (Value *V =
-          SimplifyFSubInst(I.getOperand(0), I.getOperand(1),
-                           I.getFastMathFlags(), SQ.getWithInstruction(&I)))
-=======
 /// This eliminates floating-point negation in either 'fneg(X)' or
 /// 'fsub(-0.0, X)' form by combining into a constant operand.
 static Instruction *foldFNegIntoConstant(Instruction &I) {
@@ -1935,11 +1885,10 @@
   return nullptr;
 }
 
-Instruction *InstCombiner::visitFSub(BinaryOperator &I) {
+Instruction *llvm_seahorn::InstCombiner::visitFSub(BinaryOperator &I) {
   if (Value *V = SimplifyFSubInst(I.getOperand(0), I.getOperand(1),
                                   I.getFastMathFlags(),
                                   SQ.getWithInstruction(&I)))
->>>>>>> 05be358d
     return replaceInstUsesWith(I, V);
 
   if (Instruction *X = foldVectorBinop(I))
