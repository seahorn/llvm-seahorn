--- conflicted
+++ resolved
@@ -862,7 +862,7 @@
   return nullptr;
 }
 
-Instruction *InstCombinerImpl::foldAddWithConstant(BinaryOperator &Add) {
+Instruction *SeaInstCombinerImpl::foldAddWithConstant(BinaryOperator &Add) {
   Value *Op0 = Add.getOperand(0), *Op1 = Add.getOperand(1);
   Constant *Op1C;
   if (!match(Op1, m_Constant(Op1C)))
@@ -1065,7 +1065,7 @@
 
 // Simplifies X % C0 + (( X / C0 ) % C1) * C0 to X % (C0 * C1), where (C0 * C1)
 // does not overflow.
-Value *InstCombinerImpl::SimplifyAddWithRemainder(BinaryOperator &I) {
+Value *SeaInstCombinerImpl::SimplifyAddWithRemainder(BinaryOperator &I) {
   Value *LHS = I.getOperand(0), *RHS = I.getOperand(1);
   Value *X, *MulOpV;
   APInt C0, MulOpC;
@@ -1141,9 +1141,9 @@
   return nullptr;
 }
 
-Instruction *InstCombinerImpl::
+Instruction *SeaInstCombinerImpl::
     canonicalizeCondSignextOfHighBitExtractToSignextHighBitExtract(
-        BinaryOperator &I) {
+    BinaryOperator &I) {
   assert((I.getOpcode() == Instruction::Add ||
           I.getOpcode() == Instruction::Or ||
           I.getOpcode() == Instruction::Sub) &&
@@ -1279,7 +1279,7 @@
   return NewShl;
 }
 
-Instruction *InstCombinerImpl::visitAdd(BinaryOperator &I) {
+Instruction *SeaInstCombinerImpl::visitAdd(BinaryOperator &I) {
   if (Value *V = SimplifyAddInst(I.getOperand(0), I.getOperand(1),
                                  I.hasNoSignedWrap(), I.hasNoUnsignedWrap(),
                                  SQ.getWithInstruction(&I)))
@@ -1306,52 +1306,6 @@
 
   Value *LHS = I.getOperand(0), *RHS = I.getOperand(1);
   Type *Ty = I.getType();
-<<<<<<< HEAD
-  if (ConstantInt *CI = dyn_cast<ConstantInt>(RHS)) {
-    Value *XorLHS = nullptr; ConstantInt *XorRHS = nullptr;
-    if (match(LHS, m_Xor(m_Value(XorLHS), m_ConstantInt(XorRHS)))) {
-      unsigned TySizeBits = Ty->getScalarSizeInBits();
-      const APInt &RHSVal = CI->getValue();
-      unsigned ExtendAmt = 0;
-      // If we have ADD(XOR(AND(X, 0xFF), 0x80), 0xF..F80), it's a sext.
-      // If we have ADD(XOR(AND(X, 0xFF), 0xF..F80), 0x80), it's a sext.
-      if (XorRHS->getValue() == -RHSVal) {
-        if (RHSVal.isPowerOf2())
-          ExtendAmt = TySizeBits - RHSVal.logBase2() - 1;
-        else if (XorRHS->getValue().isPowerOf2())
-          ExtendAmt = TySizeBits - XorRHS->getValue().logBase2() - 1;
-      }
-
-      if (ExtendAmt) {
-        APInt Mask = APInt::getHighBitsSet(TySizeBits, ExtendAmt);
-        if (!MaskedValueIsZero(XorLHS, Mask, 0, &I))
-          ExtendAmt = 0;
-      }
-
-      if (ExtendAmt) {
-        Constant *ShAmt = ConstantInt::get(Ty, ExtendAmt);
-        Value *NewShl = Builder.CreateShl(XorLHS, ShAmt, "sext");
-        return BinaryOperator::CreateAShr(NewShl, ShAmt);
-      }
-
-      // If this is a xor that was canonicalized from a sub, turn it back into
-      // a sub and fuse this add with it.
-      if (LHS->hasOneUse() && (XorRHS->getValue()+1).isPowerOf2()) {
-        KnownBits LHSKnown = computeKnownBits(XorLHS, 0, &I);
-        if ((XorRHS->getValue() | LHSKnown.Zero).isAllOnesValue())
-          return BinaryOperator::CreateSub(ConstantExpr::getAdd(XorRHS, CI),
-                                           XorLHS);
-      }
-      // (X + signmask) + C could have gotten canonicalized to (X^signmask) + C,
-      // transform them into (X + (signmask ^ C))
-      if (!AvoidBv && XorRHS->getValue().isSignMask())
-        return BinaryOperator::CreateAdd(XorLHS,
-                                         ConstantExpr::getXor(XorRHS, CI));
-    }
-  }
-
-=======
->>>>>>> 3a420398
   if (Ty->isIntOrIntVectorTy(1))
     return BinaryOperator::CreateXor(LHS, RHS);
 
@@ -1551,7 +1505,7 @@
                 : BinaryOperator::CreateFDivFMF(XY, Z, &I);
 }
 
-Instruction *InstCombinerImpl::visitFAdd(BinaryOperator &I) {
+Instruction *SeaInstCombinerImpl::visitFAdd(BinaryOperator &I) {
   if (Value *V = SimplifyFAddInst(I.getOperand(0), I.getOperand(1),
                                   I.getFastMathFlags(),
                                   SQ.getWithInstruction(&I)))
@@ -1665,8 +1619,8 @@
 /// Optimize pointer differences into the same array into a size.  Consider:
 ///  &A[10] - &A[0]: we should compile this to "10".  LHS/RHS are the pointer
 /// operands to the ptrtoint instructions for the LHS/RHS of the subtract.
-Value *InstCombinerImpl::OptimizePointerDifference(Value *LHS, Value *RHS,
-                                                   Type *Ty, bool IsNUW) {
+Value *SeaInstCombinerImpl::OptimizePointerDifference(Value *LHS, Value *RHS,
+                                               Type *Ty, bool IsNUW) {
   // If LHS is a gep based on RHS or RHS is a gep based on LHS, we can optimize
   // this.
   bool Swapped = false;
@@ -1684,7 +1638,7 @@
     } else if (auto *RHSGEP = dyn_cast<GEPOperator>(RHS)) {
       // (gep X, ...) - (gep X, ...)
       if (LHSGEP->getOperand(0)->stripPointerCasts() ==
-          RHSGEP->getOperand(0)->stripPointerCasts()) {
+            RHSGEP->getOperand(0)->stripPointerCasts()) {
         GEP1 = LHSGEP;
         GEP2 = RHSGEP;
       }
@@ -1721,9 +1675,9 @@
   // If this is a single inbounds GEP and the original sub was nuw,
   // then the final multiplication is also nuw.
   if (auto *I = dyn_cast<Instruction>(Result))
-    if (IsNUW && !GEP2 && !Swapped && GEP1->isInBounds() &&
-        I->getOpcode() == Instruction::Mul)
-      I->setHasNoUnsignedWrap();
+  if (IsNUW && !GEP2 && !Swapped && GEP1->isInBounds() &&
+      I->getOpcode() == Instruction::Mul)
+    I->setHasNoUnsignedWrap();
 
   // If we have a 2nd GEP of the same base pointer, subtract the offsets.
   // If both GEPs are inbounds, then the subtract does not have signed overflow.
@@ -1740,7 +1694,7 @@
   return Builder.CreateIntCast(Result, Ty, true);
 }
 
-Instruction *InstCombinerImpl::visitSub(BinaryOperator &I) {
+Instruction *SeaInstCombinerImpl::visitSub(BinaryOperator &I) {
   if (Value *V = SimplifySubInst(I.getOperand(0), I.getOperand(1),
                                  I.hasNoSignedWrap(), I.hasNoUnsignedWrap(),
                                  SQ.getWithInstruction(&I)))
@@ -1896,9 +1850,9 @@
   if (!AvoidBv && match(Op0, m_APInt(Op0C)) && Op0C->isMask()) {
     // Turn this into a xor if LHS is 2^n-1 and the remaining bits are known
     // zero.
-      KnownBits RHSKnown = computeKnownBits(Op1, 0, &I);
-      if ((*Op0C | RHSKnown.Zero).isAllOnesValue())
-        return BinaryOperator::CreateXor(Op1, Op0);
+    KnownBits RHSKnown = computeKnownBits(Op1, 0, &I);
+    if ((*Op0C | RHSKnown.Zero).isAllOnesValue())
+      return BinaryOperator::CreateXor(Op1, Op0);
   }
 
   {
@@ -2038,7 +1992,7 @@
       return NewSel;
   }
 
-    // (X - (X & Y))   -->   (X & ~Y)
+  // (X - (X & Y))   -->   (X & ~Y)
   if (match(Op1, m_c_And(m_Specific(Op0), m_Value(Y))) &&
       (Op1->hasOneUse() || isa<Constant>(Y)))
     return BinaryOperator::CreateAnd(
@@ -2180,7 +2134,7 @@
   return nullptr;
 }
 
-Instruction *InstCombinerImpl::visitFNeg(UnaryOperator &I) {
+Instruction *SeaInstCombinerImpl::visitFNeg(UnaryOperator &I) {
   Value *Op = I.getOperand(0);
 
   if (Value *V = SimplifyFNegInst(Op, I.getFastMathFlags(),
@@ -2203,7 +2157,7 @@
   return nullptr;
 }
 
-Instruction *InstCombinerImpl::visitFSub(BinaryOperator &I) {
+Instruction *SeaInstCombinerImpl::visitFSub(BinaryOperator &I) {
   if (Value *V = SimplifyFSubInst(I.getOperand(0), I.getOperand(1),
                                   I.getFastMathFlags(),
                                   getSimplifyQuery().getWithInstruction(&I)))
