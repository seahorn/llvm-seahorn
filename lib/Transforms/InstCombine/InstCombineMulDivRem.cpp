//===- InstCombineMulDivRem.cpp -------------------------------------------===//
//
// Part of the LLVM Project, under the Apache License v2.0 with LLVM Exceptions.
// See https://llvm.org/LICENSE.txt for license information.
// SPDX-License-Identifier: Apache-2.0 WITH LLVM-exception
//
//===----------------------------------------------------------------------===//
//
// This file implements the visit functions for mul, fmul, sdiv, udiv, fdiv,
// srem, urem, frem.
//
//===----------------------------------------------------------------------===//

#include "InstCombineInternal.h"
#include "llvm/ADT/APFloat.h"
#include "llvm/ADT/APInt.h"
#include "llvm/ADT/SmallVector.h"
#include "llvm/Analysis/InstructionSimplify.h"
#include "llvm/IR/BasicBlock.h"
#include "llvm/IR/Constant.h"
#include "llvm/IR/Constants.h"
#include "llvm/IR/InstrTypes.h"
#include "llvm/IR/Instruction.h"
#include "llvm/IR/Instructions.h"
#include "llvm/IR/IntrinsicInst.h"
#include "llvm/IR/Intrinsics.h"
#include "llvm/IR/Operator.h"
#include "llvm/IR/PatternMatch.h"
#include "llvm/IR/Type.h"
#include "llvm/IR/Value.h"
#include "llvm/Support/Casting.h"
#include "llvm/Support/ErrorHandling.h"
#include "llvm/Support/KnownBits.h"
#include "llvm/Transforms/InstCombine/InstCombineWorklist.h"
#include "llvm/Transforms/InstCombine/InstCombiner.h"
#include "llvm/Transforms/Utils/BuildLibCalls.h"
#include <cassert>
#include <cstddef>
#include <cstdint>
#include <utility>

using namespace llvm;
using namespace llvm_seahorn;
using namespace PatternMatch;

#define DEBUG_TYPE "sea-instcombine"

/// The specific integer value is used in a context where it is known to be
/// non-zero.  If this allows us to simplify the computation, do so and return
/// the new operand, otherwise return null.
static Value *simplifyValueKnownNonZero(Value *V, SeaInstCombinerImpl &IC,
                                        Instruction &CxtI) {
  // If V has multiple uses, then we would have to do more analysis to determine
  // if this is safe.  For example, the use could be in dynamically unreached
  // code.
  if (!V->hasOneUse()) return nullptr;

  bool MadeChange = false;

  // ((1 << A) >>u B) --> (1 << (A-B))
  // Because V cannot be zero, we know that B is less than A.
  Value *A = nullptr, *B = nullptr, *One = nullptr;
  if (match(V, m_LShr(m_OneUse(m_Shl(m_Value(One), m_Value(A))), m_Value(B))) &&
      match(One, m_One())) {
    A = IC.Builder.CreateSub(A, B);
    return IC.Builder.CreateShl(One, A);
  }

  // (PowerOfTwo >>u B) --> isExact since shifting out the result would make it
  // inexact.  Similarly for <<.
  BinaryOperator *I = dyn_cast<BinaryOperator>(V);
  if (I && I->isLogicalShift() &&
      IC.isKnownToBeAPowerOfTwo(I->getOperand(0), false, 0, &CxtI)) {
    // We know that this is an exact/nuw shift and that the input is a
    // non-zero context as well.
    if (Value *V2 = simplifyValueKnownNonZero(I->getOperand(0), IC, CxtI)) {
      IC.replaceOperand(*I, 0, V2);
      MadeChange = true;
    }

    if (I->getOpcode() == Instruction::LShr && !I->isExact()) {
      I->setIsExact();
      MadeChange = true;
    }

    if (I->getOpcode() == Instruction::Shl && !I->hasNoUnsignedWrap()) {
      I->setHasNoUnsignedWrap();
      MadeChange = true;
    }
  }

  // TODO: Lots more we could do here:
  //    If V is a phi node, we can call this on each of its operands.
  //    "select cond, X, 0" can simplify to "X".

  return MadeChange ? V : nullptr;
}

// TODO: This is a specific form of a much more general pattern.
//       We could detect a select with any binop identity constant, or we
//       could use SimplifyBinOp to see if either arm of the select reduces.
//       But that needs to be done carefully and/or while removing potential
//       reverse canonicalizations as in InstCombiner::foldSelectIntoOp().
static Value *foldMulSelectToNegate(BinaryOperator &I,
                                    InstCombiner::BuilderTy &Builder) {
  Value *Cond, *OtherOp;

  // mul (select Cond, 1, -1), OtherOp --> select Cond, OtherOp, -OtherOp
  // mul OtherOp, (select Cond, 1, -1) --> select Cond, OtherOp, -OtherOp
  if (match(&I, m_c_Mul(m_OneUse(m_Select(m_Value(Cond), m_One(), m_AllOnes())),
                        m_Value(OtherOp))))
    return Builder.CreateSelect(Cond, OtherOp, Builder.CreateNeg(OtherOp));

  // mul (select Cond, -1, 1), OtherOp --> select Cond, -OtherOp, OtherOp
  // mul OtherOp, (select Cond, -1, 1) --> select Cond, -OtherOp, OtherOp
  if (match(&I, m_c_Mul(m_OneUse(m_Select(m_Value(Cond), m_AllOnes(), m_One())),
                        m_Value(OtherOp))))
    return Builder.CreateSelect(Cond, Builder.CreateNeg(OtherOp), OtherOp);

  // fmul (select Cond, 1.0, -1.0), OtherOp --> select Cond, OtherOp, -OtherOp
  // fmul OtherOp, (select Cond, 1.0, -1.0) --> select Cond, OtherOp, -OtherOp
  if (match(&I, m_c_FMul(m_OneUse(m_Select(m_Value(Cond), m_SpecificFP(1.0),
                                           m_SpecificFP(-1.0))),
                         m_Value(OtherOp)))) {
    IRBuilder<>::FastMathFlagGuard FMFGuard(Builder);
    Builder.setFastMathFlags(I.getFastMathFlags());
    return Builder.CreateSelect(Cond, OtherOp, Builder.CreateFNeg(OtherOp));
  }

  // fmul (select Cond, -1.0, 1.0), OtherOp --> select Cond, -OtherOp, OtherOp
  // fmul OtherOp, (select Cond, -1.0, 1.0) --> select Cond, -OtherOp, OtherOp
  if (match(&I, m_c_FMul(m_OneUse(m_Select(m_Value(Cond), m_SpecificFP(-1.0),
                                           m_SpecificFP(1.0))),
                         m_Value(OtherOp)))) {
    IRBuilder<>::FastMathFlagGuard FMFGuard(Builder);
    Builder.setFastMathFlags(I.getFastMathFlags());
    return Builder.CreateSelect(Cond, Builder.CreateFNeg(OtherOp), OtherOp);
  }

  return nullptr;
}

Instruction *SeaInstCombinerImpl::visitMul(BinaryOperator &I) {
  if (Value *V = SimplifyMulInst(I.getOperand(0), I.getOperand(1),
                                 SQ.getWithInstruction(&I)))
    return replaceInstUsesWith(I, V);

  if (SimplifyAssociativeOrCommutative(I))
    return &I;

  if (Instruction *X = foldVectorBinop(I))
    return X;

  if (Value *V = SimplifyUsingDistributiveLaws(I))
    return replaceInstUsesWith(I, V);

  Value *Op0 = I.getOperand(0), *Op1 = I.getOperand(1);
  unsigned BitWidth = I.getType()->getScalarSizeInBits();

  // X * -1 == 0 - X
  if (match(Op1, m_AllOnes())) {
    BinaryOperator *BO = BinaryOperator::CreateNeg(Op0, I.getName());
    if (I.hasNoSignedWrap())
      BO->setHasNoSignedWrap();
    return BO;
  }

  // Also allow combining multiply instructions on vectors.
  {
    Value *NewOp;
    Constant *C1, *C2;
    const APInt *IVal;
    if (match(&I, m_Mul(m_Shl(m_Value(NewOp), m_Constant(C2)),
                        m_Constant(C1))) &&
        match(C1, m_APInt(IVal))) {
      // ((X << C2)*C1) == (X * (C1 << C2))
      Constant *Shl = ConstantExpr::getShl(C1, C2);
      BinaryOperator *Mul = cast<BinaryOperator>(I.getOperand(0));
      BinaryOperator *BO = BinaryOperator::CreateMul(NewOp, Shl);
      if (I.hasNoUnsignedWrap() && Mul->hasNoUnsignedWrap())
        BO->setHasNoUnsignedWrap();
      if (I.hasNoSignedWrap() && Mul->hasNoSignedWrap() &&
          Shl->isNotMinSignedValue())
        BO->setHasNoSignedWrap();
      return BO;
    }

    if (!AvoidBv && match(&I, m_Mul(m_Value(NewOp), m_Constant(C1)))) {
      // Replace X*(2^C) with X << C, where C is either a scalar or a vector.
      if (Constant *NewCst = ConstantExpr::getExactLogBase2(C1)) {
        BinaryOperator *Shl = BinaryOperator::CreateShl(NewOp, NewCst);

        if (I.hasNoUnsignedWrap())
          Shl->setHasNoUnsignedWrap();
        if (I.hasNoSignedWrap()) {
          const APInt *V;
          if (match(NewCst, m_APInt(V)) && *V != V->getBitWidth() - 1)
            Shl->setHasNoSignedWrap();
        }

        return Shl;
      }
    }
  }

  if (Op0->hasOneUse() && match(Op1, m_NegatedPower2())) {
    // Interpret  X * (-1<<C)  as  (-X) * (1<<C)  and try to sink the negation.
    // The "* (1<<C)" thus becomes a potential shifting opportunity.
    if (Value *NegOp0 = Negator::Negate(/*IsNegation*/ true, Op0, *this))
      return BinaryOperator::CreateMul(
          NegOp0, ConstantExpr::getNeg(cast<Constant>(Op1)), I.getName());
  }

  if (Instruction *FoldedMul = foldBinOpIntoSelectOrPhi(I))
    return FoldedMul;

  if (Value *FoldedMul = foldMulSelectToNegate(I, Builder))
    return replaceInstUsesWith(I, FoldedMul);

  // Simplify mul instructions with a constant RHS.
  if (isa<Constant>(Op1)) {
    // Canonicalize (X+C1)*CI -> X*CI+C1*CI.
    Value *X;
    Constant *C1;
    if (match(Op0, m_OneUse(m_Add(m_Value(X), m_Constant(C1))))) {
      Value *Mul = Builder.CreateMul(C1, Op1);
      // Only go forward with the transform if C1*CI simplifies to a tidier
      // constant.
      if (!match(Mul, m_Mul(m_Value(), m_Value())))
        return BinaryOperator::CreateAdd(Builder.CreateMul(X, Op1), Mul);
    }
  }

  // abs(X) * abs(X) -> X * X
  // nabs(X) * nabs(X) -> X * X
  if (Op0 == Op1) {
    Value *X, *Y;
    SelectPatternFlavor SPF = matchSelectPattern(Op0, X, Y).Flavor;
    if (SPF == SPF_ABS || SPF == SPF_NABS)
      return BinaryOperator::CreateMul(X, X);

    if (match(Op0, m_Intrinsic<Intrinsic::abs>(m_Value(X))))
      return BinaryOperator::CreateMul(X, X);
  }

  // -X * C --> X * -C
  Value *X, *Y;
  Constant *Op1C;
  if (match(Op0, m_Neg(m_Value(X))) && match(Op1, m_Constant(Op1C)))
    return BinaryOperator::CreateMul(X, ConstantExpr::getNeg(Op1C));

  // -X * -Y --> X * Y
  if (match(Op0, m_Neg(m_Value(X))) && match(Op1, m_Neg(m_Value(Y)))) {
    auto *NewMul = BinaryOperator::CreateMul(X, Y);
    if (I.hasNoSignedWrap() &&
        cast<OverflowingBinaryOperator>(Op0)->hasNoSignedWrap() &&
        cast<OverflowingBinaryOperator>(Op1)->hasNoSignedWrap())
      NewMul->setHasNoSignedWrap();
    return NewMul;
  }

  // -X * Y --> -(X * Y)
  // X * -Y --> -(X * Y)
  if (match(&I, m_c_Mul(m_OneUse(m_Neg(m_Value(X))), m_Value(Y))))
    return BinaryOperator::CreateNeg(Builder.CreateMul(X, Y));

  // (X / Y) *  Y = X - (X % Y)
  // (X / Y) * -Y = (X % Y) - X
  {
    Value *Y = Op1;
    BinaryOperator *Div = dyn_cast<BinaryOperator>(Op0);
    if (!Div || (Div->getOpcode() != Instruction::UDiv &&
                 Div->getOpcode() != Instruction::SDiv)) {
      Y = Op0;
      Div = dyn_cast<BinaryOperator>(Op1);
    }
    Value *Neg = dyn_castNegVal(Y);
    if (Div && Div->hasOneUse() &&
        (Div->getOperand(1) == Y || Div->getOperand(1) == Neg) &&
        (Div->getOpcode() == Instruction::UDiv ||
         Div->getOpcode() == Instruction::SDiv)) {
      Value *X = Div->getOperand(0), *DivOp1 = Div->getOperand(1);

      // If the division is exact, X % Y is zero, so we end up with X or -X.
      if (Div->isExact()) {
        if (DivOp1 == Y)
          return replaceInstUsesWith(I, X);
        return BinaryOperator::CreateNeg(X);
      }

      auto RemOpc = Div->getOpcode() == Instruction::UDiv ? Instruction::URem
                                                          : Instruction::SRem;
      Value *Rem = Builder.CreateBinOp(RemOpc, X, DivOp1);
      if (DivOp1 == Y)
        return BinaryOperator::CreateSub(X, Rem);
      return BinaryOperator::CreateSub(Rem, X);
    }
  }

  /// i1 mul -> i1 and.
  if (I.getType()->isIntOrIntVectorTy(1))
    return BinaryOperator::CreateAnd(Op0, Op1);

  // X*(1 << Y) --> X << Y
  // (1 << Y)*X --> X << Y
  {
    Value *Y;
    BinaryOperator *BO = nullptr;
    bool ShlNSW = false;
    if (match(Op0, m_Shl(m_One(), m_Value(Y)))) {
      BO = BinaryOperator::CreateShl(Op1, Y);
      ShlNSW = cast<ShlOperator>(Op0)->hasNoSignedWrap();
    } else if (match(Op1, m_Shl(m_One(), m_Value(Y)))) {
      BO = BinaryOperator::CreateShl(Op0, Y);
      ShlNSW = cast<ShlOperator>(Op1)->hasNoSignedWrap();
    }
    if (BO) {
      if (I.hasNoUnsignedWrap())
        BO->setHasNoUnsignedWrap();
      if (I.hasNoSignedWrap() && ShlNSW)
        BO->setHasNoSignedWrap();
      return BO;
    }
  }

  // (zext bool X) * (zext bool Y) --> zext (and X, Y)
  // (sext bool X) * (sext bool Y) --> zext (and X, Y)
  // Note: -1 * -1 == 1 * 1 == 1 (if the extends match, the result is the same)
  if (((match(Op0, m_ZExt(m_Value(X))) && match(Op1, m_ZExt(m_Value(Y)))) ||
       (match(Op0, m_SExt(m_Value(X))) && match(Op1, m_SExt(m_Value(Y))))) &&
      X->getType()->isIntOrIntVectorTy(1) && X->getType() == Y->getType() &&
      (Op0->hasOneUse() || Op1->hasOneUse() || X == Y)) {
    Value *And = Builder.CreateAnd(X, Y, "mulbool");
    return CastInst::Create(Instruction::ZExt, And, I.getType());
  }
  // (sext bool X) * (zext bool Y) --> sext (and X, Y)
  // (zext bool X) * (sext bool Y) --> sext (and X, Y)
  // Note: -1 * 1 == 1 * -1  == -1
  if (((match(Op0, m_SExt(m_Value(X))) && match(Op1, m_ZExt(m_Value(Y)))) ||
       (match(Op0, m_ZExt(m_Value(X))) && match(Op1, m_SExt(m_Value(Y))))) &&
      X->getType()->isIntOrIntVectorTy(1) && X->getType() == Y->getType() &&
      (Op0->hasOneUse() || Op1->hasOneUse())) {
    Value *And = Builder.CreateAnd(X, Y, "mulbool");
    return CastInst::Create(Instruction::SExt, And, I.getType());
  }

  // (bool X) * Y --> X ? Y : 0
  // Y * (bool X) --> X ? Y : 0
  if (match(Op0, m_ZExt(m_Value(X))) && X->getType()->isIntOrIntVectorTy(1))
    return SelectInst::Create(X, Op1, ConstantInt::get(I.getType(), 0));
  if (match(Op1, m_ZExt(m_Value(X))) && X->getType()->isIntOrIntVectorTy(1))
    return SelectInst::Create(X, Op0, ConstantInt::get(I.getType(), 0));

  // (lshr X, 31) * Y --> (ashr X, 31) & Y
  // Y * (lshr X, 31) --> (ashr X, 31) & Y
  // TODO: We are not checking one-use because the elimination of the multiply
  //       is better for analysis?
  // TODO: Should we canonicalize to '(X < 0) ? Y : 0' instead? That would be
  //       more similar to what we're doing above.
  const APInt *C;
  if (match(Op0, m_LShr(m_Value(X), m_APInt(C))) && *C == C->getBitWidth() - 1)
    return BinaryOperator::CreateAnd(Builder.CreateAShr(X, *C), Op1);
  if (match(Op1, m_LShr(m_Value(X), m_APInt(C))) && *C == C->getBitWidth() - 1)
    return BinaryOperator::CreateAnd(Builder.CreateAShr(X, *C), Op0);

  // ((ashr X, 31) | 1) * X --> abs(X)
  // X * ((ashr X, 31) | 1) --> abs(X)
  if (match(&I, m_c_BinOp(m_Or(m_AShr(m_Value(X),
                                    m_SpecificIntAllowUndef(BitWidth - 1)),
                             m_One()),
                        m_Deferred(X)))) {
    Value *Abs = Builder.CreateBinaryIntrinsic(
        Intrinsic::abs, X,
        ConstantInt::getBool(I.getContext(), I.hasNoSignedWrap()));
    Abs->takeName(&I);
    return replaceInstUsesWith(I, Abs);
  }

  if (Instruction *Ext = narrowMathIfNoOverflow(I))
    return Ext;

  bool Changed = false;
  if (!I.hasNoSignedWrap() && willNotOverflowSignedMul(Op0, Op1, I)) {
    Changed = true;
    I.setHasNoSignedWrap(true);
  }

  if (!I.hasNoUnsignedWrap() && willNotOverflowUnsignedMul(Op0, Op1, I)) {
    Changed = true;
    I.setHasNoUnsignedWrap(true);
  }

  return Changed ? &I : nullptr;
}

Instruction *SeaInstCombinerImpl::foldFPSignBitOps(BinaryOperator &I) {
  BinaryOperator::BinaryOps Opcode = I.getOpcode();
  assert((Opcode == Instruction::FMul || Opcode == Instruction::FDiv) &&
         "Expected fmul or fdiv");

  Value *Op0 = I.getOperand(0), *Op1 = I.getOperand(1);
  Value *X, *Y;

  // -X * -Y --> X * Y
  // -X / -Y --> X / Y
  if (match(Op0, m_FNeg(m_Value(X))) && match(Op1, m_FNeg(m_Value(Y))))
    return BinaryOperator::CreateWithCopiedFlags(Opcode, X, Y, &I);

  // fabs(X) * fabs(X) -> X * X
  // fabs(X) / fabs(X) -> X / X
  if (Op0 == Op1 && match(Op0, m_FAbs(m_Value(X))))
    return BinaryOperator::CreateWithCopiedFlags(Opcode, X, X, &I);

  // fabs(X) * fabs(Y) --> fabs(X * Y)
  // fabs(X) / fabs(Y) --> fabs(X / Y)
  if (match(Op0, m_FAbs(m_Value(X))) && match(Op1, m_FAbs(m_Value(Y))) &&
      (Op0->hasOneUse() || Op1->hasOneUse())) {
    IRBuilder<>::FastMathFlagGuard FMFGuard(Builder);
    Builder.setFastMathFlags(I.getFastMathFlags());
    Value *XY = Builder.CreateBinOp(Opcode, X, Y);
    Value *Fabs = Builder.CreateUnaryIntrinsic(Intrinsic::fabs, XY);
    Fabs->takeName(&I);
    return replaceInstUsesWith(I, Fabs);
  }

  return nullptr;
}

Instruction *SeaInstCombinerImpl::visitFMul(BinaryOperator &I) {
  if (Value *V = SimplifyFMulInst(I.getOperand(0), I.getOperand(1),
                                  I.getFastMathFlags(),
                                  SQ.getWithInstruction(&I)))
    return replaceInstUsesWith(I, V);

  if (SimplifyAssociativeOrCommutative(I))
    return &I;

  if (Instruction *X = foldVectorBinop(I))
    return X;

  if (Instruction *FoldedMul = foldBinOpIntoSelectOrPhi(I))
    return FoldedMul;

  if (Value *FoldedMul = foldMulSelectToNegate(I, Builder))
    return replaceInstUsesWith(I, FoldedMul);

  if (Instruction *R = foldFPSignBitOps(I))
    return R;

  // X * -1.0 --> -X
  Value *Op0 = I.getOperand(0), *Op1 = I.getOperand(1);
  if (match(Op1, m_SpecificFP(-1.0)))
    return UnaryOperator::CreateFNegFMF(Op0, &I);

  // -X * C --> X * -C
  Value *X, *Y;
  Constant *C;
  if (match(Op0, m_FNeg(m_Value(X))) && match(Op1, m_Constant(C)))
    return BinaryOperator::CreateFMulFMF(X, ConstantExpr::getFNeg(C), &I);

  // (select A, B, C) * (select A, D, E) --> select A, (B*D), (C*E)
  if (Value *V = SimplifySelectsFeedingBinaryOp(I, Op0, Op1))
    return replaceInstUsesWith(I, V);

  if (I.hasAllowReassoc()) {
    // Reassociate constant RHS with another constant to form constant
    // expression.
    if (match(Op1, m_Constant(C)) && C->isFiniteNonZeroFP()) {
      Constant *C1;
      if (match(Op0, m_OneUse(m_FDiv(m_Constant(C1), m_Value(X))))) {
        // (C1 / X) * C --> (C * C1) / X
        Constant *CC1 = ConstantExpr::getFMul(C, C1);
        if (CC1->isNormalFP())
          return BinaryOperator::CreateFDivFMF(CC1, X, &I);
      }
      if (match(Op0, m_FDiv(m_Value(X), m_Constant(C1)))) {
        // (X / C1) * C --> X * (C / C1)
        Constant *CDivC1 = ConstantExpr::getFDiv(C, C1);
        if (CDivC1->isNormalFP())
          return BinaryOperator::CreateFMulFMF(X, CDivC1, &I);

        // If the constant was a denormal, try reassociating differently.
        // (X / C1) * C --> X / (C1 / C)
        Constant *C1DivC = ConstantExpr::getFDiv(C1, C);
        if (Op0->hasOneUse() && C1DivC->isNormalFP())
          return BinaryOperator::CreateFDivFMF(X, C1DivC, &I);
      }

      // We do not need to match 'fadd C, X' and 'fsub X, C' because they are
      // canonicalized to 'fadd X, C'. Distributing the multiply may allow
      // further folds and (X * C) + C2 is 'fma'.
      if (match(Op0, m_OneUse(m_FAdd(m_Value(X), m_Constant(C1))))) {
        // (X + C1) * C --> (X * C) + (C * C1)
        Constant *CC1 = ConstantExpr::getFMul(C, C1);
        Value *XC = Builder.CreateFMulFMF(X, C, &I);
        return BinaryOperator::CreateFAddFMF(XC, CC1, &I);
      }
      if (match(Op0, m_OneUse(m_FSub(m_Constant(C1), m_Value(X))))) {
        // (C1 - X) * C --> (C * C1) - (X * C)
        Constant *CC1 = ConstantExpr::getFMul(C, C1);
        Value *XC = Builder.CreateFMulFMF(X, C, &I);
        return BinaryOperator::CreateFSubFMF(CC1, XC, &I);
      }
    }

    Value *Z;
    if (match(&I, m_c_FMul(m_OneUse(m_FDiv(m_Value(X), m_Value(Y))),
                           m_Value(Z)))) {
      // Sink division: (X / Y) * Z --> (X * Z) / Y
      Value *NewFMul = Builder.CreateFMulFMF(X, Z, &I);
      return BinaryOperator::CreateFDivFMF(NewFMul, Y, &I);
    }

    // sqrt(X) * sqrt(Y) -> sqrt(X * Y)
    // nnan disallows the possibility of returning a number if both operands are
    // negative (in that case, we should return NaN).
    if (I.hasNoNaNs() &&
        match(Op0, m_OneUse(m_Intrinsic<Intrinsic::sqrt>(m_Value(X)))) &&
        match(Op1, m_OneUse(m_Intrinsic<Intrinsic::sqrt>(m_Value(Y))))) {
      Value *XY = Builder.CreateFMulFMF(X, Y, &I);
      Value *Sqrt = Builder.CreateUnaryIntrinsic(Intrinsic::sqrt, XY, &I);
      return replaceInstUsesWith(I, Sqrt);
    }

    // The following transforms are done irrespective of the number of uses
    // for the expression "1.0/sqrt(X)".
    //  1) 1.0/sqrt(X) * X -> X/sqrt(X)
    //  2) X * 1.0/sqrt(X) -> X/sqrt(X)
    // We always expect the backend to reduce X/sqrt(X) to sqrt(X), if it
    // has the necessary (reassoc) fast-math-flags.
    if (I.hasNoSignedZeros() &&
        match(Op0, (m_FDiv(m_SpecificFP(1.0), m_Value(Y)))) &&
        match(Y, m_Intrinsic<Intrinsic::sqrt>(m_Value(X))) && Op1 == X)
      return BinaryOperator::CreateFDivFMF(X, Y, &I);
    if (I.hasNoSignedZeros() &&
        match(Op1, (m_FDiv(m_SpecificFP(1.0), m_Value(Y)))) &&
        match(Y, m_Intrinsic<Intrinsic::sqrt>(m_Value(X))) && Op0 == X)
      return BinaryOperator::CreateFDivFMF(X, Y, &I);

    // Like the similar transform in instsimplify, this requires 'nsz' because
    // sqrt(-0.0) = -0.0, and -0.0 * -0.0 does not simplify to -0.0.
    if (I.hasNoNaNs() && I.hasNoSignedZeros() && Op0 == Op1 &&
        Op0->hasNUses(2)) {
      // Peek through fdiv to find squaring of square root:
      // (X / sqrt(Y)) * (X / sqrt(Y)) --> (X * X) / Y
      if (match(Op0, m_FDiv(m_Value(X),
                            m_Intrinsic<Intrinsic::sqrt>(m_Value(Y))))) {
        Value *XX = Builder.CreateFMulFMF(X, X, &I);
        return BinaryOperator::CreateFDivFMF(XX, Y, &I);
      }
      // (sqrt(Y) / X) * (sqrt(Y) / X) --> Y / (X * X)
      if (match(Op0, m_FDiv(m_Intrinsic<Intrinsic::sqrt>(m_Value(Y)),
                            m_Value(X)))) {
        Value *XX = Builder.CreateFMulFMF(X, X, &I);
        return BinaryOperator::CreateFDivFMF(Y, XX, &I);
      }
    }

    if (I.isOnlyUserOfAnyOperand()) {
      // pow(x, y) * pow(x, z) -> pow(x, y + z)
      if (match(Op0, m_Intrinsic<Intrinsic::pow>(m_Value(X), m_Value(Y))) &&
          match(Op1, m_Intrinsic<Intrinsic::pow>(m_Specific(X), m_Value(Z)))) {
        auto *YZ = Builder.CreateFAddFMF(Y, Z, &I);
        auto *NewPow = Builder.CreateBinaryIntrinsic(Intrinsic::pow, X, YZ, &I);
        return replaceInstUsesWith(I, NewPow);
      }

      // exp(X) * exp(Y) -> exp(X + Y)
      if (match(Op0, m_Intrinsic<Intrinsic::exp>(m_Value(X))) &&
          match(Op1, m_Intrinsic<Intrinsic::exp>(m_Value(Y)))) {
        Value *XY = Builder.CreateFAddFMF(X, Y, &I);
        Value *Exp = Builder.CreateUnaryIntrinsic(Intrinsic::exp, XY, &I);
        return replaceInstUsesWith(I, Exp);
      }

      // exp2(X) * exp2(Y) -> exp2(X + Y)
      if (match(Op0, m_Intrinsic<Intrinsic::exp2>(m_Value(X))) &&
          match(Op1, m_Intrinsic<Intrinsic::exp2>(m_Value(Y)))) {
        Value *XY = Builder.CreateFAddFMF(X, Y, &I);
        Value *Exp2 = Builder.CreateUnaryIntrinsic(Intrinsic::exp2, XY, &I);
        return replaceInstUsesWith(I, Exp2);
      }
    }

    // (X*Y) * X => (X*X) * Y where Y != X
    //  The purpose is two-fold:
    //   1) to form a power expression (of X).
    //   2) potentially shorten the critical path: After transformation, the
    //  latency of the instruction Y is amortized by the expression of X*X,
    //  and therefore Y is in a "less critical" position compared to what it
    //  was before the transformation.
    if (match(Op0, m_OneUse(m_c_FMul(m_Specific(Op1), m_Value(Y)))) &&
        Op1 != Y) {
      Value *XX = Builder.CreateFMulFMF(Op1, Op1, &I);
      return BinaryOperator::CreateFMulFMF(XX, Y, &I);
    }
    if (match(Op1, m_OneUse(m_c_FMul(m_Specific(Op0), m_Value(Y)))) &&
        Op0 != Y) {
      Value *XX = Builder.CreateFMulFMF(Op0, Op0, &I);
      return BinaryOperator::CreateFMulFMF(XX, Y, &I);
    }
  }

  // log2(X * 0.5) * Y = log2(X) * Y - Y
  if (I.isFast()) {
    IntrinsicInst *Log2 = nullptr;
    if (match(Op0, m_OneUse(m_Intrinsic<Intrinsic::log2>(
            m_OneUse(m_FMul(m_Value(X), m_SpecificFP(0.5))))))) {
      Log2 = cast<IntrinsicInst>(Op0);
      Y = Op1;
    }
    if (match(Op1, m_OneUse(m_Intrinsic<Intrinsic::log2>(
            m_OneUse(m_FMul(m_Value(X), m_SpecificFP(0.5))))))) {
      Log2 = cast<IntrinsicInst>(Op1);
      Y = Op0;
    }
    if (Log2) {
      Value *Log2 = Builder.CreateUnaryIntrinsic(Intrinsic::log2, X, &I);
      Value *LogXTimesY = Builder.CreateFMulFMF(Log2, Y, &I);
      return BinaryOperator::CreateFSubFMF(LogXTimesY, Y, &I);
    }
  }

  return nullptr;
}

/// Fold a divide or remainder with a select instruction divisor when one of the
/// select operands is zero. In that case, we can use the other select operand
/// because div/rem by zero is undefined.
bool SeaInstCombinerImpl::simplifyDivRemOfSelectWithZeroOp(BinaryOperator &I) {
  SelectInst *SI = dyn_cast<SelectInst>(I.getOperand(1));
  if (!SI)
    return false;

  int NonNullOperand;
  if (match(SI->getTrueValue(), m_Zero()))
    // div/rem X, (Cond ? 0 : Y) -> div/rem X, Y
    NonNullOperand = 2;
  else if (match(SI->getFalseValue(), m_Zero()))
    // div/rem X, (Cond ? Y : 0) -> div/rem X, Y
    NonNullOperand = 1;
  else
    return false;

  // Change the div/rem to use 'Y' instead of the select.
  replaceOperand(I, 1, SI->getOperand(NonNullOperand));

  // Okay, we know we replace the operand of the div/rem with 'Y' with no
  // problem.  However, the select, or the condition of the select may have
  // multiple uses.  Based on our knowledge that the operand must be non-zero,
  // propagate the known value for the select into other uses of it, and
  // propagate a known value of the condition into its other users.

  // If the select and condition only have a single use, don't bother with this,
  // early exit.
  Value *SelectCond = SI->getCondition();
  if (SI->use_empty() && SelectCond->hasOneUse())
    return true;

  // Scan the current block backward, looking for other uses of SI.
  BasicBlock::iterator BBI = I.getIterator(), BBFront = I.getParent()->begin();
  Type *CondTy = SelectCond->getType();
  while (BBI != BBFront) {
    --BBI;
    // If we found an instruction that we can't assume will return, so
    // information from below it cannot be propagated above it.
    if (!isGuaranteedToTransferExecutionToSuccessor(&*BBI))
      break;

    // Replace uses of the select or its condition with the known values.
    for (Use &Op : BBI->operands()) {
      if (Op == SI) {
        replaceUse(Op, SI->getOperand(NonNullOperand));
        Worklist.push(&*BBI);
      } else if (Op == SelectCond) {
        replaceUse(Op, NonNullOperand == 1 ? ConstantInt::getTrue(CondTy)
                                           : ConstantInt::getFalse(CondTy));
        Worklist.push(&*BBI);
      }
    }

    // If we past the instruction, quit looking for it.
    if (&*BBI == SI)
      SI = nullptr;
    if (&*BBI == SelectCond)
      SelectCond = nullptr;

    // If we ran out of things to eliminate, break out of the loop.
    if (!SelectCond && !SI)
      break;

  }
  return true;
}

/// True if the multiply can not be expressed in an int this size.
static bool multiplyOverflows(const APInt &C1, const APInt &C2, APInt &Product,
                              bool IsSigned) {
  bool Overflow;
  Product = IsSigned ? C1.smul_ov(C2, Overflow) : C1.umul_ov(C2, Overflow);
  return Overflow;
}

/// True if C1 is a multiple of C2. Quotient contains C1/C2.
static bool isMultiple(const APInt &C1, const APInt &C2, APInt &Quotient,
                       bool IsSigned) {
  assert(C1.getBitWidth() == C2.getBitWidth() && "Constant widths not equal");

  // Bail if we will divide by zero.
  if (C2.isNullValue())
    return false;

  // Bail if we would divide INT_MIN by -1.
  if (IsSigned && C1.isMinSignedValue() && C2.isAllOnesValue())
    return false;

  APInt Remainder(C1.getBitWidth(), /*val=*/0ULL, IsSigned);
  if (IsSigned)
    APInt::sdivrem(C1, C2, Quotient, Remainder);
  else
    APInt::udivrem(C1, C2, Quotient, Remainder);

  return Remainder.isMinValue();
}

/// This function implements the transforms common to both integer division
/// instructions (udiv and sdiv). It is called by the visitors to those integer
/// division instructions.
/// Common integer divide transforms
Instruction *SeaInstCombinerImpl::commonIDivTransforms(BinaryOperator &I) {
  Value *Op0 = I.getOperand(0), *Op1 = I.getOperand(1);
  bool IsSigned = I.getOpcode() == Instruction::SDiv;
  Type *Ty = I.getType();

  // The RHS is known non-zero.
  if (Value *V = simplifyValueKnownNonZero(I.getOperand(1), *this, I))
    return replaceOperand(I, 1, V);

  // Handle cases involving: [su]div X, (select Cond, Y, Z)
  // This does not apply for fdiv.
  if (simplifyDivRemOfSelectWithZeroOp(I))
    return &I;

  const APInt *C2;
  if (match(Op1, m_APInt(C2))) {
    Value *X;
    const APInt *C1;

    // (X / C1) / C2  -> X / (C1*C2)
    if ((IsSigned && match(Op0, m_SDiv(m_Value(X), m_APInt(C1)))) ||
        (!IsSigned && match(Op0, m_UDiv(m_Value(X), m_APInt(C1))))) {
      APInt Product(C1->getBitWidth(), /*val=*/0ULL, IsSigned);
      if (!multiplyOverflows(*C1, *C2, Product, IsSigned))
        return BinaryOperator::Create(I.getOpcode(), X,
                                      ConstantInt::get(Ty, Product));
    }

    if ((IsSigned && match(Op0, m_NSWMul(m_Value(X), m_APInt(C1)))) ||
        (!IsSigned && match(Op0, m_NUWMul(m_Value(X), m_APInt(C1))))) {
      APInt Quotient(C1->getBitWidth(), /*val=*/0ULL, IsSigned);

      // (X * C1) / C2 -> X / (C2 / C1) if C2 is a multiple of C1.
      if (isMultiple(*C2, *C1, Quotient, IsSigned)) {
        auto *NewDiv = BinaryOperator::Create(I.getOpcode(), X,
                                              ConstantInt::get(Ty, Quotient));
        NewDiv->setIsExact(I.isExact());
        return NewDiv;
      }

      // (X * C1) / C2 -> X * (C1 / C2) if C1 is a multiple of C2.
      if (isMultiple(*C1, *C2, Quotient, IsSigned)) {
        auto *Mul = BinaryOperator::Create(Instruction::Mul, X,
                                           ConstantInt::get(Ty, Quotient));
        auto *OBO = cast<OverflowingBinaryOperator>(Op0);
        Mul->setHasNoUnsignedWrap(!IsSigned && OBO->hasNoUnsignedWrap());
        Mul->setHasNoSignedWrap(OBO->hasNoSignedWrap());
        return Mul;
      }
    }

    if ((IsSigned && match(Op0, m_NSWShl(m_Value(X), m_APInt(C1))) &&
         *C1 != C1->getBitWidth() - 1) ||
        (!IsSigned && match(Op0, m_NUWShl(m_Value(X), m_APInt(C1))))) {
      APInt Quotient(C1->getBitWidth(), /*val=*/0ULL, IsSigned);
      APInt C1Shifted = APInt::getOneBitSet(
          C1->getBitWidth(), static_cast<unsigned>(C1->getLimitedValue()));

      // (X << C1) / C2 -> X / (C2 >> C1) if C2 is a multiple of 1 << C1.
      if (isMultiple(*C2, C1Shifted, Quotient, IsSigned)) {
        auto *BO = BinaryOperator::Create(I.getOpcode(), X,
                                          ConstantInt::get(Ty, Quotient));
        BO->setIsExact(I.isExact());
        return BO;
      }

      // (X << C1) / C2 -> X * ((1 << C1) / C2) if 1 << C1 is a multiple of C2.
      if (isMultiple(C1Shifted, *C2, Quotient, IsSigned)) {
        auto *Mul = BinaryOperator::Create(Instruction::Mul, X,
                                           ConstantInt::get(Ty, Quotient));
        auto *OBO = cast<OverflowingBinaryOperator>(Op0);
        Mul->setHasNoUnsignedWrap(!IsSigned && OBO->hasNoUnsignedWrap());
        Mul->setHasNoSignedWrap(OBO->hasNoSignedWrap());
        return Mul;
      }
    }

    if (!C2->isNullValue()) // avoid X udiv 0
      if (Instruction *FoldedDiv = foldBinOpIntoSelectOrPhi(I))
        return FoldedDiv;
  }

  if (match(Op0, m_One())) {
    assert(!Ty->isIntOrIntVectorTy(1) && "i1 divide not removed?");
    if (IsSigned) {
      // If Op1 is 0 then it's undefined behaviour, if Op1 is 1 then the
      // result is one, if Op1 is -1 then the result is minus one, otherwise
      // it's zero.
      Value *Inc = Builder.CreateAdd(Op1, Op0);
      Value *Cmp = Builder.CreateICmpULT(Inc, ConstantInt::get(Ty, 3));
      return SelectInst::Create(Cmp, Op1, ConstantInt::get(Ty, 0));
    } else {
      // If Op1 is 0 then it's undefined behaviour. If Op1 is 1 then the
      // result is one, otherwise it's zero.
      return new ZExtInst(Builder.CreateICmpEQ(Op1, Op0), Ty);
    }
  }

  // See if we can fold away this div instruction.
  if (SimplifyDemandedInstructionBits(I))
    return &I;

  // (X - (X rem Y)) / Y -> X / Y; usually originates as ((X / Y) * Y) / Y
  Value *X, *Z;
  if (match(Op0, m_Sub(m_Value(X), m_Value(Z)))) // (X - Z) / Y; Y = Op1
    if ((IsSigned && match(Z, m_SRem(m_Specific(X), m_Specific(Op1)))) ||
        (!IsSigned && match(Z, m_URem(m_Specific(X), m_Specific(Op1)))))
      return BinaryOperator::Create(I.getOpcode(), X, Op1);

  // (X << Y) / X -> 1 << Y
  Value *Y;
  if (IsSigned && match(Op0, m_NSWShl(m_Specific(Op1), m_Value(Y))))
    return BinaryOperator::CreateNSWShl(ConstantInt::get(Ty, 1), Y);
  if (!IsSigned && match(Op0, m_NUWShl(m_Specific(Op1), m_Value(Y))))
    return BinaryOperator::CreateNUWShl(ConstantInt::get(Ty, 1), Y);

  // X / (X * Y) -> 1 / Y if the multiplication does not overflow.
  if (match(Op1, m_c_Mul(m_Specific(Op0), m_Value(Y)))) {
    bool HasNSW = cast<OverflowingBinaryOperator>(Op1)->hasNoSignedWrap();
    bool HasNUW = cast<OverflowingBinaryOperator>(Op1)->hasNoUnsignedWrap();
    if ((IsSigned && HasNSW) || (!IsSigned && HasNUW)) {
      replaceOperand(I, 0, ConstantInt::get(Ty, 1));
      replaceOperand(I, 1, Y);
      return &I;
    }
  }

  return nullptr;
}

static const unsigned MaxDepth = 6;

namespace {

using FoldUDivOperandCb = Instruction *(*)(Value *Op0, Value *Op1,
                                           const BinaryOperator &I,
                                           SeaInstCombinerImpl &IC);

/// Used to maintain state for visitUDivOperand().
struct UDivFoldAction {
  /// Informs visitUDiv() how to fold this operand.  This can be zero if this
  /// action joins two actions together.
  FoldUDivOperandCb FoldAction;

  /// Which operand to fold.
  Value *OperandToFold;

  union {
    /// The instruction returned when FoldAction is invoked.
    Instruction *FoldResult;

    /// Stores the LHS action index if this action joins two actions together.
    size_t SelectLHSIdx;
  };

  UDivFoldAction(FoldUDivOperandCb FA, Value *InputOperand)
      : FoldAction(FA), OperandToFold(InputOperand), FoldResult(nullptr) {}
  UDivFoldAction(FoldUDivOperandCb FA, Value *InputOperand, size_t SLHS)
      : FoldAction(FA), OperandToFold(InputOperand), SelectLHSIdx(SLHS) {}
};

} // end anonymous namespace

// X udiv 2^C -> X >> C
static Instruction *foldUDivPow2Cst(Value *Op0, Value *Op1,
                                    const BinaryOperator &I,
                                    SeaInstCombinerImpl &IC) {
  Constant *C1 = ConstantExpr::getExactLogBase2(cast<Constant>(Op1));
  if (!C1)
    llvm_unreachable("Failed to constant fold udiv -> logbase2");
  BinaryOperator *LShr = BinaryOperator::CreateLShr(Op0, C1);
  if (I.isExact())
    LShr->setIsExact();
  return LShr;
}

// X udiv (C1 << N), where C1 is "1<<C2"  -->  X >> (N+C2)
// X udiv (zext (C1 << N)), where C1 is "1<<C2"  -->  X >> (N+C2)
static Instruction *foldUDivShl(Value *Op0, Value *Op1, const BinaryOperator &I,
                                SeaInstCombinerImpl &IC) {
  Value *ShiftLeft;
  if (!match(Op1, m_ZExt(m_Value(ShiftLeft))))
    ShiftLeft = Op1;

  Constant *CI;
  Value *N;
  if (!match(ShiftLeft, m_Shl(m_Constant(CI), m_Value(N))))
    llvm_unreachable("match should never fail here!");
  Constant *Log2Base = ConstantExpr::getExactLogBase2(CI);
  if (!Log2Base)
    llvm_unreachable("getLogBase2 should never fail here!");
  N = IC.Builder.CreateAdd(N, Log2Base);
  if (Op1 != ShiftLeft)
    N = IC.Builder.CreateZExt(N, Op1->getType());
  BinaryOperator *LShr = BinaryOperator::CreateLShr(Op0, N);
  if (I.isExact())
    LShr->setIsExact();
  return LShr;
}

// Recursively visits the possible right hand operands of a udiv
// instruction, seeing through select instructions, to determine if we can
// replace the udiv with something simpler.  If we find that an operand is not
// able to simplify the udiv, we abort the entire transformation.
static size_t visitUDivOperand(Value *Op0, Value *Op1, const BinaryOperator &I,
                               SmallVectorImpl<UDivFoldAction> &Actions,
                               unsigned Depth = 0) {
  // FIXME: assert that Op1 isn't/doesn't contain undef.

  // Check to see if this is an unsigned division with an exact power of 2,
  // if so, convert to a right shift.
  if (match(Op1, m_Power2())) {
    Actions.push_back(UDivFoldAction(foldUDivPow2Cst, Op1));
    return Actions.size();
  }

  // X udiv (C1 << N), where C1 is "1<<C2"  -->  X >> (N+C2)
  if (match(Op1, m_Shl(m_Power2(), m_Value())) ||
      match(Op1, m_ZExt(m_Shl(m_Power2(), m_Value())))) {
    Actions.push_back(UDivFoldAction(foldUDivShl, Op1));
    return Actions.size();
  }

  // The remaining tests are all recursive, so bail out if we hit the limit.
  if (Depth++ == MaxDepth)
    return 0;

  if (SelectInst *SI = dyn_cast<SelectInst>(Op1))
    // FIXME: missed optimization: if one of the hands of select is/contains
    //        undef, just directly pick the other one.
    // FIXME: can both hands contain undef?
    if (size_t LHSIdx =
            visitUDivOperand(Op0, SI->getOperand(1), I, Actions, Depth))
      if (visitUDivOperand(Op0, SI->getOperand(2), I, Actions, Depth)) {
        Actions.push_back(UDivFoldAction(nullptr, Op1, LHSIdx - 1));
        return Actions.size();
      }

  return 0;
}

/// If we have zero-extended operands of an unsigned div or rem, we may be able
/// to narrow the operation (sink the zext below the math).
static Instruction *narrowUDivURem(BinaryOperator &I,
                                   InstCombiner::BuilderTy &Builder) {
  Instruction::BinaryOps Opcode = I.getOpcode();
  Value *N = I.getOperand(0);
  Value *D = I.getOperand(1);
  Type *Ty = I.getType();
  Value *X, *Y;
  if (match(N, m_ZExt(m_Value(X))) && match(D, m_ZExt(m_Value(Y))) &&
      X->getType() == Y->getType() && (N->hasOneUse() || D->hasOneUse())) {
    // udiv (zext X), (zext Y) --> zext (udiv X, Y)
    // urem (zext X), (zext Y) --> zext (urem X, Y)
    Value *NarrowOp = Builder.CreateBinOp(Opcode, X, Y);
    return new ZExtInst(NarrowOp, Ty);
  }

  Constant *C;
  if ((match(N, m_OneUse(m_ZExt(m_Value(X)))) && match(D, m_Constant(C))) ||
      (match(D, m_OneUse(m_ZExt(m_Value(X)))) && match(N, m_Constant(C)))) {
    // If the constant is the same in the smaller type, use the narrow version.
    Constant *TruncC = ConstantExpr::getTrunc(C, X->getType());
    if (ConstantExpr::getZExt(TruncC, Ty) != C)
      return nullptr;

    // udiv (zext X), C --> zext (udiv X, C')
    // urem (zext X), C --> zext (urem X, C')
    // udiv C, (zext X) --> zext (udiv C', X)
    // urem C, (zext X) --> zext (urem C', X)
    Value *NarrowOp = isa<Constant>(D) ? Builder.CreateBinOp(Opcode, X, TruncC)
                                       : Builder.CreateBinOp(Opcode, TruncC, X);
    return new ZExtInst(NarrowOp, Ty);
  }

  return nullptr;
}

Instruction *SeaInstCombinerImpl::visitUDiv(BinaryOperator &I) {
  if (Value *V = SimplifyUDivInst(I.getOperand(0), I.getOperand(1),
                                  SQ.getWithInstruction(&I)))
    return replaceInstUsesWith(I, V);

  if (Instruction *X = foldVectorBinop(I))
    return X;

  // Handle the integer div common cases
  if (Instruction *Common = commonIDivTransforms(I))
    return Common;

  Value *Op0 = I.getOperand(0), *Op1 = I.getOperand(1);
  Value *X;
  const APInt *C1, *C2;
  if (match(Op0, m_LShr(m_Value(X), m_APInt(C1))) && match(Op1, m_APInt(C2))) {
    // (X lshr C1) udiv C2 --> X udiv (C2 << C1)
    bool Overflow;
    APInt C2ShlC1 = C2->ushl_ov(*C1, Overflow);
    if (!Overflow) {
      bool IsExact = I.isExact() && match(Op0, m_Exact(m_Value()));
      BinaryOperator *BO = BinaryOperator::CreateUDiv(
          X, ConstantInt::get(X->getType(), C2ShlC1));
      if (IsExact)
        BO->setIsExact();
      return BO;
    }
  }

  // Op0 / C where C is large (negative) --> zext (Op0 >= C)
  // TODO: Could use isKnownNegative() to handle non-constant values.
  Type *Ty = I.getType();
  if (match(Op1, m_Negative())) {
    Value *Cmp = Builder.CreateICmpUGE(Op0, Op1);
    return CastInst::CreateZExtOrBitCast(Cmp, Ty);
  }
  // Op0 / (sext i1 X) --> zext (Op0 == -1) (if X is 0, the div is undefined)
  if (match(Op1, m_SExt(m_Value(X))) && X->getType()->isIntOrIntVectorTy(1)) {
    Value *Cmp = Builder.CreateICmpEQ(Op0, ConstantInt::getAllOnesValue(Ty));
    return CastInst::CreateZExtOrBitCast(Cmp, Ty);
  }

  if (Instruction *NarrowDiv = narrowUDivURem(I, Builder))
    return NarrowDiv;

  // If the udiv operands are non-overflowing multiplies with a common operand,
  // then eliminate the common factor:
  // (A * B) / (A * X) --> B / X (and commuted variants)
  // TODO: The code would be reduced if we had m_c_NUWMul pattern matching.
  // TODO: If -reassociation handled this generally, we could remove this.
  Value *A, *B;
  if (match(Op0, m_NUWMul(m_Value(A), m_Value(B)))) {
    if (match(Op1, m_NUWMul(m_Specific(A), m_Value(X))) ||
        match(Op1, m_NUWMul(m_Value(X), m_Specific(A))))
      return BinaryOperator::CreateUDiv(B, X);
    if (match(Op1, m_NUWMul(m_Specific(B), m_Value(X))) ||
        match(Op1, m_NUWMul(m_Value(X), m_Specific(B))))
      return BinaryOperator::CreateUDiv(A, X);
  }

  // (LHS udiv (select (select (...)))) -> (LHS >> (select (select (...))))
  SmallVector<UDivFoldAction, 6> UDivActions;
  if (visitUDivOperand(Op0, Op1, I, UDivActions))
    for (unsigned i = 0, e = UDivActions.size(); i != e; ++i) {
      FoldUDivOperandCb Action = UDivActions[i].FoldAction;
      Value *ActionOp1 = UDivActions[i].OperandToFold;
      Instruction *Inst;
      if (Action)
        Inst = Action(Op0, ActionOp1, I, *this);
      else {
        // This action joins two actions together.  The RHS of this action is
        // simply the last action we processed, we saved the LHS action index in
        // the joining action.
        size_t SelectRHSIdx = i - 1;
        Value *SelectRHS = UDivActions[SelectRHSIdx].FoldResult;
        size_t SelectLHSIdx = UDivActions[i].SelectLHSIdx;
        Value *SelectLHS = UDivActions[SelectLHSIdx].FoldResult;
        Inst = SelectInst::Create(cast<SelectInst>(ActionOp1)->getCondition(),
                                  SelectLHS, SelectRHS);
      }

      // If this is the last action to process, return it to the InstCombiner.
      // Otherwise, we insert it before the UDiv and record it so that we may
      // use it as part of a joining action (i.e., a SelectInst).
      if (e - i != 1) {
        Inst->insertBefore(&I);
        UDivActions[i].FoldResult = Inst;
      } else
        return Inst;
    }

  return nullptr;
}

Instruction *SeaInstCombinerImpl::visitSDiv(BinaryOperator &I) {
  if (Value *V = SimplifySDivInst(I.getOperand(0), I.getOperand(1),
                                  SQ.getWithInstruction(&I)))
    return replaceInstUsesWith(I, V);

  if (Instruction *X = foldVectorBinop(I))
    return X;

  // Handle the integer div common cases
  if (Instruction *Common = commonIDivTransforms(I))
    return Common;

  Value *Op0 = I.getOperand(0), *Op1 = I.getOperand(1);
  Type *Ty = I.getType();
  Value *X;
  // sdiv Op0, -1 --> -Op0
  // sdiv Op0, (sext i1 X) --> -Op0 (because if X is 0, the op is undefined)
  if (match(Op1, m_AllOnes()) ||
      (match(Op1, m_SExt(m_Value(X))) && X->getType()->isIntOrIntVectorTy(1)))
    return BinaryOperator::CreateNeg(Op0);

  // X / INT_MIN --> X == INT_MIN
  if (match(Op1, m_SignMask()))
    return new ZExtInst(Builder.CreateICmpEQ(Op0, Op1), Ty);

  // sdiv exact X,  1<<C  -->    ashr exact X, C   iff  1<<C  is non-negative
  // sdiv exact X, -1<<C  -->  -(ashr exact X, C)
  if (I.isExact() && ((match(Op1, m_Power2()) && match(Op1, m_NonNegative())) ||
                      match(Op1, m_NegatedPower2()))) {
    bool DivisorWasNegative = match(Op1, m_NegatedPower2());
    if (DivisorWasNegative)
      Op1 = ConstantExpr::getNeg(cast<Constant>(Op1));
    auto *AShr = BinaryOperator::CreateExactAShr(
        Op0, ConstantExpr::getExactLogBase2(cast<Constant>(Op1)), I.getName());
    if (!DivisorWasNegative)
      return AShr;
    Builder.Insert(AShr);
    AShr->setName(I.getName() + ".neg");
    return BinaryOperator::CreateNeg(AShr, I.getName());
  }

  const APInt *Op1C;
  if (match(Op1, m_APInt(Op1C))) {
    // If the dividend is sign-extended and the constant divisor is small enough
    // to fit in the source type, shrink the division to the narrower type:
    // (sext X) sdiv C --> sext (X sdiv C)
    Value *Op0Src;
    if (match(Op0, m_OneUse(m_SExt(m_Value(Op0Src)))) &&
        Op0Src->getType()->getScalarSizeInBits() >= Op1C->getMinSignedBits()) {

      // In the general case, we need to make sure that the dividend is not the
      // minimum signed value because dividing that by -1 is UB. But here, we
      // know that the -1 divisor case is already handled above.

      Constant *NarrowDivisor =
          ConstantExpr::getTrunc(cast<Constant>(Op1), Op0Src->getType());
      Value *NarrowOp = Builder.CreateSDiv(Op0Src, NarrowDivisor);
      return new SExtInst(NarrowOp, Ty);
    }

    // -X / C --> X / -C (if the negation doesn't overflow).
    // TODO: This could be enhanced to handle arbitrary vector constants by
    //       checking if all elements are not the min-signed-val.
    if (!Op1C->isMinSignedValue() &&
        match(Op0, m_NSWSub(m_Zero(), m_Value(X)))) {
      Constant *NegC = ConstantInt::get(Ty, -(*Op1C));
      Instruction *BO = BinaryOperator::CreateSDiv(X, NegC);
      BO->setIsExact(I.isExact());
      return BO;
    }
  }

  // -X / Y --> -(X / Y)
  Value *Y;
  if (match(&I, m_SDiv(m_OneUse(m_NSWSub(m_Zero(), m_Value(X))), m_Value(Y))))
    return BinaryOperator::CreateNSWNeg(
        Builder.CreateSDiv(X, Y, I.getName(), I.isExact()));

  // abs(X) / X --> X > -1 ? 1 : -1
  // X / abs(X) --> X > -1 ? 1 : -1
  if (match(&I, m_c_BinOp(
                    m_OneUse(m_Intrinsic<Intrinsic::abs>(m_Value(X), m_One())),
                    m_Deferred(X)))) {
    Constant *NegOne = ConstantInt::getAllOnesValue(Ty);
    Value *Cond = Builder.CreateICmpSGT(X, NegOne);
    return SelectInst::Create(Cond, ConstantInt::get(Ty, 1), NegOne);
  }

  // If the sign bits of both operands are zero (i.e. we can prove they are
  // unsigned inputs), turn this into a udiv.
  APInt Mask(APInt::getSignMask(Ty->getScalarSizeInBits()));
  if (MaskedValueIsZero(Op0, Mask, 0, &I)) {
    if (MaskedValueIsZero(Op1, Mask, 0, &I)) {
      // X sdiv Y -> X udiv Y, iff X and Y don't have sign bit set
      auto *BO = BinaryOperator::CreateUDiv(Op0, Op1, I.getName());
      BO->setIsExact(I.isExact());
      return BO;
    }

    if (match(Op1, m_NegatedPower2())) {
      // X sdiv (-(1 << C)) -> -(X sdiv (1 << C)) ->
      //                    -> -(X udiv (1 << C)) -> -(X u>> C)
      return BinaryOperator::CreateNeg(Builder.Insert(foldUDivPow2Cst(
          Op0, ConstantExpr::getNeg(cast<Constant>(Op1)), I, *this)));
    }

    if (isKnownToBeAPowerOfTwo(Op1, /*OrZero*/ true, 0, &I)) {
      // X sdiv (1 << Y) -> X udiv (1 << Y) ( -> X u>> Y)
      // Safe because the only negative value (1 << Y) can take on is
      // INT_MIN, and X sdiv INT_MIN == X udiv INT_MIN == 0 if X doesn't have
      // the sign bit set.
      auto *BO = BinaryOperator::CreateUDiv(Op0, Op1, I.getName());
      BO->setIsExact(I.isExact());
      return BO;
    }
  }

  return nullptr;
}

/// Remove negation and try to convert division into multiplication.
static Instruction *foldFDivConstantDivisor(BinaryOperator &I) {
  Constant *C;
  if (!match(I.getOperand(1), m_Constant(C)))
    return nullptr;

  // -X / C --> X / -C
  Value *X;
  if (match(I.getOperand(0), m_FNeg(m_Value(X))))
    return BinaryOperator::CreateFDivFMF(X, ConstantExpr::getFNeg(C), &I);

  // If the constant divisor has an exact inverse, this is always safe. If not,
  // then we can still create a reciprocal if fast-math-flags allow it and the
  // constant is a regular number (not zero, infinite, or denormal).
  if (!(C->hasExactInverseFP() || (I.hasAllowReciprocal() && C->isNormalFP())))
    return nullptr;

  // Disallow denormal constants because we don't know what would happen
  // on all targets.
  // TODO: Use Intrinsic::canonicalize or let function attributes tell us that
  // denorms are flushed?
  auto *RecipC = ConstantExpr::getFDiv(ConstantFP::get(I.getType(), 1.0), C);
  if (!RecipC->isNormalFP())
    return nullptr;

  // X / C --> X * (1 / C)
  return BinaryOperator::CreateFMulFMF(I.getOperand(0), RecipC, &I);
}

/// Remove negation and try to reassociate constant math.
static Instruction *foldFDivConstantDividend(BinaryOperator &I) {
  Constant *C;
  if (!match(I.getOperand(0), m_Constant(C)))
    return nullptr;

  // C / -X --> -C / X
  Value *X;
  if (match(I.getOperand(1), m_FNeg(m_Value(X))))
    return BinaryOperator::CreateFDivFMF(ConstantExpr::getFNeg(C), X, &I);

  if (!I.hasAllowReassoc() || !I.hasAllowReciprocal())
    return nullptr;

  // Try to reassociate C / X expressions where X includes another constant.
  Constant *C2, *NewC = nullptr;
  if (match(I.getOperand(1), m_FMul(m_Value(X), m_Constant(C2)))) {
    // C / (X * C2) --> (C / C2) / X
    NewC = ConstantExpr::getFDiv(C, C2);
  } else if (match(I.getOperand(1), m_FDiv(m_Value(X), m_Constant(C2)))) {
    // C / (X / C2) --> (C * C2) / X
    NewC = ConstantExpr::getFMul(C, C2);
  }
  // Disallow denormal constants because we don't know what would happen
  // on all targets.
  // TODO: Use Intrinsic::canonicalize or let function attributes tell us that
  // denorms are flushed?
  if (!NewC || !NewC->isNormalFP())
    return nullptr;

  return BinaryOperator::CreateFDivFMF(NewC, X, &I);
}

<<<<<<< HEAD
Instruction *SeaInstCombinerImpl::visitFDiv(BinaryOperator &I) {
=======
/// Negate the exponent of pow/exp to fold division-by-pow() into multiply.
static Instruction *foldFDivPowDivisor(BinaryOperator &I,
                                       InstCombiner::BuilderTy &Builder) {
  Value *Op0 = I.getOperand(0), *Op1 = I.getOperand(1);
  auto *II = dyn_cast<IntrinsicInst>(Op1);
  if (!II || !II->hasOneUse() || !I.hasAllowReassoc() ||
      !I.hasAllowReciprocal())
    return nullptr;

  // Z / pow(X, Y) --> Z * pow(X, -Y)
  // Z / exp{2}(Y) --> Z * exp{2}(-Y)
  // In the general case, this creates an extra instruction, but fmul allows
  // for better canonicalization and optimization than fdiv.
  Intrinsic::ID IID = II->getIntrinsicID();
  SmallVector<Value *> Args;
  switch (IID) {
  case Intrinsic::pow:
    Args.push_back(II->getArgOperand(0));
    Args.push_back(Builder.CreateFNegFMF(II->getArgOperand(1), &I));
    break;
  case Intrinsic::powi: {
    // Require 'ninf' assuming that makes powi(X, -INT_MIN) acceptable.
    // That is, X ** (huge negative number) is 0.0, ~1.0, or INF and so
    // dividing by that is INF, ~1.0, or 0.0. Code that uses powi allows
    // non-standard results, so this corner case should be acceptable if the
    // code rules out INF values.
    if (!I.hasNoInfs())
      return nullptr;
    Args.push_back(II->getArgOperand(0));
    Args.push_back(Builder.CreateNeg(II->getArgOperand(1)));
    Type *Tys[] = {I.getType(), II->getArgOperand(1)->getType()};
    Value *Pow = Builder.CreateIntrinsic(IID, Tys, Args, &I);
    return BinaryOperator::CreateFMulFMF(Op0, Pow, &I);
  }
  case Intrinsic::exp:
  case Intrinsic::exp2:
    Args.push_back(Builder.CreateFNegFMF(II->getArgOperand(0), &I));
    break;
  default:
    return nullptr;
  }
  Value *Pow = Builder.CreateIntrinsic(IID, I.getType(), Args, &I);
  return BinaryOperator::CreateFMulFMF(Op0, Pow, &I);
}

Instruction *InstCombinerImpl::visitFDiv(BinaryOperator &I) {
>>>>>>> 499b13dd
  if (Value *V = SimplifyFDivInst(I.getOperand(0), I.getOperand(1),
                                  I.getFastMathFlags(),
                                  SQ.getWithInstruction(&I)))
    return replaceInstUsesWith(I, V);

  if (Instruction *X = foldVectorBinop(I))
    return X;

  if (Instruction *R = foldFDivConstantDivisor(I))
    return R;

  if (Instruction *R = foldFDivConstantDividend(I))
    return R;

  if (Instruction *R = foldFPSignBitOps(I))
    return R;

  Value *Op0 = I.getOperand(0), *Op1 = I.getOperand(1);
  if (isa<Constant>(Op0))
    if (SelectInst *SI = dyn_cast<SelectInst>(Op1))
      if (Instruction *R = FoldOpIntoSelect(I, SI))
        return R;

  if (isa<Constant>(Op1))
    if (SelectInst *SI = dyn_cast<SelectInst>(Op0))
      if (Instruction *R = FoldOpIntoSelect(I, SI))
        return R;

  if (I.hasAllowReassoc() && I.hasAllowReciprocal()) {
    Value *X, *Y;
    if (match(Op0, m_OneUse(m_FDiv(m_Value(X), m_Value(Y)))) &&
        (!isa<Constant>(Y) || !isa<Constant>(Op1))) {
      // (X / Y) / Z => X / (Y * Z)
      Value *YZ = Builder.CreateFMulFMF(Y, Op1, &I);
      return BinaryOperator::CreateFDivFMF(X, YZ, &I);
    }
    if (match(Op1, m_OneUse(m_FDiv(m_Value(X), m_Value(Y)))) &&
        (!isa<Constant>(Y) || !isa<Constant>(Op0))) {
      // Z / (X / Y) => (Y * Z) / X
      Value *YZ = Builder.CreateFMulFMF(Y, Op0, &I);
      return BinaryOperator::CreateFDivFMF(YZ, X, &I);
    }
    // Z / (1.0 / Y) => (Y * Z)
    //
    // This is a special case of Z / (X / Y) => (Y * Z) / X, with X = 1.0. The
    // m_OneUse check is avoided because even in the case of the multiple uses
    // for 1.0/Y, the number of instructions remain the same and a division is
    // replaced by a multiplication.
    if (match(Op1, m_FDiv(m_SpecificFP(1.0), m_Value(Y))))
      return BinaryOperator::CreateFMulFMF(Y, Op0, &I);
  }

  if (I.hasAllowReassoc() && Op0->hasOneUse() && Op1->hasOneUse()) {
    // sin(X) / cos(X) -> tan(X)
    // cos(X) / sin(X) -> 1/tan(X) (cotangent)
    Value *X;
    bool IsTan = match(Op0, m_Intrinsic<Intrinsic::sin>(m_Value(X))) &&
                 match(Op1, m_Intrinsic<Intrinsic::cos>(m_Specific(X)));
    bool IsCot =
        !IsTan && match(Op0, m_Intrinsic<Intrinsic::cos>(m_Value(X))) &&
                  match(Op1, m_Intrinsic<Intrinsic::sin>(m_Specific(X)));

    if ((IsTan || IsCot) &&
        hasFloatFn(&TLI, I.getType(), LibFunc_tan, LibFunc_tanf, LibFunc_tanl)) {
      IRBuilder<> B(&I);
      IRBuilder<>::FastMathFlagGuard FMFGuard(B);
      B.setFastMathFlags(I.getFastMathFlags());
      AttributeList Attrs =
          cast<CallBase>(Op0)->getCalledFunction()->getAttributes();
      Value *Res = emitUnaryFloatFnCall(X, &TLI, LibFunc_tan, LibFunc_tanf,
                                        LibFunc_tanl, B, Attrs);
      if (IsCot)
        Res = B.CreateFDiv(ConstantFP::get(I.getType(), 1.0), Res);
      return replaceInstUsesWith(I, Res);
    }
  }

  // X / (X * Y) --> 1.0 / Y
  // Reassociate to (X / X -> 1.0) is legal when NaNs are not allowed.
  // We can ignore the possibility that X is infinity because INF/INF is NaN.
  Value *X, *Y;
  if (I.hasNoNaNs() && I.hasAllowReassoc() &&
      match(Op1, m_c_FMul(m_Specific(Op0), m_Value(Y)))) {
    replaceOperand(I, 0, ConstantFP::get(I.getType(), 1.0));
    replaceOperand(I, 1, Y);
    return &I;
  }

  // X / fabs(X) -> copysign(1.0, X)
  // fabs(X) / X -> copysign(1.0, X)
  if (I.hasNoNaNs() && I.hasNoInfs() &&
      (match(&I, m_FDiv(m_Value(X), m_FAbs(m_Deferred(X)))) ||
       match(&I, m_FDiv(m_FAbs(m_Value(X)), m_Deferred(X))))) {
    Value *V = Builder.CreateBinaryIntrinsic(
        Intrinsic::copysign, ConstantFP::get(I.getType(), 1.0), X, &I);
    return replaceInstUsesWith(I, V);
  }

  if (Instruction *Mul = foldFDivPowDivisor(I, Builder))
    return Mul;

  return nullptr;
}

/// This function implements the transforms common to both integer remainder
/// instructions (urem and srem). It is called by the visitors to those integer
/// remainder instructions.
/// Common integer remainder transforms
Instruction *SeaInstCombinerImpl::commonIRemTransforms(BinaryOperator &I) {
  Value *Op0 = I.getOperand(0), *Op1 = I.getOperand(1);

  // The RHS is known non-zero.
  if (Value *V = simplifyValueKnownNonZero(I.getOperand(1), *this, I))
    return replaceOperand(I, 1, V);

  // Handle cases involving: rem X, (select Cond, Y, Z)
  if (simplifyDivRemOfSelectWithZeroOp(I))
    return &I;

  if (isa<Constant>(Op1)) {
    if (Instruction *Op0I = dyn_cast<Instruction>(Op0)) {
      if (SelectInst *SI = dyn_cast<SelectInst>(Op0I)) {
        if (Instruction *R = FoldOpIntoSelect(I, SI))
          return R;
      } else if (auto *PN = dyn_cast<PHINode>(Op0I)) {
        const APInt *Op1Int;
        if (match(Op1, m_APInt(Op1Int)) && !Op1Int->isMinValue() &&
            (I.getOpcode() == Instruction::URem ||
             !Op1Int->isMinSignedValue())) {
          // foldOpIntoPhi will speculate instructions to the end of the PHI's
          // predecessor blocks, so do this only if we know the srem or urem
          // will not fault.
          if (Instruction *NV = foldOpIntoPhi(I, PN))
            return NV;
        }
      }

      // See if we can fold away this rem instruction.
      if (SimplifyDemandedInstructionBits(I))
        return &I;
    }
  }

  return nullptr;
}

Instruction *SeaInstCombinerImpl::visitURem(BinaryOperator &I) {
  if (Value *V = SimplifyURemInst(I.getOperand(0), I.getOperand(1),
                                  SQ.getWithInstruction(&I)))
    return replaceInstUsesWith(I, V);

  if (Instruction *X = foldVectorBinop(I))
    return X;

  if (Instruction *common = commonIRemTransforms(I))
    return common;

  if (Instruction *NarrowRem = narrowUDivURem(I, Builder))
    return NarrowRem;

  // X urem Y -> X and Y-1, where Y is a power of 2,
  Value *Op0 = I.getOperand(0), *Op1 = I.getOperand(1);
  Type *Ty = I.getType();
  if (!AvoidBv && isKnownToBeAPowerOfTwo(Op1, /*OrZero*/ true, 0, &I)) {
    // This may increase instruction count, we don't enforce that Y is a
    // constant.
    Constant *N1 = Constant::getAllOnesValue(Ty);
    Value *Add = Builder.CreateAdd(Op1, N1);
    return BinaryOperator::CreateAnd(Op0, Add);
  }

  // 1 urem X -> zext(X != 1)
  if (match(Op0, m_One())) {
    Value *Cmp = Builder.CreateICmpNE(Op1, ConstantInt::get(Ty, 1));
    return CastInst::CreateZExtOrBitCast(Cmp, Ty);
  }

  // X urem C -> X < C ? X : X - C, where C >= signbit.
  if (match(Op1, m_Negative())) {
    Value *Cmp = Builder.CreateICmpULT(Op0, Op1);
    Value *Sub = Builder.CreateSub(Op0, Op1);
    return SelectInst::Create(Cmp, Op0, Sub);
  }

  // If the divisor is a sext of a boolean, then the divisor must be max
  // unsigned value (-1). Therefore, the remainder is Op0 unless Op0 is also
  // max unsigned value. In that case, the remainder is 0:
  // urem Op0, (sext i1 X) --> (Op0 == -1) ? 0 : Op0
  Value *X;
  if (match(Op1, m_SExt(m_Value(X))) && X->getType()->isIntOrIntVectorTy(1)) {
    Value *Cmp = Builder.CreateICmpEQ(Op0, ConstantInt::getAllOnesValue(Ty));
    return SelectInst::Create(Cmp, ConstantInt::getNullValue(Ty), Op0);
  }

  return nullptr;
}

Instruction *SeaInstCombinerImpl::visitSRem(BinaryOperator &I) {
  if (Value *V = SimplifySRemInst(I.getOperand(0), I.getOperand(1),
                                  SQ.getWithInstruction(&I)))
    return replaceInstUsesWith(I, V);

  if (Instruction *X = foldVectorBinop(I))
    return X;

  // Handle the integer rem common cases
  if (Instruction *Common = commonIRemTransforms(I))
    return Common;

  Value *Op0 = I.getOperand(0), *Op1 = I.getOperand(1);
  {
    const APInt *Y;
    // X % -Y -> X % Y
    if (match(Op1, m_Negative(Y)) && !Y->isMinSignedValue())
      return replaceOperand(I, 1, ConstantInt::get(I.getType(), -*Y));
  }

  // -X srem Y --> -(X srem Y)
  Value *X, *Y;
  if (match(&I, m_SRem(m_OneUse(m_NSWSub(m_Zero(), m_Value(X))), m_Value(Y))))
    return BinaryOperator::CreateNSWNeg(Builder.CreateSRem(X, Y));

  // If the sign bits of both operands are zero (i.e. we can prove they are
  // unsigned inputs), turn this into a urem.
  APInt Mask(APInt::getSignMask(I.getType()->getScalarSizeInBits()));
  if (MaskedValueIsZero(Op1, Mask, 0, &I) &&
      MaskedValueIsZero(Op0, Mask, 0, &I)) {
    // X srem Y -> X urem Y, iff X and Y don't have sign bit set
    return BinaryOperator::CreateURem(Op0, Op1, I.getName());
  }

  // If it's a constant vector, flip any negative values positive.
  if (isa<ConstantVector>(Op1) || isa<ConstantDataVector>(Op1)) {
    Constant *C = cast<Constant>(Op1);
    unsigned VWidth = cast<FixedVectorType>(C->getType())->getNumElements();

    bool hasNegative = false;
    bool hasMissing = false;
    for (unsigned i = 0; i != VWidth; ++i) {
      Constant *Elt = C->getAggregateElement(i);
      if (!Elt) {
        hasMissing = true;
        break;
      }

      if (ConstantInt *RHS = dyn_cast<ConstantInt>(Elt))
        if (RHS->isNegative())
          hasNegative = true;
    }

    if (hasNegative && !hasMissing) {
      SmallVector<Constant *, 16> Elts(VWidth);
      for (unsigned i = 0; i != VWidth; ++i) {
        Elts[i] = C->getAggregateElement(i);  // Handle undef, etc.
        if (ConstantInt *RHS = dyn_cast<ConstantInt>(Elts[i])) {
          if (RHS->isNegative())
            Elts[i] = cast<ConstantInt>(ConstantExpr::getNeg(RHS));
        }
      }

      Constant *NewRHSV = ConstantVector::get(Elts);
      if (NewRHSV != C)  // Don't loop on -MININT
        return replaceOperand(I, 1, NewRHSV);
    }
  }

  return nullptr;
}

Instruction *SeaInstCombinerImpl::visitFRem(BinaryOperator &I) {
  if (Value *V = SimplifyFRemInst(I.getOperand(0), I.getOperand(1),
                                  I.getFastMathFlags(),
                                  SQ.getWithInstruction(&I)))
    return replaceInstUsesWith(I, V);

  if (Instruction *X = foldVectorBinop(I))
    return X;

  return nullptr;
}<|MERGE_RESOLUTION|>--- conflicted
+++ resolved
@@ -565,21 +565,21 @@
         return replaceInstUsesWith(I, NewPow);
       }
 
-      // exp(X) * exp(Y) -> exp(X + Y)
-      if (match(Op0, m_Intrinsic<Intrinsic::exp>(m_Value(X))) &&
+    // exp(X) * exp(Y) -> exp(X + Y)
+    if (match(Op0, m_Intrinsic<Intrinsic::exp>(m_Value(X))) &&
           match(Op1, m_Intrinsic<Intrinsic::exp>(m_Value(Y)))) {
-        Value *XY = Builder.CreateFAddFMF(X, Y, &I);
-        Value *Exp = Builder.CreateUnaryIntrinsic(Intrinsic::exp, XY, &I);
-        return replaceInstUsesWith(I, Exp);
-      }
-
-      // exp2(X) * exp2(Y) -> exp2(X + Y)
-      if (match(Op0, m_Intrinsic<Intrinsic::exp2>(m_Value(X))) &&
+      Value *XY = Builder.CreateFAddFMF(X, Y, &I);
+      Value *Exp = Builder.CreateUnaryIntrinsic(Intrinsic::exp, XY, &I);
+      return replaceInstUsesWith(I, Exp);
+    }
+
+    // exp2(X) * exp2(Y) -> exp2(X + Y)
+    if (match(Op0, m_Intrinsic<Intrinsic::exp2>(m_Value(X))) &&
           match(Op1, m_Intrinsic<Intrinsic::exp2>(m_Value(Y)))) {
-        Value *XY = Builder.CreateFAddFMF(X, Y, &I);
-        Value *Exp2 = Builder.CreateUnaryIntrinsic(Intrinsic::exp2, XY, &I);
-        return replaceInstUsesWith(I, Exp2);
-      }
+      Value *XY = Builder.CreateFAddFMF(X, Y, &I);
+      Value *Exp2 = Builder.CreateUnaryIntrinsic(Intrinsic::exp2, XY, &I);
+      return replaceInstUsesWith(I, Exp2);
+    }
     }
 
     // (X*Y) * X => (X*X) * Y where Y != X
@@ -1281,9 +1281,6 @@
   return BinaryOperator::CreateFDivFMF(NewC, X, &I);
 }
 
-<<<<<<< HEAD
-Instruction *SeaInstCombinerImpl::visitFDiv(BinaryOperator &I) {
-=======
 /// Negate the exponent of pow/exp to fold division-by-pow() into multiply.
 static Instruction *foldFDivPowDivisor(BinaryOperator &I,
                                        InstCombiner::BuilderTy &Builder) {
@@ -1329,8 +1326,7 @@
   return BinaryOperator::CreateFMulFMF(Op0, Pow, &I);
 }
 
-Instruction *InstCombinerImpl::visitFDiv(BinaryOperator &I) {
->>>>>>> 499b13dd
+Instruction *SeaInstCombinerImpl::visitFDiv(BinaryOperator &I) {
   if (Value *V = SimplifyFDivInst(I.getOperand(0), I.getOperand(1),
                                   I.getFastMathFlags(),
                                   SQ.getWithInstruction(&I)))
