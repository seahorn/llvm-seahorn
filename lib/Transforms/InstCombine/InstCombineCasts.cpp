//===- InstCombineCasts.cpp -----------------------------------------------===//
//
// Part of the LLVM Project, under the Apache License v2.0 with LLVM Exceptions.
// See https://llvm.org/LICENSE.txt for license information.
// SPDX-License-Identifier: Apache-2.0 WITH LLVM-exception
//
//===----------------------------------------------------------------------===//
//
// This file implements the visit functions for cast operations.
//
//===----------------------------------------------------------------------===//

#include "InstCombineInternal.h"
#include "llvm/ADT/SetVector.h"
#include "llvm/Analysis/ConstantFolding.h"
#include "llvm/Analysis/TargetLibraryInfo.h"
#include "llvm/IR/DIBuilder.h"
#include "llvm/IR/DataLayout.h"
#include "llvm/IR/PatternMatch.h"
#include "llvm/Support/KnownBits.h"
#include "llvm/Transforms/InstCombine/InstCombiner.h"
#include <numeric>
using namespace llvm;
using namespace llvm_seahorn;
using namespace PatternMatch;

#define DEBUG_TYPE "sea-instcombine"

/// Analyze 'Val', seeing if it is a simple linear expression.
/// If so, decompose it, returning some value X, such that Val is
/// X*Scale+Offset.
///
static Value *decomposeSimpleLinearExpr(Value *Val, unsigned &Scale,
                                        uint64_t &Offset) {
  if (ConstantInt *CI = dyn_cast<ConstantInt>(Val)) {
    Offset = CI->getZExtValue();
    Scale  = 0;
    return ConstantInt::get(Val->getType(), 0);
  }

  if (BinaryOperator *I = dyn_cast<BinaryOperator>(Val)) {
    // Cannot look past anything that might overflow.
    OverflowingBinaryOperator *OBI = dyn_cast<OverflowingBinaryOperator>(Val);
    if (OBI && !OBI->hasNoUnsignedWrap() && !OBI->hasNoSignedWrap()) {
      Scale = 1;
      Offset = 0;
      return Val;
    }

    if (ConstantInt *RHS = dyn_cast<ConstantInt>(I->getOperand(1))) {
      if (I->getOpcode() == Instruction::Shl) {
        // This is a value scaled by '1 << the shift amt'.
        Scale = UINT64_C(1) << RHS->getZExtValue();
        Offset = 0;
        return I->getOperand(0);
      }

      if (I->getOpcode() == Instruction::Mul) {
        // This value is scaled by 'RHS'.
        Scale = RHS->getZExtValue();
        Offset = 0;
        return I->getOperand(0);
      }

      if (I->getOpcode() == Instruction::Add) {
        // We have X+C.  Check to see if we really have (X*C2)+C1,
        // where C1 is divisible by C2.
        unsigned SubScale;
        Value *SubVal =
          decomposeSimpleLinearExpr(I->getOperand(0), SubScale, Offset);
        Offset += RHS->getZExtValue();
        Scale = SubScale;
        return SubVal;
      }
    }
  }

  // Otherwise, we can't look past this.
  Scale = 1;
  Offset = 0;
  return Val;
}

/// If we find a cast of an allocation instruction, try to eliminate the cast by
/// moving the type information into the alloc.
Instruction *InstCombinerImpl::PromoteCastOfAllocation(BitCastInst &CI,
                                                       AllocaInst &AI) {
  PointerType *PTy = cast<PointerType>(CI.getType());

  IRBuilderBase::InsertPointGuard Guard(Builder);
  Builder.SetInsertPoint(&AI);

  // Get the type really allocated and the type casted to.
  Type *AllocElTy = AI.getAllocatedType();
  Type *CastElTy = PTy->getElementType();
  if (!AllocElTy->isSized() || !CastElTy->isSized()) return nullptr;

  // This optimisation does not work for cases where the cast type
  // is scalable and the allocated type is not. This because we need to
  // know how many times the casted type fits into the allocated type.
  // For the opposite case where the allocated type is scalable and the
  // cast type is not this leads to poor code quality due to the
  // introduction of 'vscale' into the calculations. It seems better to
  // bail out for this case too until we've done a proper cost-benefit
  // analysis.
  bool AllocIsScalable = isa<ScalableVectorType>(AllocElTy);
  bool CastIsScalable = isa<ScalableVectorType>(CastElTy);
  if (AllocIsScalable != CastIsScalable) return nullptr;

  Align AllocElTyAlign = DL.getABITypeAlign(AllocElTy);
  Align CastElTyAlign = DL.getABITypeAlign(CastElTy);
  if (CastElTyAlign < AllocElTyAlign) return nullptr;

  // If the allocation has multiple uses, only promote it if we are strictly
  // increasing the alignment of the resultant allocation.  If we keep it the
  // same, we open the door to infinite loops of various kinds.
  if (!AI.hasOneUse() && CastElTyAlign == AllocElTyAlign) return nullptr;

  // The alloc and cast types should be either both fixed or both scalable.
  uint64_t AllocElTySize = DL.getTypeAllocSize(AllocElTy).getKnownMinSize();
  uint64_t CastElTySize = DL.getTypeAllocSize(CastElTy).getKnownMinSize();
  if (CastElTySize == 0 || AllocElTySize == 0) return nullptr;

  // If the allocation has multiple uses, only promote it if we're not
  // shrinking the amount of memory being allocated.
  uint64_t AllocElTyStoreSize = DL.getTypeStoreSize(AllocElTy).getKnownMinSize();
  uint64_t CastElTyStoreSize = DL.getTypeStoreSize(CastElTy).getKnownMinSize();
  if (!AI.hasOneUse() && CastElTyStoreSize < AllocElTyStoreSize) return nullptr;

  // See if we can satisfy the modulus by pulling a scale out of the array
  // size argument.
  unsigned ArraySizeScale;
  uint64_t ArrayOffset;
  Value *NumElements = // See if the array size is a decomposable linear expr.
    decomposeSimpleLinearExpr(AI.getOperand(0), ArraySizeScale, ArrayOffset);

  // If we can now satisfy the modulus, by using a non-1 scale, we really can
  // do the xform.
  if ((AllocElTySize*ArraySizeScale) % CastElTySize != 0 ||
      (AllocElTySize*ArrayOffset   ) % CastElTySize != 0) return nullptr;

  // We don't currently support arrays of scalable types.
  assert(!AllocIsScalable || (ArrayOffset == 1 && ArraySizeScale == 0));

  unsigned Scale = (AllocElTySize*ArraySizeScale)/CastElTySize;
  Value *Amt = nullptr;
  if (Scale == 1) {
    Amt = NumElements;
  } else {
    Amt = ConstantInt::get(AI.getArraySize()->getType(), Scale);
    // Insert before the alloca, not before the cast.
    Amt = Builder.CreateMul(Amt, NumElements);
  }

  if (uint64_t Offset = (AllocElTySize*ArrayOffset)/CastElTySize) {
    Value *Off = ConstantInt::get(AI.getArraySize()->getType(),
                                  Offset, true);
    Amt = Builder.CreateAdd(Amt, Off);
  }

  AllocaInst *New = Builder.CreateAlloca(CastElTy, Amt);
  New->setAlignment(AI.getAlign());
  New->takeName(&AI);
  New->setUsedWithInAlloca(AI.isUsedWithInAlloca());

  // If the allocation has multiple real uses, insert a cast and change all
  // things that used it to use the new cast.  This will also hack on CI, but it
  // will die soon.
  if (!AI.hasOneUse()) {
    // New is the allocation instruction, pointer typed. AI is the original
    // allocation instruction, also pointer typed. Thus, cast to use is BitCast.
    Value *NewCast = Builder.CreateBitCast(New, AI.getType(), "tmpcast");
    replaceInstUsesWith(AI, NewCast);
    eraseInstFromFunction(AI);
  }
  return replaceInstUsesWith(CI, New);
}

/// Given an expression that CanEvaluateTruncated or CanEvaluateSExtd returns
/// true for, actually insert the code to evaluate the expression.
Value *InstCombinerImpl::EvaluateInDifferentType(Value *V, Type *Ty,
                                                 bool isSigned) {
  if (Constant *C = dyn_cast<Constant>(V)) {
    C = ConstantExpr::getIntegerCast(C, Ty, isSigned /*Sext or ZExt*/);
    // If we got a constantexpr back, try to simplify it with DL info.
    return ConstantFoldConstant(C, DL, &TLI);
  }

  // Otherwise, it must be an instruction.
  Instruction *I = cast<Instruction>(V);
  Instruction *Res = nullptr;
  unsigned Opc = I->getOpcode();
  switch (Opc) {
  case Instruction::Add:
  case Instruction::Sub:
  case Instruction::Mul:
  case Instruction::And:
  case Instruction::Or:
  case Instruction::Xor:
  case Instruction::AShr:
  case Instruction::LShr:
  case Instruction::Shl:
  case Instruction::UDiv:
  case Instruction::URem: {
    Value *LHS = EvaluateInDifferentType(I->getOperand(0), Ty, isSigned);
    Value *RHS = EvaluateInDifferentType(I->getOperand(1), Ty, isSigned);
    Res = BinaryOperator::Create((Instruction::BinaryOps)Opc, LHS, RHS);
    break;
  }
  case Instruction::Trunc:
  case Instruction::ZExt:
  case Instruction::SExt:
    // If the source type of the cast is the type we're trying for then we can
    // just return the source.  There's no need to insert it because it is not
    // new.
    if (I->getOperand(0)->getType() == Ty)
      return I->getOperand(0);

    // Otherwise, must be the same type of cast, so just reinsert a new one.
    // This also handles the case of zext(trunc(x)) -> zext(x).
    Res = CastInst::CreateIntegerCast(I->getOperand(0), Ty,
                                      Opc == Instruction::SExt);
    break;
  case Instruction::Select: {
    Value *True = EvaluateInDifferentType(I->getOperand(1), Ty, isSigned);
    Value *False = EvaluateInDifferentType(I->getOperand(2), Ty, isSigned);
    Res = SelectInst::Create(I->getOperand(0), True, False);
    break;
  }
  case Instruction::PHI: {
    PHINode *OPN = cast<PHINode>(I);
    PHINode *NPN = PHINode::Create(Ty, OPN->getNumIncomingValues());
    for (unsigned i = 0, e = OPN->getNumIncomingValues(); i != e; ++i) {
      Value *V =
          EvaluateInDifferentType(OPN->getIncomingValue(i), Ty, isSigned);
      NPN->addIncoming(V, OPN->getIncomingBlock(i));
    }
    Res = NPN;
    break;
  }
  default:
    // TODO: Can handle more cases here.
    llvm_unreachable("Unreachable!");
  }

  Res->takeName(I);
  return InsertNewInstWith(Res, *I);
}

Instruction::CastOps
InstCombinerImpl::isEliminableCastPair(const CastInst *CI1,
                                       const CastInst *CI2) {
  Type *SrcTy = CI1->getSrcTy();
  Type *MidTy = CI1->getDestTy();
  Type *DstTy = CI2->getDestTy();

  Instruction::CastOps firstOp = CI1->getOpcode();
  Instruction::CastOps secondOp = CI2->getOpcode();
  Type *SrcIntPtrTy =
      SrcTy->isPtrOrPtrVectorTy() ? DL.getIntPtrType(SrcTy) : nullptr;
  Type *MidIntPtrTy =
      MidTy->isPtrOrPtrVectorTy() ? DL.getIntPtrType(MidTy) : nullptr;
  Type *DstIntPtrTy =
      DstTy->isPtrOrPtrVectorTy() ? DL.getIntPtrType(DstTy) : nullptr;
  unsigned Res = CastInst::isEliminableCastPair(firstOp, secondOp, SrcTy, MidTy,
                                                DstTy, SrcIntPtrTy, MidIntPtrTy,
                                                DstIntPtrTy);

  // We don't want to form an inttoptr or ptrtoint that converts to an integer
  // type that differs from the pointer size.
  if ((Res == Instruction::IntToPtr && SrcTy != DstIntPtrTy) ||
      (Res == Instruction::PtrToInt && DstTy != SrcIntPtrTy))
    Res = 0;

  return Instruction::CastOps(Res);
}

/// Implement the transforms common to all CastInst visitors.
Instruction *InstCombinerImpl::commonCastTransforms(CastInst &CI) {
  Value *Src = CI.getOperand(0);

  // Try to eliminate a cast of a cast.
  if (auto *CSrc = dyn_cast<CastInst>(Src)) {   // A->B->C cast
    if (Instruction::CastOps NewOpc = isEliminableCastPair(CSrc, &CI)) {
      // The first cast (CSrc) is eliminable so we need to fix up or replace
      // the second cast (CI). CSrc will then have a good chance of being dead.
      auto *Ty = CI.getType();
      auto *Res = CastInst::Create(NewOpc, CSrc->getOperand(0), Ty);
      // Point debug users of the dying cast to the new one.
      if (CSrc->hasOneUse())
        replaceAllDbgUsesWith(*CSrc, *Res, CI, DT);
      return Res;
    }
  }

  if (auto *Sel = dyn_cast<SelectInst>(Src)) {
    // We are casting a select. Try to fold the cast into the select if the
    // select does not have a compare instruction with matching operand types
    // or the select is likely better done in a narrow type.
    // Creating a select with operands that are different sizes than its
    // condition may inhibit other folds and lead to worse codegen.
    auto *Cmp = dyn_cast<CmpInst>(Sel->getCondition());
    if (!Cmp || Cmp->getOperand(0)->getType() != Sel->getType() ||
        (CI.getOpcode() == Instruction::Trunc &&
         shouldChangeType(CI.getSrcTy(), CI.getType()))) {
      if (Instruction *NV = FoldOpIntoSelect(CI, Sel)) {
        replaceAllDbgUsesWith(*Sel, *NV, CI, DT);
        return NV;
      }
  }
  }

  // If we are casting a PHI, then fold the cast into the PHI.
  if (auto *PN = dyn_cast<PHINode>(Src)) {
    // Don't do this if it would create a PHI node with an illegal type from a
    // legal type.
    if (!Src->getType()->isIntegerTy() || !CI.getType()->isIntegerTy() ||
        shouldChangeType(CI.getSrcTy(), CI.getType()))
      if (Instruction *NV = foldOpIntoPhi(CI, PN))
        return NV;
  }

  return nullptr;
}

/// Constants and extensions/truncates from the destination type are always
/// free to be evaluated in that type. This is a helper for canEvaluate*.
static bool canAlwaysEvaluateInType(Value *V, Type *Ty) {
  if (isa<Constant>(V))
    return true;
  Value *X;
  if ((match(V, m_ZExtOrSExt(m_Value(X))) || match(V, m_Trunc(m_Value(X)))) &&
      X->getType() == Ty)
    return true;

  return false;
}

/// Filter out values that we can not evaluate in the destination type for free.
/// This is a helper for canEvaluate*.
static bool canNotEvaluateInType(Value *V, Type *Ty) {
  assert(!isa<Constant>(V) && "Constant should already be handled.");
  if (!isa<Instruction>(V))
    return true;
  // We don't extend or shrink something that has multiple uses --  doing so
  // would require duplicating the instruction which isn't profitable.
  if (!V->hasOneUse())
    return true;

  return false;
}

/// Return true if we can evaluate the specified expression tree as type Ty
/// instead of its larger type, and arrive with the same value.
/// This is used by code that tries to eliminate truncates.
///
/// Ty will always be a type smaller than V.  We should return true if trunc(V)
/// can be computed by computing V in the smaller type.  If V is an instruction,
/// then trunc(inst(x,y)) can be computed as inst(trunc(x),trunc(y)), which only
/// makes sense if x and y can be efficiently truncated.
///
/// This function works on both vectors and scalars.
///
static bool canEvaluateTruncated(Value *V, Type *Ty, InstCombinerImpl &IC,
                                 Instruction *CxtI) {
  if (canAlwaysEvaluateInType(V, Ty))
    return true;
  if (canNotEvaluateInType(V, Ty))
    return false;

  auto *I = cast<Instruction>(V);
  Type *OrigTy = V->getType();
  switch (I->getOpcode()) {
  case Instruction::Add:
  case Instruction::Sub:
  case Instruction::Mul:
  case Instruction::And:
  case Instruction::Or:
  case Instruction::Xor:
    // These operators can all arbitrarily be extended or truncated.
    return canEvaluateTruncated(I->getOperand(0), Ty, IC, CxtI) &&
           canEvaluateTruncated(I->getOperand(1), Ty, IC, CxtI);

  case Instruction::UDiv:
  case Instruction::URem: {
    // UDiv and URem can be truncated if all the truncated bits are zero.
    uint32_t OrigBitWidth = OrigTy->getScalarSizeInBits();
    uint32_t BitWidth = Ty->getScalarSizeInBits();
    assert(BitWidth < OrigBitWidth && "Unexpected bitwidths!");
    APInt Mask = APInt::getBitsSetFrom(OrigBitWidth, BitWidth);
    if (IC.MaskedValueIsZero(I->getOperand(0), Mask, 0, CxtI) &&
        IC.MaskedValueIsZero(I->getOperand(1), Mask, 0, CxtI)) {
      return canEvaluateTruncated(I->getOperand(0), Ty, IC, CxtI) &&
             canEvaluateTruncated(I->getOperand(1), Ty, IC, CxtI);
    }
    break;
  }
  case Instruction::Shl: {
    // If we are truncating the result of this SHL, and if it's a shift of an
    // inrange amount, we can always perform a SHL in a smaller type.
      uint32_t BitWidth = Ty->getScalarSizeInBits();
    KnownBits AmtKnownBits =
        llvm::computeKnownBits(I->getOperand(1), IC.getDataLayout());
    if (AmtKnownBits.getMaxValue().ult(BitWidth))
      return canEvaluateTruncated(I->getOperand(0), Ty, IC, CxtI) &&
             canEvaluateTruncated(I->getOperand(1), Ty, IC, CxtI);
    break;
  }
  case Instruction::LShr: {
    // If this is a truncate of a logical shr, we can truncate it to a smaller
    // lshr iff we know that the bits we would otherwise be shifting in are
    // already zeros.
    // TODO: It is enough to check that the bits we would be shifting in are
    //       zero - use AmtKnownBits.getMaxValue().
      uint32_t OrigBitWidth = OrigTy->getScalarSizeInBits();
      uint32_t BitWidth = Ty->getScalarSizeInBits();
    KnownBits AmtKnownBits =
        llvm::computeKnownBits(I->getOperand(1), IC.getDataLayout());
    APInt ShiftedBits = APInt::getBitsSetFrom(OrigBitWidth, BitWidth);
    if (AmtKnownBits.getMaxValue().ult(BitWidth) &&
        IC.MaskedValueIsZero(I->getOperand(0), ShiftedBits, 0, CxtI)) {
      return canEvaluateTruncated(I->getOperand(0), Ty, IC, CxtI) &&
             canEvaluateTruncated(I->getOperand(1), Ty, IC, CxtI);
    }
    break;
  }
  case Instruction::AShr: {
    // If this is a truncate of an arithmetic shr, we can truncate it to a
    // smaller ashr iff we know that all the bits from the sign bit of the
    // original type and the sign bit of the truncate type are similar.
    // TODO: It is enough to check that the bits we would be shifting in are
    //       similar to sign bit of the truncate type.
      uint32_t OrigBitWidth = OrigTy->getScalarSizeInBits();
      uint32_t BitWidth = Ty->getScalarSizeInBits();
    KnownBits AmtKnownBits =
        llvm::computeKnownBits(I->getOperand(1), IC.getDataLayout());
    unsigned ShiftedBits = OrigBitWidth - BitWidth;
    if (AmtKnownBits.getMaxValue().ult(BitWidth) &&
        ShiftedBits < IC.ComputeNumSignBits(I->getOperand(0), 0, CxtI))
      return canEvaluateTruncated(I->getOperand(0), Ty, IC, CxtI) &&
             canEvaluateTruncated(I->getOperand(1), Ty, IC, CxtI);
    break;
  }
  case Instruction::Trunc:
    // trunc(trunc(x)) -> trunc(x)
    return true;
  case Instruction::ZExt:
  case Instruction::SExt:
    // trunc(ext(x)) -> ext(x) if the source type is smaller than the new dest
    // trunc(ext(x)) -> trunc(x) if the source type is larger than the new dest
    return true;
  case Instruction::Select: {
    SelectInst *SI = cast<SelectInst>(I);
    return canEvaluateTruncated(SI->getTrueValue(), Ty, IC, CxtI) &&
           canEvaluateTruncated(SI->getFalseValue(), Ty, IC, CxtI);
  }
  case Instruction::PHI: {
    // We can change a phi if we can change all operands.  Note that we never
    // get into trouble with cyclic PHIs here because we only consider
    // instructions with a single use.
    PHINode *PN = cast<PHINode>(I);
    for (Value *IncValue : PN->incoming_values())
      if (!canEvaluateTruncated(IncValue, Ty, IC, CxtI))
        return false;
    return true;
  }
  default:
    // TODO: Can handle more cases here.
    break;
  }

  return false;
}

/// Given a vector that is bitcast to an integer, optionally logically
/// right-shifted, and truncated, convert it to an extractelement.
/// Example (big endian):
///   trunc (lshr (bitcast <4 x i32> %X to i128), 32) to i32
///   --->
///   extractelement <4 x i32> %X, 1
static Instruction *foldVecTruncToExtElt(TruncInst &Trunc,
                                         InstCombinerImpl &IC) {
  Value *TruncOp = Trunc.getOperand(0);
  Type *DestType = Trunc.getType();
  if (!TruncOp->hasOneUse() || !isa<IntegerType>(DestType))
    return nullptr;

  Value *VecInput = nullptr;
  ConstantInt *ShiftVal = nullptr;
  if (!match(TruncOp, m_CombineOr(m_BitCast(m_Value(VecInput)),
                                  m_LShr(m_BitCast(m_Value(VecInput)),
                                         m_ConstantInt(ShiftVal)))) ||
      !isa<VectorType>(VecInput->getType()))
    return nullptr;

  VectorType *VecType = cast<VectorType>(VecInput->getType());
  unsigned VecWidth = VecType->getPrimitiveSizeInBits();
  unsigned DestWidth = DestType->getPrimitiveSizeInBits();
  unsigned ShiftAmount = ShiftVal ? ShiftVal->getZExtValue() : 0;

  if ((VecWidth % DestWidth != 0) || (ShiftAmount % DestWidth != 0))
    return nullptr;

  // If the element type of the vector doesn't match the result type,
  // bitcast it to a vector type that we can extract from.
  unsigned NumVecElts = VecWidth / DestWidth;
  if (VecType->getElementType() != DestType) {
    VecType = FixedVectorType::get(DestType, NumVecElts);
    VecInput = IC.Builder.CreateBitCast(VecInput, VecType, "bc");
  }

  unsigned Elt = ShiftAmount / DestWidth;
  if (IC.getDataLayout().isBigEndian())
    Elt = NumVecElts - 1 - Elt;

  return ExtractElementInst::Create(VecInput, IC.Builder.getInt32(Elt));
}

/// Funnel/Rotate left/right may occur in a wider type than necessary because of
/// type promotion rules. Try to narrow the inputs and convert to funnel shift.
Instruction *InstCombinerImpl::narrowFunnelShift(TruncInst &Trunc) {
  assert((isa<VectorType>(Trunc.getSrcTy()) ||
          shouldChangeType(Trunc.getSrcTy(), Trunc.getType())) &&
         "Don't narrow to an illegal scalar type");

  // Bail out on strange types. It is possible to handle some of these patterns
  // even with non-power-of-2 sizes, but it is not a likely scenario.
  Type *DestTy = Trunc.getType();
  unsigned NarrowWidth = DestTy->getScalarSizeInBits();
  if (!isPowerOf2_32(NarrowWidth))
    return nullptr;

  // First, find an or'd pair of opposite shifts:
  // trunc (or (lshr ShVal0, ShAmt0), (shl ShVal1, ShAmt1))
  BinaryOperator *Or0, *Or1;
  if (!match(Trunc.getOperand(0), m_OneUse(m_Or(m_BinOp(Or0), m_BinOp(Or1)))))
    return nullptr;

  Value *ShVal0, *ShVal1, *ShAmt0, *ShAmt1;
  if (!match(Or0, m_OneUse(m_LogicalShift(m_Value(ShVal0), m_Value(ShAmt0)))) ||
      !match(Or1, m_OneUse(m_LogicalShift(m_Value(ShVal1), m_Value(ShAmt1)))) ||
      Or0->getOpcode() == Or1->getOpcode())
    return nullptr;

  // Canonicalize to or(shl(ShVal0, ShAmt0), lshr(ShVal1, ShAmt1)).
  if (Or0->getOpcode() == BinaryOperator::LShr) {
    std::swap(Or0, Or1);
    std::swap(ShVal0, ShVal1);
    std::swap(ShAmt0, ShAmt1);
  }
  assert(Or0->getOpcode() == BinaryOperator::Shl &&
         Or1->getOpcode() == BinaryOperator::LShr &&
         "Illegal or(shift,shift) pair");

  // Match the shift amount operands for a funnel/rotate pattern. This always
  // matches a subtraction on the R operand.
  auto matchShiftAmount = [&](Value *L, Value *R, unsigned Width) -> Value * {
    // The shift amounts may add up to the narrow bit width:
    // (shl ShVal0, L) | (lshr ShVal1, Width - L)
    if (match(R, m_OneUse(m_Sub(m_SpecificInt(Width), m_Specific(L)))))
      return L;

    // The following patterns currently only work for rotation patterns.
    // TODO: Add more general funnel-shift compatible patterns.
    if (ShVal0 != ShVal1)
      return nullptr;

    // The shift amount may be masked with negation:
    // (shl ShVal0, (X & (Width - 1))) | (lshr ShVal1, ((-X) & (Width - 1)))
    Value *X;
    unsigned Mask = Width - 1;
    if (match(L, m_And(m_Value(X), m_SpecificInt(Mask))) &&
        match(R, m_And(m_Neg(m_Specific(X)), m_SpecificInt(Mask))))
      return X;

    // Same as above, but the shift amount may be extended after masking:
    if (match(L, m_ZExt(m_And(m_Value(X), m_SpecificInt(Mask)))) &&
        match(R, m_ZExt(m_And(m_Neg(m_Specific(X)), m_SpecificInt(Mask)))))
      return X;

    return nullptr;
  };

  Value *ShAmt = matchShiftAmount(ShAmt0, ShAmt1, NarrowWidth);
  bool IsFshl = true; // Sub on LSHR.
  if (!ShAmt) {
    ShAmt = matchShiftAmount(ShAmt1, ShAmt0, NarrowWidth);
    IsFshl = false; // Sub on SHL.
  }
  if (!ShAmt)
    return nullptr;

  // The shifted value must have high zeros in the wide type. Typically, this
  // will be a zext, but it could also be the result of an 'and' or 'shift'.
  unsigned WideWidth = Trunc.getSrcTy()->getScalarSizeInBits();
  APInt HiBitMask = APInt::getHighBitsSet(WideWidth, WideWidth - NarrowWidth);
  if (!MaskedValueIsZero(ShVal0, HiBitMask, 0, &Trunc) ||
      !MaskedValueIsZero(ShVal1, HiBitMask, 0, &Trunc))
    return nullptr;

  // We have an unnecessarily wide rotate!
  // trunc (or (lshr ShVal0, ShAmt), (shl ShVal1, BitWidth - ShAmt))
  // Narrow the inputs and convert to funnel shift intrinsic:
  // llvm.fshl.i8(trunc(ShVal), trunc(ShVal), trunc(ShAmt))
  Value *NarrowShAmt = Builder.CreateTrunc(ShAmt, DestTy);
  Value *X, *Y;
  X = Y = Builder.CreateTrunc(ShVal0, DestTy);
  if (ShVal0 != ShVal1)
    Y = Builder.CreateTrunc(ShVal1, DestTy);
  Intrinsic::ID IID = IsFshl ? Intrinsic::fshl : Intrinsic::fshr;
  Function *F = Intrinsic::getDeclaration(Trunc.getModule(), IID, DestTy);
  return IntrinsicInst::Create(F, {X, Y, NarrowShAmt});
}

/// Try to narrow the width of math or bitwise logic instructions by pulling a
/// truncate ahead of binary operators.
/// TODO: Transforms for truncated shifts should be moved into here.
Instruction *InstCombinerImpl::narrowBinOp(TruncInst &Trunc) {
  Type *SrcTy = Trunc.getSrcTy();
  Type *DestTy = Trunc.getType();
  if (!isa<VectorType>(SrcTy) && !shouldChangeType(SrcTy, DestTy))
    return nullptr;

  BinaryOperator *BinOp;
  if (!match(Trunc.getOperand(0), m_OneUse(m_BinOp(BinOp))))
    return nullptr;

  Value *BinOp0 = BinOp->getOperand(0);
  Value *BinOp1 = BinOp->getOperand(1);
  switch (BinOp->getOpcode()) {
  case Instruction::And:
  case Instruction::Or:
  case Instruction::Xor:
  case Instruction::Add:
  case Instruction::Sub:
  case Instruction::Mul: {
    Constant *C;
    if (match(BinOp0, m_Constant(C))) {
      // trunc (binop C, X) --> binop (trunc C', X)
      Constant *NarrowC = ConstantExpr::getTrunc(C, DestTy);
      Value *TruncX = Builder.CreateTrunc(BinOp1, DestTy);
      return BinaryOperator::Create(BinOp->getOpcode(), NarrowC, TruncX);
    }
    if (match(BinOp1, m_Constant(C))) {
      // trunc (binop X, C) --> binop (trunc X, C')
      Constant *NarrowC = ConstantExpr::getTrunc(C, DestTy);
      Value *TruncX = Builder.CreateTrunc(BinOp0, DestTy);
      return BinaryOperator::Create(BinOp->getOpcode(), TruncX, NarrowC);
    }
    Value *X;
    if (match(BinOp0, m_ZExtOrSExt(m_Value(X))) && X->getType() == DestTy) {
      // trunc (binop (ext X), Y) --> binop X, (trunc Y)
      Value *NarrowOp1 = Builder.CreateTrunc(BinOp1, DestTy);
      return BinaryOperator::Create(BinOp->getOpcode(), X, NarrowOp1);
    }
    if (match(BinOp1, m_ZExtOrSExt(m_Value(X))) && X->getType() == DestTy) {
      // trunc (binop Y, (ext X)) --> binop (trunc Y), X
      Value *NarrowOp0 = Builder.CreateTrunc(BinOp0, DestTy);
      return BinaryOperator::Create(BinOp->getOpcode(), NarrowOp0, X);
    }
    break;
  }

  default: break;
  }

  if (Instruction *NarrowOr = narrowFunnelShift(Trunc))
    return NarrowOr;

  return nullptr;
}

/// Try to narrow the width of a splat shuffle. This could be generalized to any
/// shuffle with a constant operand, but we limit the transform to avoid
/// creating a shuffle type that targets may not be able to lower effectively.
static Instruction *shrinkSplatShuffle(TruncInst &Trunc,
                                       InstCombiner::BuilderTy &Builder) {
  auto *Shuf = dyn_cast<ShuffleVectorInst>(Trunc.getOperand(0));
  if (Shuf && Shuf->hasOneUse() && isa<UndefValue>(Shuf->getOperand(1)) &&
      is_splat(Shuf->getShuffleMask()) &&
      Shuf->getType() == Shuf->getOperand(0)->getType()) {
    // trunc (shuf X, Undef, SplatMask) --> shuf (trunc X), Undef, SplatMask
    Constant *NarrowUndef = UndefValue::get(Trunc.getType());
    Value *NarrowOp = Builder.CreateTrunc(Shuf->getOperand(0), Trunc.getType());
    return new ShuffleVectorInst(NarrowOp, NarrowUndef, Shuf->getShuffleMask());
  }

  return nullptr;
}

/// Try to narrow the width of an insert element. This could be generalized for
/// any vector constant, but we limit the transform to insertion into undef to
/// avoid potential backend problems from unsupported insertion widths. This
/// could also be extended to handle the case of inserting a scalar constant
/// into a vector variable.
static Instruction *shrinkInsertElt(CastInst &Trunc,
                                    InstCombiner::BuilderTy &Builder) {
  Instruction::CastOps Opcode = Trunc.getOpcode();
  assert((Opcode == Instruction::Trunc || Opcode == Instruction::FPTrunc) &&
         "Unexpected instruction for shrinking");

  auto *InsElt = dyn_cast<InsertElementInst>(Trunc.getOperand(0));
  if (!InsElt || !InsElt->hasOneUse())
    return nullptr;

  Type *DestTy = Trunc.getType();
  Type *DestScalarTy = DestTy->getScalarType();
  Value *VecOp = InsElt->getOperand(0);
  Value *ScalarOp = InsElt->getOperand(1);
  Value *Index = InsElt->getOperand(2);

  if (isa<UndefValue>(VecOp)) {
    // trunc   (inselt undef, X, Index) --> inselt undef,   (trunc X), Index
    // fptrunc (inselt undef, X, Index) --> inselt undef, (fptrunc X), Index
    UndefValue *NarrowUndef = UndefValue::get(DestTy);
    Value *NarrowOp = Builder.CreateCast(Opcode, ScalarOp, DestScalarTy);
    return InsertElementInst::Create(NarrowUndef, NarrowOp, Index);
  }

  return nullptr;
}

Instruction *InstCombinerImpl::visitTrunc(TruncInst &Trunc) {
  if (Instruction *Result = commonCastTransforms(Trunc))
    return Result;

  Value *Src = Trunc.getOperand(0);
  Type *DestTy = Trunc.getType(), *SrcTy = Src->getType();
  unsigned DestWidth = DestTy->getScalarSizeInBits();
  unsigned SrcWidth = SrcTy->getScalarSizeInBits();

  // Attempt to truncate the entire input expression tree to the destination
  // type.   Only do this if the dest type is a simple type, don't convert the
  // expression tree to something weird like i93 unless the source is also
  // strange.
  if ((DestTy->isVectorTy() || shouldChangeType(SrcTy, DestTy)) &&
      canEvaluateTruncated(Src, DestTy, *this, &Trunc)) {

    // If this cast is a truncate, evaluting in a different type always
    // eliminates the cast, so it is always a win.
    LLVM_DEBUG(
        dbgs() << "ICE: EvaluateInDifferentType converting expression type"
                  " to avoid cast: "
               << Trunc << '\n');
    Value *Res = EvaluateInDifferentType(Src, DestTy, false);
    assert(Res->getType() == DestTy);
    return replaceInstUsesWith(Trunc, Res);
  }

  // For integer types, check if we can shorten the entire input expression to
  // DestWidth * 2, which won't allow removing the truncate, but reducing the
  // width may enable further optimizations, e.g. allowing for larger
  // vectorization factors.
  if (auto *DestITy = dyn_cast<IntegerType>(DestTy)) {
    if (DestWidth * 2 < SrcWidth) {
      auto *NewDestTy = DestITy->getExtendedType();
      if (shouldChangeType(SrcTy, NewDestTy) &&
          canEvaluateTruncated(Src, NewDestTy, *this, &Trunc)) {
        LLVM_DEBUG(
            dbgs() << "ICE: EvaluateInDifferentType converting expression type"
                      " to reduce the width of operand of"
                   << Trunc << '\n');
        Value *Res = EvaluateInDifferentType(Src, NewDestTy, false);
        return new TruncInst(Res, DestTy);
      }
    }
  }

  // Test if the trunc is the user of a select which is part of a
  // minimum or maximum operation. If so, don't do any more simplification.
  // Even simplifying demanded bits can break the canonical form of a
  // min/max.
  Value *LHS, *RHS;
  if (SelectInst *Sel = dyn_cast<SelectInst>(Src))
    if (matchSelectPattern(Sel, LHS, RHS).Flavor != SPF_UNKNOWN)
      return nullptr;

  // See if we can simplify any instructions used by the input whose sole
  // purpose is to compute bits we don't care about.
  if (SimplifyDemandedInstructionBits(Trunc))
    return &Trunc;

  if (DestWidth == 1) {
    if (AvoidBv) return nullptr;
    Value *Zero = Constant::getNullValue(SrcTy);
    if (DestTy->isIntegerTy()) {
      // Canonicalize trunc x to i1 -> icmp ne (and x, 1), 0 (scalar only).
      // TODO: We canonicalize to more instructions here because we are probably
      // lacking equivalent analysis for trunc relative to icmp. There may also
      // be codegen concerns. If those trunc limitations were removed, we could
      // remove this transform.
      Value *And = Builder.CreateAnd(Src, ConstantInt::get(SrcTy, 1));
      return new ICmpInst(ICmpInst::ICMP_NE, And, Zero);
    }

    // For vectors, we do not canonicalize all truncs to icmp, so optimize
    // patterns that would be covered within visitICmpInst.
    Value *X;
    Constant *C;
    if (match(Src, m_OneUse(m_LShr(m_Value(X), m_Constant(C))))) {
      // trunc (lshr X, C) to i1 --> icmp ne (and X, C'), 0
      Constant *One = ConstantInt::get(SrcTy, APInt(SrcWidth, 1));
      Constant *MaskC = ConstantExpr::getShl(One, C);
      Value *And = Builder.CreateAnd(X, MaskC);
      return new ICmpInst(ICmpInst::ICMP_NE, And, Zero);
    }
    if (match(Src, m_OneUse(m_c_Or(m_LShr(m_Value(X), m_Constant(C)),
                                   m_Deferred(X))))) {
      // trunc (or (lshr X, C), X) to i1 --> icmp ne (and X, C'), 0
      Constant *One = ConstantInt::get(SrcTy, APInt(SrcWidth, 1));
      Constant *MaskC = ConstantExpr::getShl(One, C);
      MaskC = ConstantExpr::getOr(MaskC, One);
      Value *And = Builder.CreateAnd(X, MaskC);
      return new ICmpInst(ICmpInst::ICMP_NE, And, Zero);
    }
  }

  Value *A;
  Constant *C;
  if (match(Src, m_LShr(m_SExt(m_Value(A)), m_Constant(C)))) {
    unsigned AWidth = A->getType()->getScalarSizeInBits();
    unsigned MaxShiftAmt = SrcWidth - std::max(DestWidth, AWidth);
    auto *OldSh = cast<Instruction>(Src);
    bool IsExact = OldSh->isExact();

    // If the shift is small enough, all zero bits created by the shift are
    // removed by the trunc.
    if (match(C, m_SpecificInt_ICMP(ICmpInst::ICMP_ULE,
                                    APInt(SrcWidth, MaxShiftAmt)))) {
      // trunc (lshr (sext A), C) --> ashr A, C
      if (A->getType() == DestTy) {
        Constant *MaxAmt = ConstantInt::get(SrcTy, DestWidth - 1, false);
        Constant *ShAmt = ConstantExpr::getUMin(C, MaxAmt);
        ShAmt = ConstantExpr::getTrunc(ShAmt, A->getType());
        ShAmt = Constant::mergeUndefsWith(ShAmt, C);
        return IsExact ? BinaryOperator::CreateExactAShr(A, ShAmt)
                       : BinaryOperator::CreateAShr(A, ShAmt);
      }
      // The types are mismatched, so create a cast after shifting:
      // trunc (lshr (sext A), C) --> sext/trunc (ashr A, C)
      if (Src->hasOneUse()) {
        Constant *MaxAmt = ConstantInt::get(SrcTy, AWidth - 1, false);
        Constant *ShAmt = ConstantExpr::getUMin(C, MaxAmt);
        ShAmt = ConstantExpr::getTrunc(ShAmt, A->getType());
        Value *Shift = Builder.CreateAShr(A, ShAmt, "", IsExact);
        return CastInst::CreateIntegerCast(Shift, DestTy, true);
    }
  }
    // TODO: Mask high bits with 'and'.
  }

  // trunc (*shr (trunc A), C) --> trunc(*shr A, C)
  if (match(Src, m_OneUse(m_Shr(m_Trunc(m_Value(A)), m_Constant(C))))) {
    unsigned MaxShiftAmt = SrcWidth - DestWidth;

    // If the shift is small enough, all zero/sign bits created by the shift are
    // removed by the trunc.
    if (match(C, m_SpecificInt_ICMP(ICmpInst::ICMP_ULE,
                                    APInt(SrcWidth, MaxShiftAmt)))) {
      auto *OldShift = cast<Instruction>(Src);
      bool IsExact = OldShift->isExact();
      auto *ShAmt = ConstantExpr::getIntegerCast(C, A->getType(), true);
      ShAmt = Constant::mergeUndefsWith(ShAmt, C);
      Value *Shift =
          OldShift->getOpcode() == Instruction::AShr
              ? Builder.CreateAShr(A, ShAmt, OldShift->getName(), IsExact)
              : Builder.CreateLShr(A, ShAmt, OldShift->getName(), IsExact);
      return CastInst::CreateTruncOrBitCast(Shift, DestTy);
    }
  }

  if (Instruction *I = narrowBinOp(Trunc))
    return I;

  if (Instruction *I = shrinkSplatShuffle(Trunc, Builder))
    return I;

  if (Instruction *I = shrinkInsertElt(Trunc, Builder))
    return I;

  if (Src->hasOneUse() &&
      (isa<VectorType>(SrcTy) || shouldChangeType(SrcTy, DestTy))) {
    // Transform "trunc (shl X, cst)" -> "shl (trunc X), cst" so long as the
    // dest type is native and cst < dest size.
    if (match(Src, m_Shl(m_Value(A), m_Constant(C))) &&
        !match(A, m_Shr(m_Value(), m_Constant()))) {
      // Skip shifts of shift by constants. It undoes a combine in
      // FoldShiftByConstant and is the extend in reg pattern.
      APInt Threshold = APInt(C->getType()->getScalarSizeInBits(), DestWidth);
      if (match(C, m_SpecificInt_ICMP(ICmpInst::ICMP_ULT, Threshold))) {
        Value *NewTrunc = Builder.CreateTrunc(A, DestTy, A->getName() + ".tr");
        return BinaryOperator::Create(Instruction::Shl, NewTrunc,
                                      ConstantExpr::getTrunc(C, DestTy));
      }
    }
  }

  if (Instruction *I = foldVecTruncToExtElt(Trunc, *this))
    return I;

  // Whenever an element is extracted from a vector, and then truncated,
  // canonicalize by converting it to a bitcast followed by an
  // extractelement.
  //
  // Example (little endian):
  //   trunc (extractelement <4 x i64> %X, 0) to i32
  //   --->
  //   extractelement <8 x i32> (bitcast <4 x i64> %X to <8 x i32>), i32 0
  Value *VecOp;
  ConstantInt *Cst;
  if (match(Src, m_OneUse(m_ExtractElt(m_Value(VecOp), m_ConstantInt(Cst))))) {
    auto *VecOpTy = cast<VectorType>(VecOp->getType());
    auto VecElts = VecOpTy->getElementCount();

    // A badly fit destination size would result in an invalid cast.
    if (SrcWidth % DestWidth == 0) {
      uint64_t TruncRatio = SrcWidth / DestWidth;
      uint64_t BitCastNumElts = VecElts.getKnownMinValue() * TruncRatio;
      uint64_t VecOpIdx = Cst->getZExtValue();
      uint64_t NewIdx = DL.isBigEndian() ? (VecOpIdx + 1) * TruncRatio - 1
                                         : VecOpIdx * TruncRatio;
      assert(BitCastNumElts <= std::numeric_limits<uint32_t>::max() &&
             "overflow 32-bits");

      auto *BitCastTo =
          VectorType::get(DestTy, BitCastNumElts, VecElts.isScalable());
      Value *BitCast = Builder.CreateBitCast(VecOp, BitCastTo);
      return ExtractElementInst::Create(BitCast, Builder.getInt32(NewIdx));
    }
  }

  return nullptr;
}

<<<<<<< HEAD
Instruction *InstCombiner::transformZExtICmp(ICmpInst *Cmp, ZExtInst &Zext,
                                             bool DoTransform) {

  if (AvoidBv)
    return nullptr;

=======
Instruction *InstCombinerImpl::transformZExtICmp(ICmpInst *Cmp, ZExtInst &Zext,
                                                 bool DoTransform) {
>>>>>>> 3a420398
  // If we are just checking for a icmp eq of a single bit and zext'ing it
  // to an integer, then shift the bit to the appropriate place and then
  // cast to integer to avoid the comparison.
  const APInt *Op1CV;
  if (match(Cmp->getOperand(1), m_APInt(Op1CV))) {

    // zext (x <s  0) to i32 --> x>>u31      true if signbit set.
    // zext (x >s -1) to i32 --> (x>>u31)^1  true if signbit clear.
    if ((Cmp->getPredicate() == ICmpInst::ICMP_SLT && Op1CV->isNullValue()) ||
        (Cmp->getPredicate() == ICmpInst::ICMP_SGT && Op1CV->isAllOnesValue())) {
      if (!DoTransform) return Cmp;

      Value *In = Cmp->getOperand(0);
      Value *Sh = ConstantInt::get(In->getType(),
                                   In->getType()->getScalarSizeInBits() - 1);
      In = Builder.CreateLShr(In, Sh, In->getName() + ".lobit");
      if (In->getType() != Zext.getType())
        In = Builder.CreateIntCast(In, Zext.getType(), false /*ZExt*/);

      if (Cmp->getPredicate() == ICmpInst::ICMP_SGT) {
        Constant *One = ConstantInt::get(In->getType(), 1);
        In = Builder.CreateXor(In, One, In->getName() + ".not");
      }

      return replaceInstUsesWith(Zext, In);
    }

    // zext (X == 0) to i32 --> X^1      iff X has only the low bit set.
    // zext (X == 0) to i32 --> (X>>1)^1 iff X has only the 2nd bit set.
    // zext (X == 1) to i32 --> X        iff X has only the low bit set.
    // zext (X == 2) to i32 --> X>>1     iff X has only the 2nd bit set.
    // zext (X != 0) to i32 --> X        iff X has only the low bit set.
    // zext (X != 0) to i32 --> X>>1     iff X has only the 2nd bit set.
    // zext (X != 1) to i32 --> X^1      iff X has only the low bit set.
    // zext (X != 2) to i32 --> (X>>1)^1 iff X has only the 2nd bit set.
    if ((Op1CV->isNullValue() || Op1CV->isPowerOf2()) &&
        // This only works for EQ and NE
        Cmp->isEquality()) {
      // If Op1C some other power of two, convert:
      KnownBits Known = computeKnownBits(Cmp->getOperand(0), 0, &Zext);

      APInt KnownZeroMask(~Known.Zero);
      if (KnownZeroMask.isPowerOf2()) { // Exactly 1 possible 1?
        if (!DoTransform) return Cmp;

        bool isNE = Cmp->getPredicate() == ICmpInst::ICMP_NE;
        if (!Op1CV->isNullValue() && (*Op1CV != KnownZeroMask)) {
          // (X&4) == 2 --> false
          // (X&4) != 2 --> true
          Constant *Res = ConstantInt::get(Zext.getType(), isNE);
          return replaceInstUsesWith(Zext, Res);
        }

        uint32_t ShAmt = KnownZeroMask.logBase2();
        Value *In = Cmp->getOperand(0);
        if (ShAmt) {
          // Perform a logical shr by shiftamt.
          // Insert the shift to put the result in the low bit.
          In = Builder.CreateLShr(In, ConstantInt::get(In->getType(), ShAmt),
                                  In->getName() + ".lobit");
        }

        if (!Op1CV->isNullValue() == isNE) { // Toggle the low bit.
          Constant *One = ConstantInt::get(In->getType(), 1);
          In = Builder.CreateXor(In, One);
        }

        if (Zext.getType() == In->getType())
          return replaceInstUsesWith(Zext, In);

        Value *IntCast = Builder.CreateIntCast(In, Zext.getType(), false);
        return replaceInstUsesWith(Zext, IntCast);
      }
    }
  }

  // icmp ne A, B is equal to xor A, B when A and B only really have one bit.
  // It is also profitable to transform icmp eq into not(xor(A, B)) because that
  // may lead to additional simplifications.
  if (Cmp->isEquality() && Zext.getType() == Cmp->getOperand(0)->getType()) {
    if (IntegerType *ITy = dyn_cast<IntegerType>(Zext.getType())) {
      if (AvoidBv) 
        return nullptr;
      Value *LHS = Cmp->getOperand(0);
      Value *RHS = Cmp->getOperand(1);

      KnownBits KnownLHS = computeKnownBits(LHS, 0, &Zext);
      KnownBits KnownRHS = computeKnownBits(RHS, 0, &Zext);

      if (KnownLHS.Zero == KnownRHS.Zero && KnownLHS.One == KnownRHS.One) {
        APInt KnownBits = KnownLHS.Zero | KnownLHS.One;
        APInt UnknownBit = ~KnownBits;
        if (UnknownBit.countPopulation() == 1) {
          if (!DoTransform) return Cmp;

          Value *Result = Builder.CreateXor(LHS, RHS);

          // Mask off any bits that are set and won't be shifted away.
          if (KnownLHS.One.uge(UnknownBit))
            Result = Builder.CreateAnd(Result,
                                        ConstantInt::get(ITy, UnknownBit));

          // Shift the bit we're testing down to the lsb.
          Result = Builder.CreateLShr(
               Result, ConstantInt::get(ITy, UnknownBit.countTrailingZeros()));

          if (Cmp->getPredicate() == ICmpInst::ICMP_EQ)
            Result = Builder.CreateXor(Result, ConstantInt::get(ITy, 1));
          Result->takeName(Cmp);
          return replaceInstUsesWith(Zext, Result);
        }
      }
    }
  }

  return nullptr;
}

/// Determine if the specified value can be computed in the specified wider type
/// and produce the same low bits. If not, return false.
///
/// If this function returns true, it can also return a non-zero number of bits
/// (in BitsToClear) which indicates that the value it computes is correct for
/// the zero extend, but that the additional BitsToClear bits need to be zero'd
/// out.  For example, to promote something like:
///
///   %B = trunc i64 %A to i32
///   %C = lshr i32 %B, 8
///   %E = zext i32 %C to i64
///
/// CanEvaluateZExtd for the 'lshr' will return true, and BitsToClear will be
/// set to 8 to indicate that the promoted value needs to have bits 24-31
/// cleared in addition to bits 32-63.  Since an 'and' will be generated to
/// clear the top bits anyway, doing this has no extra cost.
///
/// This function works on both vectors and scalars.
static bool canEvaluateZExtd(Value *V, Type *Ty, unsigned &BitsToClear,
                             InstCombinerImpl &IC, Instruction *CxtI) {
  BitsToClear = 0;
  if (canAlwaysEvaluateInType(V, Ty))
    return true;
  if (canNotEvaluateInType(V, Ty))
    return false;

  auto *I = cast<Instruction>(V);
  unsigned Tmp;
  switch (I->getOpcode()) {
  case Instruction::ZExt:  // zext(zext(x)) -> zext(x).
  case Instruction::SExt:  // zext(sext(x)) -> sext(x).
  case Instruction::Trunc: // zext(trunc(x)) -> trunc(x) or zext(x)
    return true;
  case Instruction::And:
  case Instruction::Or:
  case Instruction::Xor:
  case Instruction::Add:
  case Instruction::Sub:
  case Instruction::Mul:
    if (!canEvaluateZExtd(I->getOperand(0), Ty, BitsToClear, IC, CxtI) ||
        !canEvaluateZExtd(I->getOperand(1), Ty, Tmp, IC, CxtI))
      return false;
    // These can all be promoted if neither operand has 'bits to clear'.
    if (BitsToClear == 0 && Tmp == 0)
      return true;

    // If the operation is an AND/OR/XOR and the bits to clear are zero in the
    // other side, BitsToClear is ok.
    if (Tmp == 0 && I->isBitwiseLogicOp()) {
      // We use MaskedValueIsZero here for generality, but the case we care
      // about the most is constant RHS.
      unsigned VSize = V->getType()->getScalarSizeInBits();
      if (IC.MaskedValueIsZero(I->getOperand(1),
                               APInt::getHighBitsSet(VSize, BitsToClear),
                               0, CxtI)) {
        // If this is an And instruction and all of the BitsToClear are
        // known to be zero we can reset BitsToClear.
        if (I->getOpcode() == Instruction::And)
          BitsToClear = 0;
        return true;
      }
    }

    // Otherwise, we don't know how to analyze this BitsToClear case yet.
    return false;

  case Instruction::Shl: {
    // We can promote shl(x, cst) if we can promote x.  Since shl overwrites the
    // upper bits we can reduce BitsToClear by the shift amount.
    const APInt *Amt;
    if (match(I->getOperand(1), m_APInt(Amt))) {
      if (!canEvaluateZExtd(I->getOperand(0), Ty, BitsToClear, IC, CxtI))
        return false;
      uint64_t ShiftAmt = Amt->getZExtValue();
      BitsToClear = ShiftAmt < BitsToClear ? BitsToClear - ShiftAmt : 0;
      return true;
    }
    return false;
  }
  case Instruction::LShr: {
    // We can promote lshr(x, cst) if we can promote x.  This requires the
    // ultimate 'and' to clear out the high zero bits we're clearing out though.
    const APInt *Amt;
    if (match(I->getOperand(1), m_APInt(Amt))) {
      if (!canEvaluateZExtd(I->getOperand(0), Ty, BitsToClear, IC, CxtI))
        return false;
      BitsToClear += Amt->getZExtValue();
      if (BitsToClear > V->getType()->getScalarSizeInBits())
        BitsToClear = V->getType()->getScalarSizeInBits();
      return true;
    }
    // Cannot promote variable LSHR.
    return false;
  }
  case Instruction::Select:
    if (!canEvaluateZExtd(I->getOperand(1), Ty, Tmp, IC, CxtI) ||
        !canEvaluateZExtd(I->getOperand(2), Ty, BitsToClear, IC, CxtI) ||
        // TODO: If important, we could handle the case when the BitsToClear are
        // known zero in the disagreeing side.
        Tmp != BitsToClear)
      return false;
    return true;

  case Instruction::PHI: {
    // We can change a phi if we can change all operands.  Note that we never
    // get into trouble with cyclic PHIs here because we only consider
    // instructions with a single use.
    PHINode *PN = cast<PHINode>(I);
    if (!canEvaluateZExtd(PN->getIncomingValue(0), Ty, BitsToClear, IC, CxtI))
      return false;
    for (unsigned i = 1, e = PN->getNumIncomingValues(); i != e; ++i)
      if (!canEvaluateZExtd(PN->getIncomingValue(i), Ty, Tmp, IC, CxtI) ||
          // TODO: If important, we could handle the case when the BitsToClear
          // are known zero in the disagreeing input.
          Tmp != BitsToClear)
        return false;
    return true;
  }
  default:
    // TODO: Can handle more cases here.
    return false;
  }
}

Instruction *InstCombinerImpl::visitZExt(ZExtInst &CI) {
  // If this zero extend is only used by a truncate, let the truncate be
  // eliminated before we try to optimize this zext.
  if (CI.hasOneUse() && isa<TruncInst>(CI.user_back()))
    return nullptr;

  // If one of the common conversion will work, do it.
  if (Instruction *Result = commonCastTransforms(CI))
    return Result;

  Value *Src = CI.getOperand(0);
  Type *SrcTy = Src->getType(), *DestTy = CI.getType();

  // Try to extend the entire expression tree to the wide destination type.
  unsigned BitsToClear;
  if (shouldChangeType(SrcTy, DestTy) &&
      canEvaluateZExtd(Src, DestTy, BitsToClear, *this, &CI)) {
    assert(BitsToClear <= SrcTy->getScalarSizeInBits() &&
           "Can't clear more bits than in SrcTy");

    if (AvoidBv)
      return nullptr;

    // Okay, we can transform this!  Insert the new expression now.
    LLVM_DEBUG(
        dbgs() << "ICE: EvaluateInDifferentType converting expression type"
                  " to avoid zero extend: "
               << CI << '\n');
    Value *Res = EvaluateInDifferentType(Src, DestTy, false);
    assert(Res->getType() == DestTy);

    // Preserve debug values referring to Src if the zext is its last use.
    if (auto *SrcOp = dyn_cast<Instruction>(Src))
      if (SrcOp->hasOneUse())
        replaceAllDbgUsesWith(*SrcOp, *Res, CI, DT);

    uint32_t SrcBitsKept = SrcTy->getScalarSizeInBits()-BitsToClear;
    uint32_t DestBitSize = DestTy->getScalarSizeInBits();

    // If the high bits are already filled with zeros, just replace this
    // cast with the result.
    if (MaskedValueIsZero(Res,
                          APInt::getHighBitsSet(DestBitSize,
                                                DestBitSize-SrcBitsKept),
                             0, &CI))
      return replaceInstUsesWith(CI, Res);

    // We need to emit an AND to clear the high bits.
    Constant *C = ConstantInt::get(Res->getType(),
                               APInt::getLowBitsSet(DestBitSize, SrcBitsKept));
    return BinaryOperator::CreateAnd(Res, C);
  }

  // If this is a TRUNC followed by a ZEXT then we are dealing with integral
  // types and if the sizes are just right we can convert this into a logical
  // 'and' which will be much cheaper than the pair of casts.
  if (TruncInst *CSrc = dyn_cast<TruncInst>(Src)) {   // A->B->C cast
    // TODO: Subsume this into EvaluateInDifferentType.

    if (AvoidBv)
      return nullptr;

    // Get the sizes of the types involved.  We know that the intermediate type
    // will be smaller than A or C, but don't know the relation between A and C.
    Value *A = CSrc->getOperand(0);
    unsigned SrcSize = A->getType()->getScalarSizeInBits();
    unsigned MidSize = CSrc->getType()->getScalarSizeInBits();
    unsigned DstSize = CI.getType()->getScalarSizeInBits();
    // If we're actually extending zero bits, then if
    // SrcSize <  DstSize: zext(a & mask)
    // SrcSize == DstSize: a & mask
    // SrcSize  > DstSize: trunc(a) & mask
    if (SrcSize < DstSize) {
      APInt AndValue(APInt::getLowBitsSet(SrcSize, MidSize));
      Constant *AndConst = ConstantInt::get(A->getType(), AndValue);
      Value *And = Builder.CreateAnd(A, AndConst, CSrc->getName() + ".mask");
      return new ZExtInst(And, CI.getType());
    }

    if (SrcSize == DstSize) {
      APInt AndValue(APInt::getLowBitsSet(SrcSize, MidSize));
      return BinaryOperator::CreateAnd(A, ConstantInt::get(A->getType(),
                                                           AndValue));
    }
    if (SrcSize > DstSize) {
      Value *Trunc = Builder.CreateTrunc(A, CI.getType());
      APInt AndValue(APInt::getLowBitsSet(DstSize, MidSize));
      return BinaryOperator::CreateAnd(Trunc,
                                       ConstantInt::get(Trunc->getType(),
                                                        AndValue));
    }
  }

  if (ICmpInst *Cmp = dyn_cast<ICmpInst>(Src))
    return transformZExtICmp(Cmp, CI);

  BinaryOperator *SrcI = dyn_cast<BinaryOperator>(Src);
  if (SrcI && SrcI->getOpcode() == Instruction::Or) {
    // zext (or icmp, icmp) -> or (zext icmp), (zext icmp) if at least one
    // of the (zext icmp) can be eliminated. If so, immediately perform the
    // according elimination.
    ICmpInst *LHS = dyn_cast<ICmpInst>(SrcI->getOperand(0));
    ICmpInst *RHS = dyn_cast<ICmpInst>(SrcI->getOperand(1));
    if (LHS && RHS && LHS->hasOneUse() && RHS->hasOneUse() &&
        LHS->getOperand(0)->getType() == RHS->getOperand(0)->getType() &&
        (transformZExtICmp(LHS, CI, false) ||
         transformZExtICmp(RHS, CI, false))) {
      // zext (or icmp, icmp) -> or (zext icmp), (zext icmp)
      Value *LCast = Builder.CreateZExt(LHS, CI.getType(), LHS->getName());
      Value *RCast = Builder.CreateZExt(RHS, CI.getType(), RHS->getName());
      Value *Or = Builder.CreateOr(LCast, RCast, CI.getName());
      if (auto *OrInst = dyn_cast<Instruction>(Or))
        Builder.SetInsertPoint(OrInst);

      // Perform the elimination.
      if (auto *LZExt = dyn_cast<ZExtInst>(LCast))
        transformZExtICmp(LHS, *LZExt);
      if (auto *RZExt = dyn_cast<ZExtInst>(RCast))
        transformZExtICmp(RHS, *RZExt);

      return replaceInstUsesWith(CI, Or);
    }
  }

  // zext(trunc(X) & C) -> (X & zext(C)).
  Constant *C;
  Value *X;
  if (SrcI &&
      match(SrcI, m_OneUse(m_And(m_Trunc(m_Value(X)), m_Constant(C)))) &&
      X->getType() == CI.getType())
    return BinaryOperator::CreateAnd(X, ConstantExpr::getZExt(C, CI.getType()));

  // zext((trunc(X) & C) ^ C) -> ((X & zext(C)) ^ zext(C)).
  Value *And;
  if (SrcI && match(SrcI, m_OneUse(m_Xor(m_Value(And), m_Constant(C)))) &&
      match(And, m_OneUse(m_And(m_Trunc(m_Value(X)), m_Specific(C)))) &&
      X->getType() == CI.getType()) {
    Constant *ZC = ConstantExpr::getZExt(C, CI.getType());
    return BinaryOperator::CreateXor(Builder.CreateAnd(X, ZC), ZC);
  }

  return nullptr;
}

/// Transform (sext icmp) to bitwise / integer operations to eliminate the icmp.
<<<<<<< HEAD
Instruction *InstCombiner::transformSExtICmp(ICmpInst *ICI, Instruction &CI) {

  if (AvoidBv)
    return nullptr;

=======
Instruction *InstCombinerImpl::transformSExtICmp(ICmpInst *ICI,
                                                 Instruction &CI) {
>>>>>>> 3a420398
  Value *Op0 = ICI->getOperand(0), *Op1 = ICI->getOperand(1);
  ICmpInst::Predicate Pred = ICI->getPredicate();

  // Don't bother if Op1 isn't of vector or integer type.
  if (!Op1->getType()->isIntOrIntVectorTy())
    return nullptr;

  if ((Pred == ICmpInst::ICMP_SLT && match(Op1, m_ZeroInt())) ||
      (Pred == ICmpInst::ICMP_SGT && match(Op1, m_AllOnes()))) {
    // (x <s  0) ? -1 : 0 -> ashr x, 31        -> all ones if negative
    // (x >s -1) ? -1 : 0 -> not (ashr x, 31)  -> all ones if positive
    Value *Sh = ConstantInt::get(Op0->getType(),
                                 Op0->getType()->getScalarSizeInBits() - 1);
    Value *In = Builder.CreateAShr(Op0, Sh, Op0->getName() + ".lobit");
    if (In->getType() != CI.getType())
      In = Builder.CreateIntCast(In, CI.getType(), true /*SExt*/);

    if (Pred == ICmpInst::ICMP_SGT)
      In = Builder.CreateNot(In, In->getName() + ".not");
    return replaceInstUsesWith(CI, In);
  }

  if (ConstantInt *Op1C = dyn_cast<ConstantInt>(Op1)) {
    // If we know that only one bit of the LHS of the icmp can be set and we
    // have an equality comparison with zero or a power of 2, we can transform
    // the icmp and sext into bitwise/integer operations.
    if (ICI->hasOneUse() &&
        ICI->isEquality() && (Op1C->isZero() || Op1C->getValue().isPowerOf2())){
      KnownBits Known = computeKnownBits(Op0, 0, &CI);

      APInt KnownZeroMask(~Known.Zero);
      if (KnownZeroMask.isPowerOf2()) {
        Value *In = ICI->getOperand(0);

        // If the icmp tests for a known zero bit we can constant fold it.
        if (!Op1C->isZero() && Op1C->getValue() != KnownZeroMask) {
          Value *V = Pred == ICmpInst::ICMP_NE ?
                       ConstantInt::getAllOnesValue(CI.getType()) :
                       ConstantInt::getNullValue(CI.getType());
          return replaceInstUsesWith(CI, V);
        }

        if (!Op1C->isZero() == (Pred == ICmpInst::ICMP_NE)) {
          // sext ((x & 2^n) == 0)   -> (x >> n) - 1
          // sext ((x & 2^n) != 2^n) -> (x >> n) - 1
          unsigned ShiftAmt = KnownZeroMask.countTrailingZeros();
          // Perform a right shift to place the desired bit in the LSB.
          if (ShiftAmt)
            In = Builder.CreateLShr(In,
                                    ConstantInt::get(In->getType(), ShiftAmt));

          // At this point "In" is either 1 or 0. Subtract 1 to turn
          // {1, 0} -> {0, -1}.
          In = Builder.CreateAdd(In,
                                 ConstantInt::getAllOnesValue(In->getType()),
                                 "sext");
        } else {
          // sext ((x & 2^n) != 0)   -> (x << bitwidth-n) a>> bitwidth-1
          // sext ((x & 2^n) == 2^n) -> (x << bitwidth-n) a>> bitwidth-1
          unsigned ShiftAmt = KnownZeroMask.countLeadingZeros();
          // Perform a left shift to place the desired bit in the MSB.
          if (ShiftAmt)
            In = Builder.CreateShl(In,
                                   ConstantInt::get(In->getType(), ShiftAmt));

          // Distribute the bit over the whole bit width.
          In = Builder.CreateAShr(In, ConstantInt::get(In->getType(),
                                  KnownZeroMask.getBitWidth() - 1), "sext");
        }

        if (CI.getType() == In->getType())
          return replaceInstUsesWith(CI, In);
        return CastInst::CreateIntegerCast(In, CI.getType(), true/*SExt*/);
      }
    }
  }

  return nullptr;
}

/// Return true if we can take the specified value and return it as type Ty
/// without inserting any new casts and without changing the value of the common
/// low bits.  This is used by code that tries to promote integer operations to
/// a wider types will allow us to eliminate the extension.
///
/// This function works on both vectors and scalars.
///
static bool canEvaluateSExtd(Value *V, Type *Ty) {
  assert(V->getType()->getScalarSizeInBits() < Ty->getScalarSizeInBits() &&
         "Can't sign extend type to a smaller type");
  if (canAlwaysEvaluateInType(V, Ty))
    return true;
  if (canNotEvaluateInType(V, Ty))
    return false;

  auto *I = cast<Instruction>(V);
  switch (I->getOpcode()) {
  case Instruction::SExt:  // sext(sext(x)) -> sext(x)
  case Instruction::ZExt:  // sext(zext(x)) -> zext(x)
  case Instruction::Trunc: // sext(trunc(x)) -> trunc(x) or sext(x)
    return true;
  case Instruction::And:
  case Instruction::Or:
  case Instruction::Xor:
  case Instruction::Add:
  case Instruction::Sub:
  case Instruction::Mul:
    // These operators can all arbitrarily be extended if their inputs can.
    return canEvaluateSExtd(I->getOperand(0), Ty) &&
           canEvaluateSExtd(I->getOperand(1), Ty);

  //case Instruction::Shl:   TODO
  //case Instruction::LShr:  TODO

  case Instruction::Select:
    return canEvaluateSExtd(I->getOperand(1), Ty) &&
           canEvaluateSExtd(I->getOperand(2), Ty);

  case Instruction::PHI: {
    // We can change a phi if we can change all operands.  Note that we never
    // get into trouble with cyclic PHIs here because we only consider
    // instructions with a single use.
    PHINode *PN = cast<PHINode>(I);
    for (Value *IncValue : PN->incoming_values())
      if (!canEvaluateSExtd(IncValue, Ty)) return false;
    return true;
  }
  default:
    // TODO: Can handle more cases here.
    break;
  }

  return false;
}

Instruction *InstCombinerImpl::visitSExt(SExtInst &CI) {
  // If this sign extend is only used by a truncate, let the truncate be
  // eliminated before we try to optimize this sext.
  if (CI.hasOneUse() && isa<TruncInst>(CI.user_back()))
    return nullptr;

  if (Instruction *I = commonCastTransforms(CI))
    return I;

  Value *Src = CI.getOperand(0);
  Type *SrcTy = Src->getType(), *DestTy = CI.getType();

  // If we know that the value being extended is positive, we can use a zext
  // instead.
  KnownBits Known = computeKnownBits(Src, 0, &CI);
  if (Known.isNonNegative())
    return CastInst::Create(Instruction::ZExt, Src, DestTy);

  // Try to extend the entire expression tree to the wide destination type.
  if (shouldChangeType(SrcTy, DestTy) && canEvaluateSExtd(Src, DestTy)) {
    // Okay, we can transform this!  Insert the new expression now.
    LLVM_DEBUG(
        dbgs() << "ICE: EvaluateInDifferentType converting expression type"
                  " to avoid sign extend: "
               << CI << '\n');
    Value *Res = EvaluateInDifferentType(Src, DestTy, true);
    assert(Res->getType() == DestTy);

    uint32_t SrcBitSize = SrcTy->getScalarSizeInBits();
    uint32_t DestBitSize = DestTy->getScalarSizeInBits();

    // If the high bits are already filled with sign bit, just replace this
    // cast with the result.
    if (ComputeNumSignBits(Res, 0, &CI) > DestBitSize - SrcBitSize)
      return replaceInstUsesWith(CI, Res);

    // We need to emit a shl + ashr to do the sign extend.
    Value *ShAmt = ConstantInt::get(DestTy, DestBitSize-SrcBitSize);
    return BinaryOperator::CreateAShr(Builder.CreateShl(Res, ShAmt, "sext"),
                                      ShAmt);
  }

  // If the input is a trunc from the destination type, then turn sext(trunc(x))
  // into shifts.
  Value *X;
  if (match(Src, m_OneUse(m_Trunc(m_Value(X)))) && X->getType() == DestTy) {
    // sext(trunc(X)) --> ashr(shl(X, C), C)
    unsigned SrcBitSize = SrcTy->getScalarSizeInBits();
    unsigned DestBitSize = DestTy->getScalarSizeInBits();
    Constant *ShAmt = ConstantInt::get(DestTy, DestBitSize - SrcBitSize);
    return BinaryOperator::CreateAShr(Builder.CreateShl(X, ShAmt), ShAmt);
  }

  if (ICmpInst *ICI = dyn_cast<ICmpInst>(Src))
    return transformSExtICmp(ICI, CI);

  // If the input is a shl/ashr pair of a same constant, then this is a sign
  // extension from a smaller value.  If we could trust arbitrary bitwidth
  // integers, we could turn this into a truncate to the smaller bit and then
  // use a sext for the whole extension.  Since we don't, look deeper and check
  // for a truncate.  If the source and dest are the same type, eliminate the
  // trunc and extend and just do shifts.  For example, turn:
  //   %a = trunc i32 %i to i8
  //   %b = shl i8 %a, C
  //   %c = ashr i8 %b, C
  //   %d = sext i8 %c to i32
  // into:
  //   %a = shl i32 %i, 32-(8-C)
  //   %d = ashr i32 %a, 32-(8-C)
  Value *A = nullptr;
  // TODO: Eventually this could be subsumed by EvaluateInDifferentType.
  Constant *BA = nullptr, *CA = nullptr;
  if (match(Src, m_AShr(m_Shl(m_Trunc(m_Value(A)), m_Constant(BA)),
                        m_Constant(CA))) &&
      BA->isElementWiseEqual(CA) && A->getType() == DestTy) {
    Constant *WideCurrShAmt = ConstantExpr::getSExt(CA, DestTy);
    Constant *NumLowbitsLeft = ConstantExpr::getSub(
        ConstantInt::get(DestTy, SrcTy->getScalarSizeInBits()), WideCurrShAmt);
    Constant *NewShAmt = ConstantExpr::getSub(
        ConstantInt::get(DestTy, DestTy->getScalarSizeInBits()),
        NumLowbitsLeft);
    NewShAmt =
        Constant::mergeUndefsWith(Constant::mergeUndefsWith(NewShAmt, BA), CA);
    A = Builder.CreateShl(A, NewShAmt, CI.getName());
    return BinaryOperator::CreateAShr(A, NewShAmt);
  }

  return nullptr;
}

/// Return a Constant* for the specified floating-point constant if it fits
/// in the specified FP type without changing its value.
static bool fitsInFPType(ConstantFP *CFP, const fltSemantics &Sem) {
  bool losesInfo;
  APFloat F = CFP->getValueAPF();
  (void)F.convert(Sem, APFloat::rmNearestTiesToEven, &losesInfo);
  return !losesInfo;
}

static Type *shrinkFPConstant(ConstantFP *CFP) {
  if (CFP->getType() == Type::getPPC_FP128Ty(CFP->getContext()))
    return nullptr;  // No constant folding of this.
  // See if the value can be truncated to half and then reextended.
  if (fitsInFPType(CFP, APFloat::IEEEhalf()))
    return Type::getHalfTy(CFP->getContext());
  // See if the value can be truncated to float and then reextended.
  if (fitsInFPType(CFP, APFloat::IEEEsingle()))
    return Type::getFloatTy(CFP->getContext());
  if (CFP->getType()->isDoubleTy())
    return nullptr;  // Won't shrink.
  if (fitsInFPType(CFP, APFloat::IEEEdouble()))
    return Type::getDoubleTy(CFP->getContext());
  // Don't try to shrink to various long double types.
  return nullptr;
}

// Determine if this is a vector of ConstantFPs and if so, return the minimal
// type we can safely truncate all elements to.
// TODO: Make these support undef elements.
static Type *shrinkFPConstantVector(Value *V) {
  auto *CV = dyn_cast<Constant>(V);
  auto *CVVTy = dyn_cast<VectorType>(V->getType());
  if (!CV || !CVVTy)
    return nullptr;

  Type *MinType = nullptr;

  unsigned NumElts = cast<FixedVectorType>(CVVTy)->getNumElements();
  for (unsigned i = 0; i != NumElts; ++i) {
    auto *CFP = dyn_cast_or_null<ConstantFP>(CV->getAggregateElement(i));
    if (!CFP)
      return nullptr;

    Type *T = shrinkFPConstant(CFP);
    if (!T)
      return nullptr;

    // If we haven't found a type yet or this type has a larger mantissa than
    // our previous type, this is our new minimal type.
    if (!MinType || T->getFPMantissaWidth() > MinType->getFPMantissaWidth())
      MinType = T;
  }

  // Make a vector type from the minimal type.
  return FixedVectorType::get(MinType, NumElts);
}

/// Find the minimum FP type we can safely truncate to.
static Type *getMinimumFPType(Value *V) {
  if (auto *FPExt = dyn_cast<FPExtInst>(V))
    return FPExt->getOperand(0)->getType();

  // If this value is a constant, return the constant in the smallest FP type
  // that can accurately represent it.  This allows us to turn
  // (float)((double)X+2.0) into x+2.0f.
  if (auto *CFP = dyn_cast<ConstantFP>(V))
    if (Type *T = shrinkFPConstant(CFP))
      return T;

  // Try to shrink a vector of FP constants.
  if (Type *T = shrinkFPConstantVector(V))
    return T;

  return V->getType();
}

/// Return true if the cast from integer to FP can be proven to be exact for all
/// possible inputs (the conversion does not lose any precision).
static bool isKnownExactCastIntToFP(CastInst &I) {
  CastInst::CastOps Opcode = I.getOpcode();
  assert((Opcode == CastInst::SIToFP || Opcode == CastInst::UIToFP) &&
         "Unexpected cast");
  Value *Src = I.getOperand(0);
  Type *SrcTy = Src->getType();
  Type *FPTy = I.getType();
  bool IsSigned = Opcode == Instruction::SIToFP;
  int SrcSize = (int)SrcTy->getScalarSizeInBits() - IsSigned;

  // Easy case - if the source integer type has less bits than the FP mantissa,
  // then the cast must be exact.
  int DestNumSigBits = FPTy->getFPMantissaWidth();
  if (SrcSize <= DestNumSigBits)
    return true;

  // Cast from FP to integer and back to FP is independent of the intermediate
  // integer width because of poison on overflow.
  Value *F;
  if (match(Src, m_FPToSI(m_Value(F))) || match(Src, m_FPToUI(m_Value(F)))) {
    // If this is uitofp (fptosi F), the source needs an extra bit to avoid
    // potential rounding of negative FP input values.
    int SrcNumSigBits = F->getType()->getFPMantissaWidth();
    if (!IsSigned && match(Src, m_FPToSI(m_Value())))
      SrcNumSigBits++;

    // [su]itofp (fpto[su]i F) --> exact if the source type has less or equal
    // significant bits than the destination (and make sure neither type is
    // weird -- ppc_fp128).
    if (SrcNumSigBits > 0 && DestNumSigBits > 0 &&
        SrcNumSigBits <= DestNumSigBits)
      return true;
  }

  // TODO:
  // Try harder to find if the source integer type has less significant bits.
  // For example, compute number of sign bits or compute low bit mask.
  return false;
}

Instruction *InstCombinerImpl::visitFPTrunc(FPTruncInst &FPT) {
  if (Instruction *I = commonCastTransforms(FPT))
    return I;

  // If we have fptrunc(OpI (fpextend x), (fpextend y)), we would like to
  // simplify this expression to avoid one or more of the trunc/extend
  // operations if we can do so without changing the numerical results.
  //
  // The exact manner in which the widths of the operands interact to limit
  // what we can and cannot do safely varies from operation to operation, and
  // is explained below in the various case statements.
  Type *Ty = FPT.getType();
  auto *BO = dyn_cast<BinaryOperator>(FPT.getOperand(0));
  if (BO && BO->hasOneUse()) {
    Type *LHSMinType = getMinimumFPType(BO->getOperand(0));
    Type *RHSMinType = getMinimumFPType(BO->getOperand(1));
    unsigned OpWidth = BO->getType()->getFPMantissaWidth();
    unsigned LHSWidth = LHSMinType->getFPMantissaWidth();
    unsigned RHSWidth = RHSMinType->getFPMantissaWidth();
    unsigned SrcWidth = std::max(LHSWidth, RHSWidth);
    unsigned DstWidth = Ty->getFPMantissaWidth();
    switch (BO->getOpcode()) {
      default: break;
      case Instruction::FAdd:
      case Instruction::FSub:
        // For addition and subtraction, the infinitely precise result can
        // essentially be arbitrarily wide; proving that double rounding
        // will not occur because the result of OpI is exact (as we will for
        // FMul, for example) is hopeless.  However, we *can* nonetheless
        // frequently know that double rounding cannot occur (or that it is
        // innocuous) by taking advantage of the specific structure of
        // infinitely-precise results that admit double rounding.
        //
        // Specifically, if OpWidth >= 2*DstWdith+1 and DstWidth is sufficient
        // to represent both sources, we can guarantee that the double
        // rounding is innocuous (See p50 of Figueroa's 2000 PhD thesis,
        // "A Rigorous Framework for Fully Supporting the IEEE Standard ..."
        // for proof of this fact).
        //
        // Note: Figueroa does not consider the case where DstFormat !=
        // SrcFormat.  It's possible (likely even!) that this analysis
        // could be tightened for those cases, but they are rare (the main
        // case of interest here is (float)((double)float + float)).
        if (OpWidth >= 2*DstWidth+1 && DstWidth >= SrcWidth) {
          Value *LHS = Builder.CreateFPTrunc(BO->getOperand(0), Ty);
          Value *RHS = Builder.CreateFPTrunc(BO->getOperand(1), Ty);
          Instruction *RI = BinaryOperator::Create(BO->getOpcode(), LHS, RHS);
          RI->copyFastMathFlags(BO);
          return RI;
        }
        break;
      case Instruction::FMul:
        // For multiplication, the infinitely precise result has at most
        // LHSWidth + RHSWidth significant bits; if OpWidth is sufficient
        // that such a value can be exactly represented, then no double
        // rounding can possibly occur; we can safely perform the operation
        // in the destination format if it can represent both sources.
        if (OpWidth >= LHSWidth + RHSWidth && DstWidth >= SrcWidth) {
          Value *LHS = Builder.CreateFPTrunc(BO->getOperand(0), Ty);
          Value *RHS = Builder.CreateFPTrunc(BO->getOperand(1), Ty);
          return BinaryOperator::CreateFMulFMF(LHS, RHS, BO);
        }
        break;
      case Instruction::FDiv:
        // For division, we use again use the bound from Figueroa's
        // dissertation.  I am entirely certain that this bound can be
        // tightened in the unbalanced operand case by an analysis based on
        // the diophantine rational approximation bound, but the well-known
        // condition used here is a good conservative first pass.
        // TODO: Tighten bound via rigorous analysis of the unbalanced case.
        if (OpWidth >= 2*DstWidth && DstWidth >= SrcWidth) {
          Value *LHS = Builder.CreateFPTrunc(BO->getOperand(0), Ty);
          Value *RHS = Builder.CreateFPTrunc(BO->getOperand(1), Ty);
          return BinaryOperator::CreateFDivFMF(LHS, RHS, BO);
        }
        break;
      case Instruction::FRem: {
        // Remainder is straightforward.  Remainder is always exact, so the
        // type of OpI doesn't enter into things at all.  We simply evaluate
        // in whichever source type is larger, then convert to the
        // destination type.
        if (SrcWidth == OpWidth)
          break;
        Value *LHS, *RHS;
        if (LHSWidth == SrcWidth) {
           LHS = Builder.CreateFPTrunc(BO->getOperand(0), LHSMinType);
           RHS = Builder.CreateFPTrunc(BO->getOperand(1), LHSMinType);
        } else {
           LHS = Builder.CreateFPTrunc(BO->getOperand(0), RHSMinType);
           RHS = Builder.CreateFPTrunc(BO->getOperand(1), RHSMinType);
        }

        Value *ExactResult = Builder.CreateFRemFMF(LHS, RHS, BO);
        return CastInst::CreateFPCast(ExactResult, Ty);
      }
    }
  }

  // (fptrunc (fneg x)) -> (fneg (fptrunc x))
  Value *X;
  Instruction *Op = dyn_cast<Instruction>(FPT.getOperand(0));
  if (Op && Op->hasOneUse()) {
    // FIXME: The FMF should propagate from the fptrunc, not the source op.
    IRBuilder<>::FastMathFlagGuard FMFG(Builder);
    if (isa<FPMathOperator>(Op))
      Builder.setFastMathFlags(Op->getFastMathFlags());

    if (match(Op, m_FNeg(m_Value(X)))) {
      Value *InnerTrunc = Builder.CreateFPTrunc(X, Ty);

      return UnaryOperator::CreateFNegFMF(InnerTrunc, Op);
    }

    // If we are truncating a select that has an extended operand, we can
    // narrow the other operand and do the select as a narrow op.
    Value *Cond, *X, *Y;
    if (match(Op, m_Select(m_Value(Cond), m_FPExt(m_Value(X)), m_Value(Y))) &&
        X->getType() == Ty) {
      // fptrunc (select Cond, (fpext X), Y --> select Cond, X, (fptrunc Y)
      Value *NarrowY = Builder.CreateFPTrunc(Y, Ty);
      Value *Sel = Builder.CreateSelect(Cond, X, NarrowY, "narrow.sel", Op);
      return replaceInstUsesWith(FPT, Sel);
    }
    if (match(Op, m_Select(m_Value(Cond), m_Value(Y), m_FPExt(m_Value(X)))) &&
        X->getType() == Ty) {
      // fptrunc (select Cond, Y, (fpext X) --> select Cond, (fptrunc Y), X
      Value *NarrowY = Builder.CreateFPTrunc(Y, Ty);
      Value *Sel = Builder.CreateSelect(Cond, NarrowY, X, "narrow.sel", Op);
      return replaceInstUsesWith(FPT, Sel);
    }
  }

  if (auto *II = dyn_cast<IntrinsicInst>(FPT.getOperand(0))) {
    switch (II->getIntrinsicID()) {
    default: break;
    case Intrinsic::ceil:
    case Intrinsic::fabs:
    case Intrinsic::floor:
    case Intrinsic::nearbyint:
    case Intrinsic::rint:
    case Intrinsic::round:
    case Intrinsic::roundeven:
    case Intrinsic::trunc: {
      Value *Src = II->getArgOperand(0);
      if (!Src->hasOneUse())
        break;

      // Except for fabs, this transformation requires the input of the unary FP
      // operation to be itself an fpext from the type to which we're
      // truncating.
      if (II->getIntrinsicID() != Intrinsic::fabs) {
        FPExtInst *FPExtSrc = dyn_cast<FPExtInst>(Src);
        if (!FPExtSrc || FPExtSrc->getSrcTy() != Ty)
          break;
      }

      // Do unary FP operation on smaller type.
      // (fptrunc (fabs x)) -> (fabs (fptrunc x))
      Value *InnerTrunc = Builder.CreateFPTrunc(Src, Ty);
      Function *Overload = Intrinsic::getDeclaration(FPT.getModule(),
                                                     II->getIntrinsicID(), Ty);
      SmallVector<OperandBundleDef, 1> OpBundles;
      II->getOperandBundlesAsDefs(OpBundles);
      CallInst *NewCI =
          CallInst::Create(Overload, {InnerTrunc}, OpBundles, II->getName());
      NewCI->copyFastMathFlags(II);
      return NewCI;
    }
    }
  }

  if (Instruction *I = shrinkInsertElt(FPT, Builder))
    return I;

  Value *Src = FPT.getOperand(0);
  if (isa<SIToFPInst>(Src) || isa<UIToFPInst>(Src)) {
    auto *FPCast = cast<CastInst>(Src);
    if (isKnownExactCastIntToFP(*FPCast))
      return CastInst::Create(FPCast->getOpcode(), FPCast->getOperand(0), Ty);
  }

  return nullptr;
}

Instruction *InstCombinerImpl::visitFPExt(CastInst &FPExt) {
  // If the source operand is a cast from integer to FP and known exact, then
  // cast the integer operand directly to the destination type.
  Type *Ty = FPExt.getType();
  Value *Src = FPExt.getOperand(0);
  if (isa<SIToFPInst>(Src) || isa<UIToFPInst>(Src)) {
    auto *FPCast = cast<CastInst>(Src);
    if (isKnownExactCastIntToFP(*FPCast))
      return CastInst::Create(FPCast->getOpcode(), FPCast->getOperand(0), Ty);
}

  return commonCastTransforms(FPExt);
}

/// fpto{s/u}i({u/s}itofp(X)) --> X or zext(X) or sext(X) or trunc(X)
/// This is safe if the intermediate type has enough bits in its mantissa to
/// accurately represent all values of X.  For example, this won't work with
/// i64 -> float -> i64.
Instruction *InstCombinerImpl::foldItoFPtoI(CastInst &FI) {
  if (!isa<UIToFPInst>(FI.getOperand(0)) && !isa<SIToFPInst>(FI.getOperand(0)))
    return nullptr;

  auto *OpI = cast<CastInst>(FI.getOperand(0));
  Value *X = OpI->getOperand(0);
  Type *XType = X->getType();
  Type *DestType = FI.getType();
  bool IsOutputSigned = isa<FPToSIInst>(FI);

  // Since we can assume the conversion won't overflow, our decision as to
  // whether the input will fit in the float should depend on the minimum
  // of the input range and output range.

  // This means this is also safe for a signed input and unsigned output, since
  // a negative input would lead to undefined behavior.
  if (!isKnownExactCastIntToFP(*OpI)) {
    // The first cast may not round exactly based on the source integer width
    // and FP width, but the overflow UB rules can still allow this to fold.
    // If the destination type is narrow, that means the intermediate FP value
    // must be large enough to hold the source value exactly.
    // For example, (uint8_t)((float)(uint32_t 16777217) is undefined behavior.
    int OutputSize = (int)DestType->getScalarSizeInBits() - IsOutputSigned;
    if (OutputSize > OpI->getType()->getFPMantissaWidth())
      return nullptr;
  }

  if (DestType->getScalarSizeInBits() > XType->getScalarSizeInBits()) {
    bool IsInputSigned = isa<SIToFPInst>(OpI);
      if (IsInputSigned && IsOutputSigned)
      return new SExtInst(X, DestType);
    return new ZExtInst(X, DestType);
    }
  if (DestType->getScalarSizeInBits() < XType->getScalarSizeInBits())
    return new TruncInst(X, DestType);

  assert(XType == DestType && "Unexpected types for int to FP to int casts");
  return replaceInstUsesWith(FI, X);
}

Instruction *InstCombinerImpl::visitFPToUI(FPToUIInst &FI) {
  if (Instruction *I = foldItoFPtoI(FI))
    return I;

  return commonCastTransforms(FI);
}

Instruction *InstCombinerImpl::visitFPToSI(FPToSIInst &FI) {
  if (Instruction *I = foldItoFPtoI(FI))
    return I;

  return commonCastTransforms(FI);
}

Instruction *InstCombinerImpl::visitUIToFP(CastInst &CI) {
  return commonCastTransforms(CI);
}

Instruction *InstCombinerImpl::visitSIToFP(CastInst &CI) {
  return commonCastTransforms(CI);
}

Instruction *InstCombinerImpl::visitIntToPtr(IntToPtrInst &CI) {
  // If the source integer type is not the intptr_t type for this target, do a
  // trunc or zext to the intptr_t type, then inttoptr of it.  This allows the
  // cast to be exposed to other transforms.
  unsigned AS = CI.getAddressSpace();
  if (CI.getOperand(0)->getType()->getScalarSizeInBits() !=
      DL.getPointerSizeInBits(AS)) {
    Type *Ty = DL.getIntPtrType(CI.getContext(), AS);
    // Handle vectors of pointers.
    if (auto *CIVTy = dyn_cast<VectorType>(CI.getType()))
      Ty = VectorType::get(Ty, CIVTy->getElementCount());

    Value *P = Builder.CreateZExtOrTrunc(CI.getOperand(0), Ty);
    return new IntToPtrInst(P, CI.getType());
  }

  if (Instruction *I = commonCastTransforms(CI))
    return I;

  return nullptr;
}

/// Implement the transforms for cast of pointer (bitcast/ptrtoint)
Instruction *InstCombinerImpl::commonPointerCastTransforms(CastInst &CI) {
  Value *Src = CI.getOperand(0);

  if (GetElementPtrInst *GEP = dyn_cast<GetElementPtrInst>(Src)) {
    // If casting the result of a getelementptr instruction with no offset, turn
    // this into a cast of the original pointer!
    if (GEP->hasAllZeroIndices() &&
        // If CI is an addrspacecast and GEP changes the poiner type, merging
        // GEP into CI would undo canonicalizing addrspacecast with different
        // pointer types, causing infinite loops.
        (!isa<AddrSpaceCastInst>(CI) ||
         GEP->getType() == GEP->getPointerOperandType())) {
      // Changing the cast operand is usually not a good idea but it is safe
      // here because the pointer operand is being replaced with another
      // pointer operand so the opcode doesn't need to change.
      return replaceOperand(CI, 0, GEP->getOperand(0));
    }
  }

  return commonCastTransforms(CI);
}

Instruction *InstCombinerImpl::visitPtrToInt(PtrToIntInst &CI) {
  // If the destination integer type is not the intptr_t type for this target,
  // do a ptrtoint to intptr_t then do a trunc or zext.  This allows the cast
  // to be exposed to other transforms.
  Value *SrcOp = CI.getPointerOperand();
  Type *Ty = CI.getType();
  unsigned AS = CI.getPointerAddressSpace();
  unsigned TySize = Ty->getScalarSizeInBits();
  unsigned PtrSize = DL.getPointerSizeInBits(AS);
  if (TySize != PtrSize) {
    Type *IntPtrTy = DL.getIntPtrType(CI.getContext(), AS);
    // Handle vectors of pointers.
    if (auto *VecTy = dyn_cast<VectorType>(Ty))
      IntPtrTy = VectorType::get(IntPtrTy, VecTy->getElementCount());

    Value *P = Builder.CreatePtrToInt(SrcOp, IntPtrTy);
    return CastInst::CreateIntegerCast(P, Ty, /*isSigned=*/false);
  }

  Value *Vec, *Scalar, *Index;
  if (match(SrcOp, m_OneUse(m_InsertElt(m_IntToPtr(m_Value(Vec)),
                                        m_Value(Scalar), m_Value(Index)))) &&
      Vec->getType() == Ty) {
    assert(Vec->getType()->getScalarSizeInBits() == PtrSize && "Wrong type");
    // Convert the scalar to int followed by insert to eliminate one cast:
    // p2i (ins (i2p Vec), Scalar, Index --> ins Vec, (p2i Scalar), Index
    Value *NewCast = Builder.CreatePtrToInt(Scalar, Ty->getScalarType());
    return InsertElementInst::Create(Vec, NewCast, Index);
  }

  return commonPointerCastTransforms(CI);
}

/// This input value (which is known to have vector type) is being zero extended
/// or truncated to the specified vector type. Since the zext/trunc is done
/// using an integer type, we have a (bitcast(cast(bitcast))) pattern,
/// endianness will impact which end of the vector that is extended or
/// truncated.
///
/// A vector is always stored with index 0 at the lowest address, which
/// corresponds to the most significant bits for a big endian stored integer and
/// the least significant bits for little endian. A trunc/zext of an integer
/// impacts the big end of the integer. Thus, we need to add/remove elements at
/// the front of the vector for big endian targets, and the back of the vector
/// for little endian targets.
///
/// Try to replace it with a shuffle (and vector/vector bitcast) if possible.
///
/// The source and destination vector types may have different element types.
<<<<<<< HEAD
static Instruction *optimizeVectorResizeWithIntegerBitCasts(Value *InVal,
                                                            VectorType *DestTy,
                                         InstCombiner &IC) {
=======
static Instruction *
optimizeVectorResizeWithIntegerBitCasts(Value *InVal, VectorType *DestTy,
                                        InstCombinerImpl &IC) {
>>>>>>> 3a420398
  // We can only do this optimization if the output is a multiple of the input
  // element size, or the input is a multiple of the output element size.
  // Convert the input type to have the same element type as the output.
  VectorType *SrcTy = cast<VectorType>(InVal->getType());

  if (SrcTy->getElementType() != DestTy->getElementType()) {
    // The input types don't need to be identical, but for now they must be the
    // same size.  There is no specific reason we couldn't handle things like
    // <4 x i16> -> <4 x i32> by bitcasting to <2 x i32> but haven't gotten
    // there yet.
    if (SrcTy->getElementType()->getPrimitiveSizeInBits() !=
        DestTy->getElementType()->getPrimitiveSizeInBits())
      return nullptr;

    SrcTy =
        FixedVectorType::get(DestTy->getElementType(),
                             cast<FixedVectorType>(SrcTy)->getNumElements());
    InVal = IC.Builder.CreateBitCast(InVal, SrcTy);
  }

  bool IsBigEndian = IC.getDataLayout().isBigEndian();
  unsigned SrcElts = cast<FixedVectorType>(SrcTy)->getNumElements();
  unsigned DestElts = cast<FixedVectorType>(DestTy)->getNumElements();

  assert(SrcElts != DestElts && "Element counts should be different.");

  // Now that the element types match, get the shuffle mask and RHS of the
  // shuffle to use, which depends on whether we're increasing or decreasing the
  // size of the input.
  SmallVector<int, 16> ShuffleMaskStorage;
  ArrayRef<int> ShuffleMask;
  Value *V2;

  // Produce an identify shuffle mask for the src vector.
  ShuffleMaskStorage.resize(SrcElts);
  std::iota(ShuffleMaskStorage.begin(), ShuffleMaskStorage.end(), 0);

  if (SrcElts > DestElts) {
    // If we're shrinking the number of elements (rewriting an integer
    // truncate), just shuffle in the elements corresponding to the least
    // significant bits from the input and use undef as the second shuffle
    // input.
    V2 = UndefValue::get(SrcTy);
    // Make sure the shuffle mask selects the "least significant bits" by
    // keeping elements from back of the src vector for big endian, and from the
    // front for little endian.
    ShuffleMask = ShuffleMaskStorage;
    if (IsBigEndian)
      ShuffleMask = ShuffleMask.take_back(DestElts);
    else
      ShuffleMask = ShuffleMask.take_front(DestElts);
  } else {
    // If we're increasing the number of elements (rewriting an integer zext),
    // shuffle in all of the elements from InVal. Fill the rest of the result
    // elements with zeros from a constant zero.
    V2 = Constant::getNullValue(SrcTy);
    // Use first elt from V2 when indicating zero in the shuffle mask.
    uint32_t NullElt = SrcElts;
    // Extend with null values in the "most significant bits" by adding elements
    // in front of the src vector for big endian, and at the back for little
    // endian.
    unsigned DeltaElts = DestElts - SrcElts;
    if (IsBigEndian)
      ShuffleMaskStorage.insert(ShuffleMaskStorage.begin(), DeltaElts, NullElt);
    else
      ShuffleMaskStorage.append(DeltaElts, NullElt);
    ShuffleMask = ShuffleMaskStorage;
  }

  return new ShuffleVectorInst(InVal, V2, ShuffleMask);
}

static bool isMultipleOfTypeSize(unsigned Value, Type *Ty) {
  return Value % Ty->getPrimitiveSizeInBits() == 0;
}

static unsigned getTypeSizeIndex(unsigned Value, Type *Ty) {
  return Value / Ty->getPrimitiveSizeInBits();
}

/// V is a value which is inserted into a vector of VecEltTy.
/// Look through the value to see if we can decompose it into
/// insertions into the vector.  See the example in the comment for
/// OptimizeIntegerToVectorInsertions for the pattern this handles.
/// The type of V is always a non-zero multiple of VecEltTy's size.
/// Shift is the number of bits between the lsb of V and the lsb of
/// the vector.
///
/// This returns false if the pattern can't be matched or true if it can,
/// filling in Elements with the elements found here.
static bool collectInsertionElements(Value *V, unsigned Shift,
                                     SmallVectorImpl<Value *> &Elements,
                                     Type *VecEltTy, bool isBigEndian) {
  assert(isMultipleOfTypeSize(Shift, VecEltTy) &&
         "Shift should be a multiple of the element type size");

  // Undef values never contribute useful bits to the result.
  if (isa<UndefValue>(V)) return true;

  // If we got down to a value of the right type, we win, try inserting into the
  // right element.
  if (V->getType() == VecEltTy) {
    // Inserting null doesn't actually insert any elements.
    if (Constant *C = dyn_cast<Constant>(V))
      if (C->isNullValue())
        return true;

    unsigned ElementIndex = getTypeSizeIndex(Shift, VecEltTy);
    if (isBigEndian)
      ElementIndex = Elements.size() - ElementIndex - 1;

    // Fail if multiple elements are inserted into this slot.
    if (Elements[ElementIndex])
      return false;

    Elements[ElementIndex] = V;
    return true;
  }

  if (Constant *C = dyn_cast<Constant>(V)) {
    // Figure out the # elements this provides, and bitcast it or slice it up
    // as required.
    unsigned NumElts = getTypeSizeIndex(C->getType()->getPrimitiveSizeInBits(),
                                        VecEltTy);
    // If the constant is the size of a vector element, we just need to bitcast
    // it to the right type so it gets properly inserted.
    if (NumElts == 1)
      return collectInsertionElements(ConstantExpr::getBitCast(C, VecEltTy),
                                      Shift, Elements, VecEltTy, isBigEndian);

    // Okay, this is a constant that covers multiple elements.  Slice it up into
    // pieces and insert each element-sized piece into the vector.
    if (!isa<IntegerType>(C->getType()))
      C = ConstantExpr::getBitCast(C, IntegerType::get(V->getContext(),
                                       C->getType()->getPrimitiveSizeInBits()));
    unsigned ElementSize = VecEltTy->getPrimitiveSizeInBits();
    Type *ElementIntTy = IntegerType::get(C->getContext(), ElementSize);

    for (unsigned i = 0; i != NumElts; ++i) {
      unsigned ShiftI = Shift+i*ElementSize;
      Constant *Piece = ConstantExpr::getLShr(C, ConstantInt::get(C->getType(),
                                                                  ShiftI));
      Piece = ConstantExpr::getTrunc(Piece, ElementIntTy);
      if (!collectInsertionElements(Piece, ShiftI, Elements, VecEltTy,
                                    isBigEndian))
        return false;
    }
    return true;
  }

  if (!V->hasOneUse()) return false;

  Instruction *I = dyn_cast<Instruction>(V);
  if (!I) return false;
  switch (I->getOpcode()) {
  default: return false; // Unhandled case.
  case Instruction::BitCast:
    return collectInsertionElements(I->getOperand(0), Shift, Elements, VecEltTy,
                                    isBigEndian);
  case Instruction::ZExt:
    if (!isMultipleOfTypeSize(
                          I->getOperand(0)->getType()->getPrimitiveSizeInBits(),
                              VecEltTy))
      return false;
    return collectInsertionElements(I->getOperand(0), Shift, Elements, VecEltTy,
                                    isBigEndian);
  case Instruction::Or:
    return collectInsertionElements(I->getOperand(0), Shift, Elements, VecEltTy,
                                    isBigEndian) &&
           collectInsertionElements(I->getOperand(1), Shift, Elements, VecEltTy,
                                    isBigEndian);
  case Instruction::Shl: {
    // Must be shifting by a constant that is a multiple of the element size.
    ConstantInt *CI = dyn_cast<ConstantInt>(I->getOperand(1));
    if (!CI) return false;
    Shift += CI->getZExtValue();
    if (!isMultipleOfTypeSize(Shift, VecEltTy)) return false;
    return collectInsertionElements(I->getOperand(0), Shift, Elements, VecEltTy,
                                    isBigEndian);
  }

  }
}


/// If the input is an 'or' instruction, we may be doing shifts and ors to
/// assemble the elements of the vector manually.
/// Try to rip the code out and replace it with insertelements.  This is to
/// optimize code like this:
///
///    %tmp37 = bitcast float %inc to i32
///    %tmp38 = zext i32 %tmp37 to i64
///    %tmp31 = bitcast float %inc5 to i32
///    %tmp32 = zext i32 %tmp31 to i64
///    %tmp33 = shl i64 %tmp32, 32
///    %ins35 = or i64 %tmp33, %tmp38
///    %tmp43 = bitcast i64 %ins35 to <2 x float>
///
/// Into two insertelements that do "buildvector{%inc, %inc5}".
static Value *optimizeIntegerToVectorInsertions(BitCastInst &CI,
                                                InstCombinerImpl &IC) {
  auto *DestVecTy = cast<FixedVectorType>(CI.getType());
  Value *IntInput = CI.getOperand(0);

  SmallVector<Value*, 8> Elements(DestVecTy->getNumElements());
  if (!collectInsertionElements(IntInput, 0, Elements,
                                DestVecTy->getElementType(),
                                IC.getDataLayout().isBigEndian()))
    return nullptr;

  // If we succeeded, we know that all of the element are specified by Elements
  // or are zero if Elements has a null entry.  Recast this as a set of
  // insertions.
  Value *Result = Constant::getNullValue(CI.getType());
  for (unsigned i = 0, e = Elements.size(); i != e; ++i) {
    if (!Elements[i]) continue;  // Unset element.

    Result = IC.Builder.CreateInsertElement(Result, Elements[i],
                                            IC.Builder.getInt32(i));
  }

  return Result;
}

/// Canonicalize scalar bitcasts of extracted elements into a bitcast of the
/// vector followed by extract element. The backend tends to handle bitcasts of
/// vectors better than bitcasts of scalars because vector registers are
/// usually not type-specific like scalar integer or scalar floating-point.
static Instruction *canonicalizeBitCastExtElt(BitCastInst &BitCast,
                                              InstCombinerImpl &IC) {
  // TODO: Create and use a pattern matcher for ExtractElementInst.
  auto *ExtElt = dyn_cast<ExtractElementInst>(BitCast.getOperand(0));
  if (!ExtElt || !ExtElt->hasOneUse())
    return nullptr;

  // The bitcast must be to a vectorizable type, otherwise we can't make a new
  // type to extract from.
  Type *DestType = BitCast.getType();
  if (!VectorType::isValidElementType(DestType))
    return nullptr;

  auto *NewVecType = VectorType::get(DestType, ExtElt->getVectorOperandType());
  auto *NewBC = IC.Builder.CreateBitCast(ExtElt->getVectorOperand(),
                                         NewVecType, "bc");
  return ExtractElementInst::Create(NewBC, ExtElt->getIndexOperand());
}

/// Change the type of a bitwise logic operation if we can eliminate a bitcast.
static Instruction *foldBitCastBitwiseLogic(BitCastInst &BitCast,
                                            InstCombiner::BuilderTy &Builder) {
  Type *DestTy = BitCast.getType();
  BinaryOperator *BO;
  if (!DestTy->isIntOrIntVectorTy() ||
      !match(BitCast.getOperand(0), m_OneUse(m_BinOp(BO))) ||
      !BO->isBitwiseLogicOp())
    return nullptr;

  // FIXME: This transform is restricted to vector types to avoid backend
  // problems caused by creating potentially illegal operations. If a fix-up is
  // added to handle that situation, we can remove this check.
  if (!DestTy->isVectorTy() || !BO->getType()->isVectorTy())
    return nullptr;

  Value *X;
  if (match(BO->getOperand(0), m_OneUse(m_BitCast(m_Value(X)))) &&
      X->getType() == DestTy && !isa<Constant>(X)) {
    // bitcast(logic(bitcast(X), Y)) --> logic'(X, bitcast(Y))
    Value *CastedOp1 = Builder.CreateBitCast(BO->getOperand(1), DestTy);
    return BinaryOperator::Create(BO->getOpcode(), X, CastedOp1);
  }

  if (match(BO->getOperand(1), m_OneUse(m_BitCast(m_Value(X)))) &&
      X->getType() == DestTy && !isa<Constant>(X)) {
    // bitcast(logic(Y, bitcast(X))) --> logic'(bitcast(Y), X)
    Value *CastedOp0 = Builder.CreateBitCast(BO->getOperand(0), DestTy);
    return BinaryOperator::Create(BO->getOpcode(), CastedOp0, X);
  }

  // Canonicalize vector bitcasts to come before vector bitwise logic with a
  // constant. This eases recognition of special constants for later ops.
  // Example:
  // icmp u/s (a ^ signmask), (b ^ signmask) --> icmp s/u a, b
  Constant *C;
  if (match(BO->getOperand(1), m_Constant(C))) {
    // bitcast (logic X, C) --> logic (bitcast X, C')
    Value *CastedOp0 = Builder.CreateBitCast(BO->getOperand(0), DestTy);
    Value *CastedC = Builder.CreateBitCast(C, DestTy);
    return BinaryOperator::Create(BO->getOpcode(), CastedOp0, CastedC);
  }

  return nullptr;
}

/// Change the type of a select if we can eliminate a bitcast.
static Instruction *foldBitCastSelect(BitCastInst &BitCast,
                                      InstCombiner::BuilderTy &Builder) {
  Value *Cond, *TVal, *FVal;
  if (!match(BitCast.getOperand(0),
             m_OneUse(m_Select(m_Value(Cond), m_Value(TVal), m_Value(FVal)))))
    return nullptr;

  // A vector select must maintain the same number of elements in its operands.
  Type *CondTy = Cond->getType();
  Type *DestTy = BitCast.getType();
  if (auto *CondVTy = dyn_cast<VectorType>(CondTy))
    if (!DestTy->isVectorTy() ||
        CondVTy->getElementCount() !=
            cast<VectorType>(DestTy)->getElementCount())
      return nullptr;

  // FIXME: This transform is restricted from changing the select between
  // scalars and vectors to avoid backend problems caused by creating
  // potentially illegal operations. If a fix-up is added to handle that
  // situation, we can remove this check.
  if (DestTy->isVectorTy() != TVal->getType()->isVectorTy())
    return nullptr;

  auto *Sel = cast<Instruction>(BitCast.getOperand(0));
  Value *X;
  if (match(TVal, m_OneUse(m_BitCast(m_Value(X)))) && X->getType() == DestTy &&
      !isa<Constant>(X)) {
    // bitcast(select(Cond, bitcast(X), Y)) --> select'(Cond, X, bitcast(Y))
    Value *CastedVal = Builder.CreateBitCast(FVal, DestTy);
    return SelectInst::Create(Cond, X, CastedVal, "", nullptr, Sel);
  }

  if (match(FVal, m_OneUse(m_BitCast(m_Value(X)))) && X->getType() == DestTy &&
      !isa<Constant>(X)) {
    // bitcast(select(Cond, Y, bitcast(X))) --> select'(Cond, bitcast(Y), X)
    Value *CastedVal = Builder.CreateBitCast(TVal, DestTy);
    return SelectInst::Create(Cond, CastedVal, X, "", nullptr, Sel);
  }

  return nullptr;
}

/// Check if all users of CI are StoreInsts.
static bool hasStoreUsersOnly(CastInst &CI) {
  for (User *U : CI.users()) {
    if (!isa<StoreInst>(U))
      return false;
  }
  return true;
}

/// This function handles following case
///
///     A  ->  B    cast
///     PHI
///     B  ->  A    cast
///
/// All the related PHI nodes can be replaced by new PHI nodes with type A.
/// The uses of \p CI can be changed to the new PHI node corresponding to \p PN.
Instruction *InstCombinerImpl::optimizeBitCastFromPhi(CastInst &CI,
                                                      PHINode *PN) {
  // BitCast used by Store can be handled in InstCombineLoadStoreAlloca.cpp.
  if (hasStoreUsersOnly(CI))
    return nullptr;

  Value *Src = CI.getOperand(0);
  Type *SrcTy = Src->getType();         // Type B
  Type *DestTy = CI.getType();          // Type A

  SmallVector<PHINode *, 4> PhiWorklist;
  SmallSetVector<PHINode *, 4> OldPhiNodes;

  // Find all of the A->B casts and PHI nodes.
  // We need to inspect all related PHI nodes, but PHIs can be cyclic, so
  // OldPhiNodes is used to track all known PHI nodes, before adding a new
  // PHI to PhiWorklist, it is checked against and added to OldPhiNodes first.
  PhiWorklist.push_back(PN);
  OldPhiNodes.insert(PN);
  while (!PhiWorklist.empty()) {
    auto *OldPN = PhiWorklist.pop_back_val();
    for (Value *IncValue : OldPN->incoming_values()) {
      if (isa<Constant>(IncValue))
        continue;

      if (auto *LI = dyn_cast<LoadInst>(IncValue)) {
        // If there is a sequence of one or more load instructions, each loaded
        // value is used as address of later load instruction, bitcast is
        // necessary to change the value type, don't optimize it. For
        // simplicity we give up if the load address comes from another load.
        Value *Addr = LI->getOperand(0);
        if (Addr == &CI || isa<LoadInst>(Addr))
          return nullptr;
        if (LI->hasOneUse() && LI->isSimple())
          continue;
        // If a LoadInst has more than one use, changing the type of loaded
        // value may create another bitcast.
        return nullptr;
      }

      if (auto *PNode = dyn_cast<PHINode>(IncValue)) {
        if (OldPhiNodes.insert(PNode))
          PhiWorklist.push_back(PNode);
        continue;
      }

      auto *BCI = dyn_cast<BitCastInst>(IncValue);
      // We can't handle other instructions.
      if (!BCI)
        return nullptr;

      // Verify it's a A->B cast.
      Type *TyA = BCI->getOperand(0)->getType();
      Type *TyB = BCI->getType();
      if (TyA != DestTy || TyB != SrcTy)
        return nullptr;
    }
  }

  // Check that each user of each old PHI node is something that we can
  // rewrite, so that all of the old PHI nodes can be cleaned up afterwards.
  for (auto *OldPN : OldPhiNodes) {
    for (User *V : OldPN->users()) {
      if (auto *SI = dyn_cast<StoreInst>(V)) {
        if (!SI->isSimple() || SI->getOperand(0) != OldPN)
          return nullptr;
      } else if (auto *BCI = dyn_cast<BitCastInst>(V)) {
        // Verify it's a B->A cast.
        Type *TyB = BCI->getOperand(0)->getType();
        Type *TyA = BCI->getType();
        if (TyA != DestTy || TyB != SrcTy)
          return nullptr;
      } else if (auto *PHI = dyn_cast<PHINode>(V)) {
        // As long as the user is another old PHI node, then even if we don't
        // rewrite it, the PHI web we're considering won't have any users
        // outside itself, so it'll be dead.
        if (OldPhiNodes.count(PHI) == 0)
          return nullptr;
      } else {
        return nullptr;
      }
    }
  }

  // For each old PHI node, create a corresponding new PHI node with a type A.
  SmallDenseMap<PHINode *, PHINode *> NewPNodes;
  for (auto *OldPN : OldPhiNodes) {
    Builder.SetInsertPoint(OldPN);
    PHINode *NewPN = Builder.CreatePHI(DestTy, OldPN->getNumOperands());
    NewPNodes[OldPN] = NewPN;
  }

  // Fill in the operands of new PHI nodes.
  for (auto *OldPN : OldPhiNodes) {
    PHINode *NewPN = NewPNodes[OldPN];
    for (unsigned j = 0, e = OldPN->getNumOperands(); j != e; ++j) {
      Value *V = OldPN->getOperand(j);
      Value *NewV = nullptr;
      if (auto *C = dyn_cast<Constant>(V)) {
        NewV = ConstantExpr::getBitCast(C, DestTy);
      } else if (auto *LI = dyn_cast<LoadInst>(V)) {
        // Explicitly perform load combine to make sure no opposing transform
        // can remove the bitcast in the meantime and trigger an infinite loop.
        Builder.SetInsertPoint(LI);
        NewV = combineLoadToNewType(*LI, DestTy);
        // Remove the old load and its use in the old phi, which itself becomes
        // dead once the whole transform finishes.
        replaceInstUsesWith(*LI, UndefValue::get(LI->getType()));
        eraseInstFromFunction(*LI);
      } else if (auto *BCI = dyn_cast<BitCastInst>(V)) {
        NewV = BCI->getOperand(0);
      } else if (auto *PrevPN = dyn_cast<PHINode>(V)) {
        NewV = NewPNodes[PrevPN];
      }
      assert(NewV);
      NewPN->addIncoming(NewV, OldPN->getIncomingBlock(j));
    }
  }

  // Traverse all accumulated PHI nodes and process its users,
  // which are Stores and BitcCasts. Without this processing
  // NewPHI nodes could be replicated and could lead to extra
  // moves generated after DeSSA.
  // If there is a store with type B, change it to type A.


  // Replace users of BitCast B->A with NewPHI. These will help
  // later to get rid off a closure formed by OldPHI nodes.
  Instruction *RetVal = nullptr;
  for (auto *OldPN : OldPhiNodes) {
    PHINode *NewPN = NewPNodes[OldPN];
    for (User *V : make_early_inc_range(OldPN->users())) {
      if (auto *SI = dyn_cast<StoreInst>(V)) {
        assert(SI->isSimple() && SI->getOperand(0) == OldPN);
          Builder.SetInsertPoint(SI);
          auto *NewBC =
            cast<BitCastInst>(Builder.CreateBitCast(NewPN, SrcTy));
          SI->setOperand(0, NewBC);
        Worklist.push(SI);
          assert(hasStoreUsersOnly(*NewBC));
      }
      else if (auto *BCI = dyn_cast<BitCastInst>(V)) {
        Type *TyB = BCI->getOperand(0)->getType();
        Type *TyA = BCI->getType();
        assert(TyA == DestTy && TyB == SrcTy);
        (void) TyA;
        (void) TyB;
          Instruction *I = replaceInstUsesWith(*BCI, NewPN);
          if (BCI == &CI)
            RetVal = I;
      } else if (auto *PHI = dyn_cast<PHINode>(V)) {
        assert(OldPhiNodes.contains(PHI));
        (void) PHI;
      } else {
        llvm_unreachable("all uses should be handled");
      }
    }
  }

  return RetVal;
}

Instruction *InstCombinerImpl::visitBitCast(BitCastInst &CI) {
  // If the operands are integer typed then apply the integer transforms,
  // otherwise just apply the common ones.
  Value *Src = CI.getOperand(0);
  Type *SrcTy = Src->getType();
  Type *DestTy = CI.getType();

  // Get rid of casts from one type to the same type. These are useless and can
  // be replaced by the operand.
  if (DestTy == Src->getType())
    return replaceInstUsesWith(CI, Src);

  if (isa<PointerType>(SrcTy) && isa<PointerType>(DestTy)) {
    PointerType *SrcPTy = cast<PointerType>(SrcTy);
    PointerType *DstPTy = cast<PointerType>(DestTy);
    Type *DstElTy = DstPTy->getElementType();
    Type *SrcElTy = SrcPTy->getElementType();

    // Casting pointers between the same type, but with different address spaces
    // is an addrspace cast rather than a bitcast.
    if ((DstElTy == SrcElTy) &&
        (DstPTy->getAddressSpace() != SrcPTy->getAddressSpace()))
      return new AddrSpaceCastInst(Src, DestTy);

    // If we are casting a alloca to a pointer to a type of the same
    // size, rewrite the allocation instruction to allocate the "right" type.
    // There is no need to modify malloc calls because it is their bitcast that
    // needs to be cleaned up.
    if (AllocaInst *AI = dyn_cast<AllocaInst>(Src))
      if (Instruction *V = PromoteCastOfAllocation(CI, *AI))
        return V;

    // When the type pointed to is not sized the cast cannot be
    // turned into a gep.
    Type *PointeeType =
        cast<PointerType>(Src->getType()->getScalarType())->getElementType();
    if (!PointeeType->isSized())
      return nullptr;

    // If the source and destination are pointers, and this cast is equivalent
    // to a getelementptr X, 0, 0, 0...  turn it into the appropriate gep.
    // This can enhance SROA and other transforms that want type-safe pointers.
    unsigned NumZeros = 0;
    while (SrcElTy && SrcElTy != DstElTy) {
      SrcElTy = GetElementPtrInst::getTypeAtIndex(SrcElTy, (uint64_t)0);
      ++NumZeros;
    }

    // If we found a path from the src to dest, create the getelementptr now.
    if (SrcElTy == DstElTy) {
      SmallVector<Value *, 8> Idxs(NumZeros + 1, Builder.getInt32(0));
      GetElementPtrInst *GEP =
          GetElementPtrInst::Create(SrcPTy->getElementType(), Src, Idxs);

      // If the source pointer is dereferenceable, then assume it points to an
      // allocated object and apply "inbounds" to the GEP.
      bool CanBeNull;
      if (Src->getPointerDereferenceableBytes(DL, CanBeNull)) {
        // In a non-default address space (not 0), a null pointer can not be
        // assumed inbounds, so ignore that case (dereferenceable_or_null).
        // The reason is that 'null' is not treated differently in these address
        // spaces, and we consequently ignore the 'gep inbounds' special case
        // for 'null' which allows 'inbounds' on 'null' if the indices are
        // zeros.
        if (SrcPTy->getAddressSpace() == 0 || !CanBeNull)
          GEP->setIsInBounds();
      }
      return GEP;
    }
  }

  if (FixedVectorType *DestVTy = dyn_cast<FixedVectorType>(DestTy)) {
    // Beware: messing with this target-specific oddity may cause trouble.
    if (DestVTy->getNumElements() == 1 && SrcTy->isX86_MMXTy()) {
      Value *Elem = Builder.CreateBitCast(Src, DestVTy->getElementType());
      return InsertElementInst::Create(UndefValue::get(DestTy), Elem,
                     Constant::getNullValue(Type::getInt32Ty(CI.getContext())));
    }

    if (isa<IntegerType>(SrcTy)) {
      // If this is a cast from an integer to vector, check to see if the input
      // is a trunc or zext of a bitcast from vector.  If so, we can replace all
      // the casts with a shuffle and (potentially) a bitcast.
      if (isa<TruncInst>(Src) || isa<ZExtInst>(Src)) {
        CastInst *SrcCast = cast<CastInst>(Src);
        if (BitCastInst *BCIn = dyn_cast<BitCastInst>(SrcCast->getOperand(0)))
          if (isa<VectorType>(BCIn->getOperand(0)->getType()))
            if (Instruction *I = optimizeVectorResizeWithIntegerBitCasts(
                    BCIn->getOperand(0), cast<VectorType>(DestTy), *this))
              return I;
      }

      // If the input is an 'or' instruction, we may be doing shifts and ors to
      // assemble the elements of the vector manually.  Try to rip the code out
      // and replace it with insertelements.
      if (Value *V = optimizeIntegerToVectorInsertions(CI, *this))
        return replaceInstUsesWith(CI, V);
    }
  }

  if (FixedVectorType *SrcVTy = dyn_cast<FixedVectorType>(SrcTy)) {
    if (SrcVTy->getNumElements() == 1) {
      // If our destination is not a vector, then make this a straight
      // scalar-scalar cast.
      if (!DestTy->isVectorTy()) {
        Value *Elem =
          Builder.CreateExtractElement(Src,
                     Constant::getNullValue(Type::getInt32Ty(CI.getContext())));
        return CastInst::Create(Instruction::BitCast, Elem, DestTy);
      }

      // Otherwise, see if our source is an insert. If so, then use the scalar
      // component directly:
      // bitcast (inselt <1 x elt> V, X, 0) to <n x m> --> bitcast X to <n x m>
      if (auto *InsElt = dyn_cast<InsertElementInst>(Src))
        return new BitCastInst(InsElt->getOperand(1), DestTy);
    }
  }

  if (auto *Shuf = dyn_cast<ShuffleVectorInst>(Src)) {
    // Okay, we have (bitcast (shuffle ..)).  Check to see if this is
    // a bitcast to a vector with the same # elts.
    Value *ShufOp0 = Shuf->getOperand(0);
    Value *ShufOp1 = Shuf->getOperand(1);
    auto ShufElts = cast<VectorType>(Shuf->getType())->getElementCount();
    auto SrcVecElts = cast<VectorType>(ShufOp0->getType())->getElementCount();
    if (Shuf->hasOneUse() && DestTy->isVectorTy() &&
        cast<VectorType>(DestTy)->getElementCount() == ShufElts &&
        ShufElts == SrcVecElts) {
      BitCastInst *Tmp;
      // If either of the operands is a cast from CI.getType(), then
      // evaluating the shuffle in the casted destination's type will allow
      // us to eliminate at least one cast.
      if (((Tmp = dyn_cast<BitCastInst>(ShufOp0)) &&
           Tmp->getOperand(0)->getType() == DestTy) ||
          ((Tmp = dyn_cast<BitCastInst>(ShufOp1)) &&
           Tmp->getOperand(0)->getType() == DestTy)) {
        Value *LHS = Builder.CreateBitCast(ShufOp0, DestTy);
        Value *RHS = Builder.CreateBitCast(ShufOp1, DestTy);
        // Return a new shuffle vector.  Use the same element ID's, as we
        // know the vector types match #elts.
        return new ShuffleVectorInst(LHS, RHS, Shuf->getShuffleMask());
      }
    }

    // A bitcasted-to-scalar and byte-reversing shuffle is better recognized as
    // a byte-swap:
    // bitcast <N x i8> (shuf X, undef, <N, N-1,...0>) --> bswap (bitcast X)
    // TODO: We should match the related pattern for bitreverse.
    if (DestTy->isIntegerTy() &&
        DL.isLegalInteger(DestTy->getScalarSizeInBits()) &&
        SrcTy->getScalarSizeInBits() == 8 &&
        ShufElts.getKnownMinValue() % 2 == 0 && Shuf->hasOneUse() &&
        Shuf->isReverse()) {
      assert(ShufOp0->getType() == SrcTy && "Unexpected shuffle mask");
      assert(isa<UndefValue>(ShufOp1) && "Unexpected shuffle op");
      Function *Bswap =
          Intrinsic::getDeclaration(CI.getModule(), Intrinsic::bswap, DestTy);
      Value *ScalarX = Builder.CreateBitCast(ShufOp0, DestTy);
      return IntrinsicInst::Create(Bswap, { ScalarX });
    }
  }

  // Handle the A->B->A cast, and there is an intervening PHI node.
  if (PHINode *PN = dyn_cast<PHINode>(Src))
    if (Instruction *I = optimizeBitCastFromPhi(CI, PN))
      return I;

  if (Instruction *I = canonicalizeBitCastExtElt(CI, *this))
    return I;

  if (Instruction *I = foldBitCastBitwiseLogic(CI, Builder))
    return I;

  if (Instruction *I = foldBitCastSelect(CI, Builder))
    return I;

  if (SrcTy->isPointerTy())
    return commonPointerCastTransforms(CI);
  return commonCastTransforms(CI);
}

Instruction *InstCombinerImpl::visitAddrSpaceCast(AddrSpaceCastInst &CI) {
  // If the destination pointer element type is not the same as the source's
  // first do a bitcast to the destination type, and then the addrspacecast.
  // This allows the cast to be exposed to other transforms.
  Value *Src = CI.getOperand(0);
  PointerType *SrcTy = cast<PointerType>(Src->getType()->getScalarType());
  PointerType *DestTy = cast<PointerType>(CI.getType()->getScalarType());

  Type *DestElemTy = DestTy->getElementType();
  if (SrcTy->getElementType() != DestElemTy) {
    Type *MidTy = PointerType::get(DestElemTy, SrcTy->getAddressSpace());
    // Handle vectors of pointers.
    if (VectorType *VT = dyn_cast<VectorType>(CI.getType()))
      MidTy = VectorType::get(MidTy, VT->getElementCount());

    Value *NewBitCast = Builder.CreateBitCast(Src, MidTy);
    return new AddrSpaceCastInst(NewBitCast, CI.getType());
  }

  return commonPointerCastTransforms(CI);
}<|MERGE_RESOLUTION|>--- conflicted
+++ resolved
@@ -83,8 +83,8 @@
 
 /// If we find a cast of an allocation instruction, try to eliminate the cast by
 /// moving the type information into the alloc.
-Instruction *InstCombinerImpl::PromoteCastOfAllocation(BitCastInst &CI,
-                                                       AllocaInst &AI) {
+Instruction *SeaInstCombinerImpl::PromoteCastOfAllocation(BitCastInst &CI,
+                                                   AllocaInst &AI) {
   PointerType *PTy = cast<PointerType>(CI.getType());
 
   IRBuilderBase::InsertPointGuard Guard(Builder);
@@ -178,8 +178,8 @@
 
 /// Given an expression that CanEvaluateTruncated or CanEvaluateSExtd returns
 /// true for, actually insert the code to evaluate the expression.
-Value *InstCombinerImpl::EvaluateInDifferentType(Value *V, Type *Ty,
-                                                 bool isSigned) {
+Value *SeaInstCombinerImpl::EvaluateInDifferentType(Value *V, Type *Ty,
+                                             bool isSigned) {
   if (Constant *C = dyn_cast<Constant>(V)) {
     C = ConstantExpr::getIntegerCast(C, Ty, isSigned /*Sext or ZExt*/);
     // If we got a constantexpr back, try to simplify it with DL info.
@@ -248,8 +248,8 @@
 }
 
 Instruction::CastOps
-InstCombinerImpl::isEliminableCastPair(const CastInst *CI1,
-                                       const CastInst *CI2) {
+SeaInstCombinerImpl::isEliminableCastPair(const CastInst *CI1,
+                                                        const CastInst *CI2) {
   Type *SrcTy = CI1->getSrcTy();
   Type *MidTy = CI1->getDestTy();
   Type *DstTy = CI2->getDestTy();
@@ -276,7 +276,7 @@
 }
 
 /// Implement the transforms common to all CastInst visitors.
-Instruction *InstCombinerImpl::commonCastTransforms(CastInst &CI) {
+Instruction *SeaInstCombinerImpl::commonCastTransforms(CastInst &CI) {
   Value *Src = CI.getOperand(0);
 
   // Try to eliminate a cast of a cast.
@@ -307,7 +307,7 @@
         replaceAllDbgUsesWith(*Sel, *NV, CI, DT);
         return NV;
       }
-  }
+    }
   }
 
   // If we are casting a PHI, then fold the cast into the PHI.
@@ -361,7 +361,7 @@
 ///
 /// This function works on both vectors and scalars.
 ///
-static bool canEvaluateTruncated(Value *V, Type *Ty, InstCombinerImpl &IC,
+static bool canEvaluateTruncated(Value *V, Type *Ty, SeaInstCombinerImpl &IC,
                                  Instruction *CxtI) {
   if (canAlwaysEvaluateInType(V, Ty))
     return true;
@@ -398,7 +398,7 @@
   case Instruction::Shl: {
     // If we are truncating the result of this SHL, and if it's a shift of an
     // inrange amount, we can always perform a SHL in a smaller type.
-      uint32_t BitWidth = Ty->getScalarSizeInBits();
+    uint32_t BitWidth = Ty->getScalarSizeInBits();
     KnownBits AmtKnownBits =
         llvm::computeKnownBits(I->getOperand(1), IC.getDataLayout());
     if (AmtKnownBits.getMaxValue().ult(BitWidth))
@@ -412,8 +412,8 @@
     // already zeros.
     // TODO: It is enough to check that the bits we would be shifting in are
     //       zero - use AmtKnownBits.getMaxValue().
-      uint32_t OrigBitWidth = OrigTy->getScalarSizeInBits();
-      uint32_t BitWidth = Ty->getScalarSizeInBits();
+    uint32_t OrigBitWidth = OrigTy->getScalarSizeInBits();
+    uint32_t BitWidth = Ty->getScalarSizeInBits();
     KnownBits AmtKnownBits =
         llvm::computeKnownBits(I->getOperand(1), IC.getDataLayout());
     APInt ShiftedBits = APInt::getBitsSetFrom(OrigBitWidth, BitWidth);
@@ -430,8 +430,8 @@
     // original type and the sign bit of the truncate type are similar.
     // TODO: It is enough to check that the bits we would be shifting in are
     //       similar to sign bit of the truncate type.
-      uint32_t OrigBitWidth = OrigTy->getScalarSizeInBits();
-      uint32_t BitWidth = Ty->getScalarSizeInBits();
+    uint32_t OrigBitWidth = OrigTy->getScalarSizeInBits();
+    uint32_t BitWidth = Ty->getScalarSizeInBits();
     KnownBits AmtKnownBits =
         llvm::computeKnownBits(I->getOperand(1), IC.getDataLayout());
     unsigned ShiftedBits = OrigBitWidth - BitWidth;
@@ -479,7 +479,7 @@
 ///   --->
 ///   extractelement <4 x i32> %X, 1
 static Instruction *foldVecTruncToExtElt(TruncInst &Trunc,
-                                         InstCombinerImpl &IC) {
+                                         SeaInstCombinerImpl &IC) {
   Value *TruncOp = Trunc.getOperand(0);
   Type *DestType = Trunc.getType();
   if (!TruncOp->hasOneUse() || !isa<IntegerType>(DestType))
@@ -518,7 +518,7 @@
 
 /// Funnel/Rotate left/right may occur in a wider type than necessary because of
 /// type promotion rules. Try to narrow the inputs and convert to funnel shift.
-Instruction *InstCombinerImpl::narrowFunnelShift(TruncInst &Trunc) {
+Instruction *SeaInstCombinerImpl::narrowFunnelShift(TruncInst &Trunc) {
   assert((isa<VectorType>(Trunc.getSrcTy()) ||
           shouldChangeType(Trunc.getSrcTy(), Trunc.getType())) &&
          "Don't narrow to an illegal scalar type");
@@ -615,7 +615,7 @@
 /// Try to narrow the width of math or bitwise logic instructions by pulling a
 /// truncate ahead of binary operators.
 /// TODO: Transforms for truncated shifts should be moved into here.
-Instruction *InstCombinerImpl::narrowBinOp(TruncInst &Trunc) {
+Instruction *SeaInstCombinerImpl::narrowBinOp(TruncInst &Trunc) {
   Type *SrcTy = Trunc.getSrcTy();
   Type *DestTy = Trunc.getType();
   if (!isa<VectorType>(SrcTy) && !shouldChangeType(SrcTy, DestTy))
@@ -720,7 +720,7 @@
   return nullptr;
 }
 
-Instruction *InstCombinerImpl::visitTrunc(TruncInst &Trunc) {
+Instruction *SeaInstCombinerImpl::visitTrunc(TruncInst &Trunc) {
   if (Instruction *Result = commonCastTransforms(Trunc))
     return Result;
 
@@ -844,8 +844,8 @@
         ShAmt = ConstantExpr::getTrunc(ShAmt, A->getType());
         Value *Shift = Builder.CreateAShr(A, ShAmt, "", IsExact);
         return CastInst::CreateIntegerCast(Shift, DestTy, true);
-    }
-  }
+      }
+    }
     // TODO: Mask high bits with 'and'.
   }
 
@@ -932,17 +932,12 @@
   return nullptr;
 }
 
-<<<<<<< HEAD
-Instruction *InstCombiner::transformZExtICmp(ICmpInst *Cmp, ZExtInst &Zext,
+Instruction *SeaInstCombinerImpl::transformZExtICmp(ICmpInst *Cmp, ZExtInst &Zext,
                                              bool DoTransform) {
 
   if (AvoidBv)
     return nullptr;
 
-=======
-Instruction *InstCombinerImpl::transformZExtICmp(ICmpInst *Cmp, ZExtInst &Zext,
-                                                 bool DoTransform) {
->>>>>>> 3a420398
   // If we are just checking for a icmp eq of a single bit and zext'ing it
   // to an integer, then shift the bit to the appropriate place and then
   // cast to integer to avoid the comparison.
@@ -1080,7 +1075,7 @@
 ///
 /// This function works on both vectors and scalars.
 static bool canEvaluateZExtd(Value *V, Type *Ty, unsigned &BitsToClear,
-                             InstCombinerImpl &IC, Instruction *CxtI) {
+                             SeaInstCombinerImpl &IC, Instruction *CxtI) {
   BitsToClear = 0;
   if (canAlwaysEvaluateInType(V, Ty))
     return true;
@@ -1185,7 +1180,7 @@
   }
 }
 
-Instruction *InstCombinerImpl::visitZExt(ZExtInst &CI) {
+Instruction *SeaInstCombinerImpl::visitZExt(ZExtInst &CI) {
   // If this zero extend is only used by a truncate, let the truncate be
   // eliminated before we try to optimize this zext.
   if (CI.hasOneUse() && isa<TruncInst>(CI.user_back()))
@@ -1330,16 +1325,12 @@
 }
 
 /// Transform (sext icmp) to bitwise / integer operations to eliminate the icmp.
-<<<<<<< HEAD
-Instruction *InstCombiner::transformSExtICmp(ICmpInst *ICI, Instruction &CI) {
+Instruction *SeaInstCombinerImpl::transformSExtICmp(ICmpInst *ICI,
+                                                 Instruction &CI) {
 
   if (AvoidBv)
     return nullptr;
 
-=======
-Instruction *InstCombinerImpl::transformSExtICmp(ICmpInst *ICI,
-                                                 Instruction &CI) {
->>>>>>> 3a420398
   Value *Op0 = ICI->getOperand(0), *Op1 = ICI->getOperand(1);
   ICmpInst::Predicate Pred = ICI->getPredicate();
 
@@ -1475,7 +1466,7 @@
   return false;
 }
 
-Instruction *InstCombinerImpl::visitSExt(SExtInst &CI) {
+Instruction *SeaInstCombinerImpl::visitSExt(SExtInst &CI) {
   // If this sign extend is only used by a truncate, let the truncate be
   // eliminated before we try to optimize this sext.
   if (CI.hasOneUse() && isa<TruncInst>(CI.user_back()))
@@ -1683,7 +1674,7 @@
   return false;
 }
 
-Instruction *InstCombinerImpl::visitFPTrunc(FPTruncInst &FPT) {
+Instruction *SeaInstCombinerImpl::visitFPTrunc(FPTruncInst &FPT) {
   if (Instruction *I = commonCastTransforms(FPT))
     return I;
 
@@ -1867,7 +1858,7 @@
   return nullptr;
 }
 
-Instruction *InstCombinerImpl::visitFPExt(CastInst &FPExt) {
+Instruction *SeaInstCombinerImpl::visitFPExt(CastInst &FPExt) {
   // If the source operand is a cast from integer to FP and known exact, then
   // cast the integer operand directly to the destination type.
   Type *Ty = FPExt.getType();
@@ -1876,7 +1867,7 @@
     auto *FPCast = cast<CastInst>(Src);
     if (isKnownExactCastIntToFP(*FPCast))
       return CastInst::Create(FPCast->getOpcode(), FPCast->getOperand(0), Ty);
-}
+  }
 
   return commonCastTransforms(FPExt);
 }
@@ -1885,7 +1876,7 @@
 /// This is safe if the intermediate type has enough bits in its mantissa to
 /// accurately represent all values of X.  For example, this won't work with
 /// i64 -> float -> i64.
-Instruction *InstCombinerImpl::foldItoFPtoI(CastInst &FI) {
+Instruction *SeaInstCombinerImpl::foldItoFPtoI(CastInst &FI) {
   if (!isa<UIToFPInst>(FI.getOperand(0)) && !isa<SIToFPInst>(FI.getOperand(0)))
     return nullptr;
 
@@ -1914,10 +1905,10 @@
 
   if (DestType->getScalarSizeInBits() > XType->getScalarSizeInBits()) {
     bool IsInputSigned = isa<SIToFPInst>(OpI);
-      if (IsInputSigned && IsOutputSigned)
+    if (IsInputSigned && IsOutputSigned)
       return new SExtInst(X, DestType);
     return new ZExtInst(X, DestType);
-    }
+  }
   if (DestType->getScalarSizeInBits() < XType->getScalarSizeInBits())
     return new TruncInst(X, DestType);
 
@@ -1925,29 +1916,29 @@
   return replaceInstUsesWith(FI, X);
 }
 
-Instruction *InstCombinerImpl::visitFPToUI(FPToUIInst &FI) {
+Instruction *SeaInstCombinerImpl::visitFPToUI(FPToUIInst &FI) {
   if (Instruction *I = foldItoFPtoI(FI))
     return I;
 
   return commonCastTransforms(FI);
 }
 
-Instruction *InstCombinerImpl::visitFPToSI(FPToSIInst &FI) {
+Instruction *SeaInstCombinerImpl::visitFPToSI(FPToSIInst &FI) {
   if (Instruction *I = foldItoFPtoI(FI))
     return I;
 
   return commonCastTransforms(FI);
 }
 
-Instruction *InstCombinerImpl::visitUIToFP(CastInst &CI) {
+Instruction *SeaInstCombinerImpl::visitUIToFP(CastInst &CI) {
   return commonCastTransforms(CI);
 }
 
-Instruction *InstCombinerImpl::visitSIToFP(CastInst &CI) {
+Instruction *SeaInstCombinerImpl::visitSIToFP(CastInst &CI) {
   return commonCastTransforms(CI);
 }
 
-Instruction *InstCombinerImpl::visitIntToPtr(IntToPtrInst &CI) {
+Instruction *SeaInstCombinerImpl::visitIntToPtr(IntToPtrInst &CI) {
   // If the source integer type is not the intptr_t type for this target, do a
   // trunc or zext to the intptr_t type, then inttoptr of it.  This allows the
   // cast to be exposed to other transforms.
@@ -1970,7 +1961,7 @@
 }
 
 /// Implement the transforms for cast of pointer (bitcast/ptrtoint)
-Instruction *InstCombinerImpl::commonPointerCastTransforms(CastInst &CI) {
+Instruction *SeaInstCombinerImpl::commonPointerCastTransforms(CastInst &CI) {
   Value *Src = CI.getOperand(0);
 
   if (GetElementPtrInst *GEP = dyn_cast<GetElementPtrInst>(Src)) {
@@ -1992,7 +1983,7 @@
   return commonCastTransforms(CI);
 }
 
-Instruction *InstCombinerImpl::visitPtrToInt(PtrToIntInst &CI) {
+Instruction *SeaInstCombinerImpl::visitPtrToInt(PtrToIntInst &CI) {
   // If the destination integer type is not the intptr_t type for this target,
   // do a ptrtoint to intptr_t then do a trunc or zext.  This allows the cast
   // to be exposed to other transforms.
@@ -2041,15 +2032,9 @@
 /// Try to replace it with a shuffle (and vector/vector bitcast) if possible.
 ///
 /// The source and destination vector types may have different element types.
-<<<<<<< HEAD
-static Instruction *optimizeVectorResizeWithIntegerBitCasts(Value *InVal,
-                                                            VectorType *DestTy,
-                                         InstCombiner &IC) {
-=======
 static Instruction *
 optimizeVectorResizeWithIntegerBitCasts(Value *InVal, VectorType *DestTy,
-                                        InstCombinerImpl &IC) {
->>>>>>> 3a420398
+                                        SeaInstCombinerImpl &IC) {
   // We can only do this optimization if the output is a multiple of the input
   // element size, or the input is a multiple of the output element size.
   // Convert the input type to have the same element type as the output.
@@ -2250,7 +2235,7 @@
 ///
 /// Into two insertelements that do "buildvector{%inc, %inc5}".
 static Value *optimizeIntegerToVectorInsertions(BitCastInst &CI,
-                                                InstCombinerImpl &IC) {
+                                                SeaInstCombinerImpl &IC) {
   auto *DestVecTy = cast<FixedVectorType>(CI.getType());
   Value *IntInput = CI.getOperand(0);
 
@@ -2279,7 +2264,7 @@
 /// vectors better than bitcasts of scalars because vector registers are
 /// usually not type-specific like scalar integer or scalar floating-point.
 static Instruction *canonicalizeBitCastExtElt(BitCastInst &BitCast,
-                                              InstCombinerImpl &IC) {
+                                              SeaInstCombinerImpl &IC) {
   // TODO: Create and use a pattern matcher for ExtractElementInst.
   auto *ExtElt = dyn_cast<ExtractElementInst>(BitCast.getOperand(0));
   if (!ExtElt || !ExtElt->hasOneUse())
@@ -2403,7 +2388,7 @@
 ///
 /// All the related PHI nodes can be replaced by new PHI nodes with type A.
 /// The uses of \p CI can be changed to the new PHI node corresponding to \p PN.
-Instruction *InstCombinerImpl::optimizeBitCastFromPhi(CastInst &CI,
+Instruction *SeaInstCombinerImpl::optimizeBitCastFromPhi(CastInst &CI,
                                                       PHINode *PN) {
   // BitCast used by Store can be handled in InstCombineLoadStoreAlloca.cpp.
   if (hasStoreUsersOnly(CI))
@@ -2537,12 +2522,12 @@
     for (User *V : make_early_inc_range(OldPN->users())) {
       if (auto *SI = dyn_cast<StoreInst>(V)) {
         assert(SI->isSimple() && SI->getOperand(0) == OldPN);
-          Builder.SetInsertPoint(SI);
-          auto *NewBC =
-            cast<BitCastInst>(Builder.CreateBitCast(NewPN, SrcTy));
-          SI->setOperand(0, NewBC);
+        Builder.SetInsertPoint(SI);
+        auto *NewBC =
+          cast<BitCastInst>(Builder.CreateBitCast(NewPN, SrcTy));
+        SI->setOperand(0, NewBC);
         Worklist.push(SI);
-          assert(hasStoreUsersOnly(*NewBC));
+        assert(hasStoreUsersOnly(*NewBC));
       }
       else if (auto *BCI = dyn_cast<BitCastInst>(V)) {
         Type *TyB = BCI->getOperand(0)->getType();
@@ -2550,9 +2535,9 @@
         assert(TyA == DestTy && TyB == SrcTy);
         (void) TyA;
         (void) TyB;
-          Instruction *I = replaceInstUsesWith(*BCI, NewPN);
-          if (BCI == &CI)
-            RetVal = I;
+        Instruction *I = replaceInstUsesWith(*BCI, NewPN);
+        if (BCI == &CI)
+          RetVal = I;
       } else if (auto *PHI = dyn_cast<PHINode>(V)) {
         assert(OldPhiNodes.contains(PHI));
         (void) PHI;
@@ -2565,7 +2550,7 @@
   return RetVal;
 }
 
-Instruction *InstCombinerImpl::visitBitCast(BitCastInst &CI) {
+Instruction *SeaInstCombinerImpl::visitBitCast(BitCastInst &CI) {
   // If the operands are integer typed then apply the integer transforms,
   // otherwise just apply the common ones.
   Value *Src = CI.getOperand(0);
@@ -2747,7 +2732,7 @@
   return commonCastTransforms(CI);
 }
 
-Instruction *InstCombinerImpl::visitAddrSpaceCast(AddrSpaceCastInst &CI) {
+Instruction *SeaInstCombinerImpl::visitAddrSpaceCast(AddrSpaceCastInst &CI) {
   // If the destination pointer element type is not the same as the source's
   // first do a bitcast to the destination type, and then the addrspacecast.
   // This allows the cast to be exposed to other transforms.
@@ -2758,7 +2743,7 @@
   Type *DestElemTy = DestTy->getElementType();
   if (SrcTy->getElementType() != DestElemTy) {
     Type *MidTy = PointerType::get(DestElemTy, SrcTy->getAddressSpace());
-    // Handle vectors of pointers.
+      // Handle vectors of pointers.
     if (VectorType *VT = dyn_cast<VectorType>(CI.getType()))
       MidTy = VectorType::get(MidTy, VT->getElementCount());
 
