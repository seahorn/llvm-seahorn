--- conflicted
+++ resolved
@@ -584,8 +584,8 @@
     unsigned MaxShiftAmountWidth = Log2_32(NarrowWidth);
     APInt HiBitMask = ~APInt::getLowBitsSet(WideWidth, MaxShiftAmountWidth);
     if (ShVal0 == ShVal1 || MaskedValueIsZero(L, HiBitMask))
-    if (match(R, m_OneUse(m_Sub(m_SpecificInt(Width), m_Specific(L)))))
-      return L;
+      if (match(R, m_OneUse(m_Sub(m_SpecificInt(Width), m_Specific(L)))))
+        return L;
 
     // The following patterns currently only work for rotation patterns.
     // TODO: Add more general funnel-shift compatible patterns.
@@ -984,19 +984,10 @@
   return nullptr;
 }
 
-<<<<<<< HEAD
-/// Transform (zext icmp) to bitwise / integer operations in order to
-/// eliminate it. If DoTransform is false, just test whether the given
-/// (zext icmp) can be transformed.
-Instruction *SeaInstCombinerImpl::transformZExtICmp(ICmpInst *Cmp, ZExtInst &Zext,
-                                                 bool DoTransform) {
-
-  if (AvoidBv)
-    return nullptr;
-
-=======
 Instruction *InstCombinerImpl::transformZExtICmp(ICmpInst *Cmp, ZExtInst &Zext) {
->>>>>>> 92c1c8cb
+
+
+  if (AvoidBv) return nullptr;
   // If we are just checking for a icmp eq of a single bit and zext'ing it
   // to an integer, then shift the bit to the appropriate place and then
   // cast to integer to avoid the comparison.
@@ -1084,7 +1075,7 @@
       return replaceInstUsesWith(Zext, And1);
     }
 
-  // icmp ne A, B is equal to xor A, B when A and B only really have one bit.
+    // icmp ne A, B is equal to xor A, B when A and B only really have one bit.
     // It is also profitable to transform icmp eq into not(xor(A, B)) because
     // that may lead to additional simplifications.
     if (IntegerType *ITy = dyn_cast<IntegerType>(Zext.getType())) {
@@ -1570,9 +1561,9 @@
     // If input is a trunc from the destination type, then convert into shifts.
     if (Src->hasOneUse() && X->getType() == DestTy) {
       // sext (trunc X) --> ashr (shl X, C), C
-    Constant *ShAmt = ConstantInt::get(DestTy, DestBitSize - SrcBitSize);
-    return BinaryOperator::CreateAShr(Builder.CreateShl(X, ShAmt), ShAmt);
-  }
+      Constant *ShAmt = ConstantInt::get(DestTy, DestBitSize - SrcBitSize);
+      return BinaryOperator::CreateAShr(Builder.CreateShl(X, ShAmt), ShAmt);
+    }
 
     // If we are replacing shifted-in high zero bits with sign bits, convert
     // the logic shift to arithmetic shift and eliminate the cast to
@@ -2678,57 +2669,44 @@
   if (SrcPTy->isOpaque() || DstPTy->isOpaque())
     return nullptr;
 
-<<<<<<< HEAD
-    Type *DstElTy = DstPTy->getElementType();
-    Type *SrcElTy = SrcPTy->getElementType();
-=======
   Type *DstElTy = DstPTy->getNonOpaquePointerElementType();
   Type *SrcElTy = SrcPTy->getNonOpaquePointerElementType();
->>>>>>> 92c1c8cb
-
-    // When the type pointed to is not sized the cast cannot be
-    // turned into a gep.
+
+  // When the type pointed to is not sized the cast cannot be
+  // turned into a gep.
   if (!SrcElTy->isSized())
-      return nullptr;
-
-    // If the source and destination are pointers, and this cast is equivalent
-    // to a getelementptr X, 0, 0, 0...  turn it into the appropriate gep.
-    // This can enhance SROA and other transforms that want type-safe pointers.
-    unsigned NumZeros = 0;
-    while (SrcElTy && SrcElTy != DstElTy) {
-      SrcElTy = GetElementPtrInst::getTypeAtIndex(SrcElTy, (uint64_t)0);
-      ++NumZeros;
-    }
-
-<<<<<<< HEAD
-    // If we found a path from the src to dest, create the getelementptr now.
-    if (SrcElTy == DstElTy) {
-      SmallVector<Value *, 8> Idxs(NumZeros + 1, Builder.getInt32(0));
-      GetElementPtrInst *GEP =
-          GetElementPtrInst::Create(SrcPTy->getElementType(), Src, Idxs);
-=======
+    return nullptr;
+
+  // If the source and destination are pointers, and this cast is equivalent
+  // to a getelementptr X, 0, 0, 0...  turn it into the appropriate gep.
+  // This can enhance SROA and other transforms that want type-safe pointers.
+  unsigned NumZeros = 0;
+  while (SrcElTy && SrcElTy != DstElTy) {
+    SrcElTy = GetElementPtrInst::getTypeAtIndex(SrcElTy, (uint64_t)0);
+    ++NumZeros;
+  }
+
   // If we found a path from the src to dest, create the getelementptr now.
   if (SrcElTy == DstElTy) {
     SmallVector<Value *, 8> Idxs(NumZeros + 1, Builder.getInt32(0));
     GetElementPtrInst *GEP = GetElementPtrInst::Create(
         SrcPTy->getNonOpaquePointerElementType(), Src, Idxs);
->>>>>>> 92c1c8cb
-
-      // If the source pointer is dereferenceable, then assume it points to an
-      // allocated object and apply "inbounds" to the GEP.
+
+    // If the source pointer is dereferenceable, then assume it points to an
+    // allocated object and apply "inbounds" to the GEP.
     bool CanBeNull, CanBeFreed;
     if (Src->getPointerDereferenceableBytes(DL, CanBeNull, CanBeFreed)) {
-        // In a non-default address space (not 0), a null pointer can not be
-        // assumed inbounds, so ignore that case (dereferenceable_or_null).
-        // The reason is that 'null' is not treated differently in these address
-        // spaces, and we consequently ignore the 'gep inbounds' special case
-        // for 'null' which allows 'inbounds' on 'null' if the indices are
-        // zeros.
-        if (SrcPTy->getAddressSpace() == 0 || !CanBeNull)
-          GEP->setIsInBounds();
-      }
-      return GEP;
-    }
+      // In a non-default address space (not 0), a null pointer can not be
+      // assumed inbounds, so ignore that case (dereferenceable_or_null).
+      // The reason is that 'null' is not treated differently in these address
+      // spaces, and we consequently ignore the 'gep inbounds' special case
+      // for 'null' which allows 'inbounds' on 'null' if the indices are
+      // zeros.
+      if (SrcPTy->getAddressSpace() == 0 || !CanBeNull)
+        GEP->setIsInBounds();
+    }
+    return GEP;
+  }
   return nullptr;
 }
 
