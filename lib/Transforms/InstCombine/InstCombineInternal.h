//===- InstCombineInternal.h - InstCombine pass internals -------*- C++ -*-===//
//
// Part of the LLVM Project, under the Apache License v2.0 with LLVM Exceptions.
// See https://llvm.org/LICENSE.txt for license information.
// SPDX-License-Identifier: Apache-2.0 WITH LLVM-exception
//
//===----------------------------------------------------------------------===//
//
/// \file
///
/// This file provides internal interfaces used to implement the InstCombine.
//
//===----------------------------------------------------------------------===//

#ifndef LLVM_SEAHORN_TRANSFORMS_INSTCOMBINE_INSTCOMBINEINTERNAL_H
#define LLVM_SEAHORN_TRANSFORMS_INSTCOMBINE_INSTCOMBINEINTERNAL_H

#include "llvm/ADT/ArrayRef.h"
#include "llvm/Analysis/AliasAnalysis.h"
#include "llvm/Analysis/InstructionSimplify.h"
#include "llvm/Analysis/TargetFolder.h"
#include "llvm/Analysis/ValueTracking.h"
#include "llvm/IR/Argument.h"
#include "llvm/IR/BasicBlock.h"
#include "llvm/IR/Constant.h"
#include "llvm/IR/Constants.h"
#include "llvm/IR/DerivedTypes.h"
#include "llvm/IR/IRBuilder.h"
#include "llvm/IR/InstVisitor.h"
#include "llvm/IR/InstrTypes.h"
#include "llvm/IR/Instruction.h"
#include "llvm/IR/IntrinsicInst.h"
#include "llvm/IR/Intrinsics.h"
#include "llvm/IR/PatternMatch.h"
#include "llvm/IR/Use.h"
#include "llvm/IR/Value.h"
#include "llvm/Support/Casting.h"
#include "llvm/Support/Compiler.h"
#include "llvm/Support/Debug.h"
#include "llvm/Support/KnownBits.h"
#include "llvm/Support/raw_ostream.h"
#include "llvm/Transforms/InstCombine/InstCombineWorklist.h"
#include "llvm/Transforms/Utils/Local.h"
#include <cassert>
#include <cstdint>

#define DEBUG_TYPE "sea-instcombine"

using namespace llvm::PatternMatch;

namespace llvm {
class APInt;
class AssumptionCache;
class BlockFrequencyInfo;
class DataLayout;
class DominatorTree;
class GEPOperator;
class GlobalVariable;
class LoopInfo;
class OptimizationRemarkEmitter;
class ProfileSummaryInfo;
class TargetLibraryInfo;
class User;
} // namespace llvm

namespace llvm_seahorn {

  using namespace llvm;
  /// Assign a complexity or rank value to LLVM Values. This is used to reduce
  /// the amount of pattern matching needed for compares and commutative
  /// instructions. For example, if we have:
  ///   icmp ugt X, Constant
  /// or
  ///   xor (add X, Constant), cast Z
  ///
  /// We do not have to consider the commuted variants of these patterns because
  /// canonicalization based on complexity guarantees the above ordering.
  ///
  /// This routine maps IR values to various complexity ranks:
  ///   0 -> undef
  ///   1 -> Constants
  ///   2 -> Other non-instructions
  ///   3 -> Arguments
  ///   4 -> Cast and (f)neg/not instructions
  ///   5 -> Other instructions
  static inline unsigned getComplexity(Value * V) {
    if (isa<Instruction>(V)) {
      if (isa<CastInst>(V) || match(V, m_Neg(m_Value())) ||
          match(V, m_Not(m_Value())) || match(V, m_FNeg(m_Value())))
        return 4;
      return 5;
    }
    if (isa<Argument>(V))
      return 3;
    return isa<Constant>(V) ? (isa<UndefValue>(V) ? 0 : 1) : 2;
}

/// Predicate canonicalization reduces the number of patterns that need to be
/// matched by other transforms. For example, we may swap the operands of a
/// conditional branch or select to create a compare with a canonical (inverted)
/// predicate which is then more likely to be matched with other values.
static inline bool isCanonicalPredicate(CmpInst::Predicate Pred) {
  switch (Pred) {
  case CmpInst::ICMP_NE:
  case CmpInst::ICMP_ULE:
  case CmpInst::ICMP_SLE:
  case CmpInst::ICMP_UGE:
  case CmpInst::ICMP_SGE:
  // TODO: There are 16 FCMP predicates. Should others be (not) canonical?
  case CmpInst::FCMP_ONE:
  case CmpInst::FCMP_OLE:
  case CmpInst::FCMP_OGE:
    return false;
  default:
    return true;
  }
}

/// Return the source operand of a potentially bitcasted value while optionally
/// checking if it has one use. If there is no bitcast or the one use check is
/// not met, return the input value itself.
static inline Value *peekThroughBitcast(Value *V, bool OneUseOnly = false) {
  if (auto *BitCast = dyn_cast<BitCastInst>(V))
    if (!OneUseOnly || BitCast->hasOneUse())
      return BitCast->getOperand(0);

  // V is not a bitcast or V has more than one use and OneUseOnly is true.
  return V;
}

/// Add one to a Constant
static inline Constant *AddOne(Constant *C) {
  return ConstantExpr::getAdd(C, ConstantInt::get(C->getType(), 1));
}

/// Subtract one from a Constant
static inline Constant *SubOne(Constant *C) {
  return ConstantExpr::getSub(C, ConstantInt::get(C->getType(), 1));
}

/// Return true if the specified value is free to invert (apply ~ to).
/// This happens in cases where the ~ can be eliminated.  If WillInvertAllUses
/// is true, work under the assumption that the caller intends to remove all
/// uses of V and only keep uses of ~V.
static inline bool IsFreeToInvert(Value *V, bool WillInvertAllUses) {
  // ~(~(X)) -> X.
  if (match(V, m_Not(m_Value())))
    return true;

  // Constants can be considered to be not'ed values.
  if (isa<ConstantInt>(V))
    return true;

  // A vector of constant integers can be inverted easily.
  if (V->getType()->isVectorTy() && isa<Constant>(V)) {
    unsigned NumElts = V->getType()->getVectorNumElements();
    for (unsigned i = 0; i != NumElts; ++i) {
      Constant *Elt = cast<Constant>(V)->getAggregateElement(i);
      if (!Elt)
        return false;

      if (isa<UndefValue>(Elt))
        continue;

      if (!isa<ConstantInt>(Elt))
        return false;
    }
    return true;
  }

  // Compares can be inverted if all of their uses are being modified to use the
  // ~V.
  if (isa<CmpInst>(V))
    return WillInvertAllUses;

  // If `V` is of the form `A + Constant` then `-1 - V` can be folded into `(-1
  // - Constant) - A` if we are willing to invert all of the uses.
  if (BinaryOperator *BO = dyn_cast<BinaryOperator>(V))
    if (BO->getOpcode() == Instruction::Add ||
        BO->getOpcode() == Instruction::Sub)
      if (isa<Constant>(BO->getOperand(0)) || isa<Constant>(BO->getOperand(1)))
        return WillInvertAllUses;

  // Selects with invertible operands are freely invertible
  if (match(V, m_Select(m_Value(), m_Not(m_Value()), m_Not(m_Value()))))
    return WillInvertAllUses;

  return false;
}

/// Some binary operators require special handling to avoid poison and undefined
/// behavior. If a constant vector has undef elements, replace those undefs with
/// identity constants if possible because those are always safe to execute.
/// If no identity constant exists, replace undef with some other safe constant.
static inline Constant *getSafeVectorConstantForBinop(
      BinaryOperator::BinaryOps Opcode, Constant *In, bool IsRHSConstant) {
  assert(In->getType()->isVectorTy() && "Not expecting scalars here");

  Type *EltTy = In->getType()->getVectorElementType();
  auto *SafeC = ConstantExpr::getBinOpIdentity(Opcode, EltTy, IsRHSConstant);
  if (!SafeC) {
    // TODO: Should this be available as a constant utility function? It is
    // similar to getBinOpAbsorber().
    if (IsRHSConstant) {
      switch (Opcode) {
      case Instruction::SRem: // X % 1 = 0
      case Instruction::URem: // X %u 1 = 0
        SafeC = ConstantInt::get(EltTy, 1);
        break;
      case Instruction::FRem: // X % 1.0 (doesn't simplify, but it is safe)
        SafeC = ConstantFP::get(EltTy, 1.0);
        break;
      default:
        llvm_unreachable("Only rem opcodes have no identity constant for RHS");
      }
    } else {
      switch (Opcode) {
      case Instruction::Shl:  // 0 << X = 0
      case Instruction::LShr: // 0 >>u X = 0
      case Instruction::AShr: // 0 >> X = 0
      case Instruction::SDiv: // 0 / X = 0
      case Instruction::UDiv: // 0 /u X = 0
      case Instruction::SRem: // 0 % X = 0
      case Instruction::URem: // 0 %u X = 0
      case Instruction::Sub:  // 0 - X (doesn't simplify, but it is safe)
      case Instruction::FSub: // 0.0 - X (doesn't simplify, but it is safe)
      case Instruction::FDiv: // 0.0 / X (doesn't simplify, but it is safe)
      case Instruction::FRem: // 0.0 % X = 0
        SafeC = Constant::getNullValue(EltTy);
        break;
      default:
        llvm_unreachable("Expected to find identity constant for opcode");
      }
    }
  }
  assert(SafeC && "Must have safe constant for binop");
  unsigned NumElts = In->getType()->getVectorNumElements();
  SmallVector<Constant *, 16> Out(NumElts);
  for (unsigned i = 0; i != NumElts; ++i) {
    Constant *C = In->getAggregateElement(i);
    Out[i] = isa<UndefValue>(C) ? SafeC : C;
  }
  return ConstantVector::get(Out);
}

/// The core instruction combiner logic.
///
/// This class provides both the logic to recursively visit instructions and
/// combine them.
class LLVM_LIBRARY_VISIBILITY InstCombiner
    : public InstVisitor<InstCombiner, Instruction *> {
  // FIXME: These members shouldn't be public.
public:
  /// A worklist of the instructions that need to be simplified.
  InstCombineWorklist &Worklist;

  /// An IRBuilder that automatically inserts new instructions into the
  /// worklist.
  using BuilderTy = IRBuilder<TargetFolder, IRBuilderCallbackInserter>;
  BuilderTy &Builder;

private:
  // Mode in which we are running the combiner.
  const bool MinimizeSize;

  /// Enable combines that trigger rarely but are costly in compiletime.
  const bool ExpensiveCombines;

#if 1 /* SEAHORN ADD */
  // Avoid transforming linear operations into nonlinear
  bool AvoidBv;
  // Avoid transforming from signed comparisons to unsigned ones
  bool AvoidUnsignedICmp;
  // Avoid generating IntToPtr instructions.
  // /Accessible with IC.seaAvoidIntToPtr().
  bool AvoidIntToPtr;
#endif

  AliasAnalysis *AA;

  // Required analyses.
  AssumptionCache &AC;
  TargetLibraryInfo &TLI;
  DominatorTree &DT;
  const DataLayout &DL;
  const SimplifyQuery SQ;
  OptimizationRemarkEmitter &ORE;
  BlockFrequencyInfo *BFI;
  ProfileSummaryInfo *PSI;

  // Optional analyses. When non-null, these can both be used to do better
  // combining and will be updated to reflect any changes.
  LoopInfo *LI;

  bool MadeIRChange = false;

public:
  InstCombiner(InstCombineWorklist &Worklist, BuilderTy &Builder,
               bool MinimizeSize, bool ExpensiveCombines, AliasAnalysis *AA,
               AssumptionCache &AC, TargetLibraryInfo &TLI, DominatorTree &DT,
               OptimizationRemarkEmitter &ORE, BlockFrequencyInfo *BFI,
               ProfileSummaryInfo *PSI, const DataLayout &DL, LoopInfo *LI)
      : Worklist(Worklist), Builder(Builder), MinimizeSize(MinimizeSize),
        ExpensiveCombines(ExpensiveCombines), AA(AA), AC(AC), TLI(TLI), DT(DT),
        DL(DL), SQ(DL, &TLI, &DT, &AC), ORE(ORE), BFI(BFI), PSI(PSI), LI(LI) {}

  /// Run the combiner over the entire worklist until it is empty.
  ///
  /// \returns true if the IR is changed.
  bool run();

  AssumptionCache &getAssumptionCache() const { return AC; }

  const DataLayout &getDataLayout() const { return DL; }

  DominatorTree &getDominatorTree() const { return DT; }

  LoopInfo *getLoopInfo() const { return LI; }

  TargetLibraryInfo &getTargetLibraryInfo() const { return TLI; }

  // Visitation implementation - Implement instruction combining for different
  // instruction types.  The semantics are as follows:
  // Return Value:
  //    null        - No change was made
  //     I          - Change was made, I is still valid, I may be dead though
  //   otherwise    - Change was made, replace I with returned instruction
  //
  Instruction *visitFNeg(UnaryOperator &I);
  Instruction *visitAdd(BinaryOperator &I);
  Instruction *visitFAdd(BinaryOperator &I);
  Value *OptimizePointerDifference(Value *LHS, Value *RHS, Type *Ty);
  Instruction *visitSub(BinaryOperator &I);
  Instruction *visitFSub(BinaryOperator &I);
  Instruction *visitMul(BinaryOperator &I);
  Instruction *visitFMul(BinaryOperator &I);
  Instruction *visitURem(BinaryOperator &I);
  Instruction *visitSRem(BinaryOperator &I);
  Instruction *visitFRem(BinaryOperator &I);
  bool simplifyDivRemOfSelectWithZeroOp(BinaryOperator &I);
  Instruction *commonRemTransforms(BinaryOperator &I);
  Instruction *commonIRemTransforms(BinaryOperator &I);
  Instruction *commonDivTransforms(BinaryOperator &I);
  Instruction *commonIDivTransforms(BinaryOperator &I);
  Instruction *visitUDiv(BinaryOperator &I);
  Instruction *visitSDiv(BinaryOperator &I);
  Instruction *visitFDiv(BinaryOperator &I);
  Value *simplifyRangeCheck(ICmpInst *Cmp0, ICmpInst *Cmp1, bool Inverted);
  Instruction *visitAnd(BinaryOperator &I);
  Instruction *visitOr(BinaryOperator &I);
  Instruction *visitXor(BinaryOperator &I);
  Instruction *visitShl(BinaryOperator &I);
  Instruction *visitAShr(BinaryOperator &I);
  Instruction *visitLShr(BinaryOperator &I);
  Instruction *commonShiftTransforms(BinaryOperator &I);
  Instruction *visitFCmpInst(FCmpInst &I);
  Instruction *visitICmpInst(ICmpInst &I);
  Instruction *FoldShiftByConstant(Value *Op0, Constant *Op1,
                                   BinaryOperator &I);
  Instruction *commonCastTransforms(CastInst &CI);
  Instruction *commonPointerCastTransforms(CastInst &CI);
  Instruction *visitTrunc(TruncInst &CI);
  Instruction *visitZExt(ZExtInst &CI);
  Instruction *visitSExt(SExtInst &CI);
  Instruction *visitFPTrunc(FPTruncInst &CI);
  Instruction *visitFPExt(CastInst &CI);
  Instruction *visitFPToUI(FPToUIInst &FI);
  Instruction *visitFPToSI(FPToSIInst &FI);
  Instruction *visitUIToFP(CastInst &CI);
  Instruction *visitSIToFP(CastInst &CI);
  Instruction *visitPtrToInt(PtrToIntInst &CI);
  Instruction *visitIntToPtr(IntToPtrInst &CI);
  Instruction *visitBitCast(BitCastInst &CI);
  Instruction *visitAddrSpaceCast(AddrSpaceCastInst &CI);
  Instruction *FoldItoFPtoI(Instruction &FI);
  Instruction *visitSelectInst(SelectInst &SI);
  Instruction *visitCallInst(CallInst &CI);
  Instruction *visitInvokeInst(InvokeInst &II);
  Instruction *visitCallBrInst(CallBrInst &CBI);

  Instruction *SliceUpIllegalIntegerPHI(PHINode &PN);
  Instruction *visitPHINode(PHINode &PN);
  Instruction *visitGetElementPtrInst(GetElementPtrInst &GEP);
  Instruction *visitAllocaInst(AllocaInst &AI);
  Instruction *visitAllocSite(Instruction &FI);
  Instruction *visitFree(CallInst &FI);
  Instruction *visitLoadInst(LoadInst &LI);
  Instruction *visitStoreInst(StoreInst &SI);
  Instruction *visitAtomicRMWInst(AtomicRMWInst &SI);
  Instruction *visitBranchInst(BranchInst &BI);
  Instruction *visitFenceInst(FenceInst &FI);
  Instruction *visitSwitchInst(SwitchInst &SI);
  Instruction *visitReturnInst(ReturnInst &RI);
  Instruction *visitInsertValueInst(InsertValueInst &IV);
  Instruction *visitInsertElementInst(InsertElementInst &IE);
  Instruction *visitExtractElementInst(ExtractElementInst &EI);
  Instruction *visitShuffleVectorInst(ShuffleVectorInst &SVI);
  Instruction *visitExtractValueInst(ExtractValueInst &EV);
  Instruction *visitLandingPadInst(LandingPadInst &LI);
  Instruction *visitVAStartInst(VAStartInst &I);
  Instruction *visitVACopyInst(VACopyInst &I);

  /// Specify what to return for unhandled instructions.
  Instruction *visitInstruction(Instruction &I) { return nullptr; }

  /// True when DB dominates all uses of DI except UI.
  /// UI must be in the same block as DI.
  /// The routine checks that the DI parent and DB are different.
  bool dominatesAllUses(const Instruction *DI, const Instruction *UI,
                        const BasicBlock *DB) const;

  /// Try to replace select with select operand SIOpd in SI-ICmp sequence.
  bool replacedSelectWithOperand(SelectInst *SI, const ICmpInst *Icmp,
                                 const unsigned SIOpd);

  /// Try to replace instruction \p I with value \p V which are pointers
  /// in different address space.
  /// \return true if successful.
  bool replacePointer(Instruction &I, Value *V);

private:
  bool shouldChangeType(unsigned FromBitWidth, unsigned ToBitWidth) const;
  bool shouldChangeType(Type *From, Type *To) const;
  Value *dyn_castNegVal(Value *V) const;
  Type *FindElementAtOffset(PointerType *PtrTy, int64_t Offset,
                            SmallVectorImpl<Value *> &NewIndices);

  /// Classify whether a cast is worth optimizing.
  ///
  /// This is a helper to decide whether the simplification of
  /// logic(cast(A), cast(B)) to cast(logic(A, B)) should be performed.
  ///
  /// \param CI The cast we are interested in.
  ///
  /// \return true if this cast actually results in any code being generated and
  /// if it cannot already be eliminated by some other transformation.
  bool shouldOptimizeCast(CastInst *CI);

  /// Try to optimize a sequence of instructions checking if an operation
  /// on LHS and RHS overflows.
  ///
  /// If this overflow check is done via one of the overflow check intrinsics,
  /// then CtxI has to be the call instruction calling that intrinsic.  If this
  /// overflow check is done by arithmetic followed by a compare, then CtxI has
  /// to be the arithmetic instruction.
  ///
  /// If a simplification is possible, stores the simplified result of the
  /// operation in OperationResult and result of the overflow check in
  /// OverflowResult, and return true.  If no simplification is possible,
  /// returns false.
  bool OptimizeOverflowCheck(Instruction::BinaryOps BinaryOp, bool IsSigned,
                             Value *LHS, Value *RHS,
                             Instruction &CtxI, Value *&OperationResult,
                             Constant *&OverflowResult);

  Instruction *visitCallBase(CallBase &Call);
  Instruction *tryOptimizeCall(CallInst *CI);
  bool transformConstExprCastCall(CallBase &Call);
  Instruction *transformCallThroughTrampoline(CallBase &Call,
                                              IntrinsicInst &Tramp);

  Value *simplifyMaskedLoad(IntrinsicInst &II);
  Instruction *simplifyMaskedStore(IntrinsicInst &II);
  Instruction *simplifyMaskedGather(IntrinsicInst &II);
  Instruction *simplifyMaskedScatter(IntrinsicInst &II);
  
  /// Transform (zext icmp) to bitwise / integer operations in order to
  /// eliminate it.
  ///
  /// \param ICI The icmp of the (zext icmp) pair we are interested in.
  /// \parem CI The zext of the (zext icmp) pair we are interested in.
  /// \param DoTransform Pass false to just test whether the given (zext icmp)
  /// would be transformed. Pass true to actually perform the transformation.
  ///
  /// \return null if the transformation cannot be performed. If the
  /// transformation can be performed the new instruction that replaces the
  /// (zext icmp) pair will be returned (if \p DoTransform is false the
  /// unmodified \p ICI will be returned in this case).
  Instruction *transformZExtICmp(ICmpInst *ICI, ZExtInst &CI,
                                 bool DoTransform = true);

  Instruction *transformSExtICmp(ICmpInst *ICI, Instruction &CI);

  bool willNotOverflowSignedAdd(const Value *LHS, const Value *RHS,
                                const Instruction &CxtI) const {
    return computeOverflowForSignedAdd(LHS, RHS, &CxtI) ==
           OverflowResult::NeverOverflows;
  }

  bool willNotOverflowUnsignedAdd(const Value *LHS, const Value *RHS,
                                  const Instruction &CxtI) const {
    return computeOverflowForUnsignedAdd(LHS, RHS, &CxtI) ==
           OverflowResult::NeverOverflows;
  }

  bool willNotOverflowAdd(const Value *LHS, const Value *RHS,
                          const Instruction &CxtI, bool IsSigned) const {
    return IsSigned ? willNotOverflowSignedAdd(LHS, RHS, CxtI)
                    : willNotOverflowUnsignedAdd(LHS, RHS, CxtI);
  }

  bool willNotOverflowSignedSub(const Value *LHS, const Value *RHS,
                                const Instruction &CxtI) const {
    return computeOverflowForSignedSub(LHS, RHS, &CxtI) ==
           OverflowResult::NeverOverflows;
  }

  bool willNotOverflowUnsignedSub(const Value *LHS, const Value *RHS,
                                  const Instruction &CxtI) const {
    return computeOverflowForUnsignedSub(LHS, RHS, &CxtI) ==
           OverflowResult::NeverOverflows;
  }

  bool willNotOverflowSub(const Value *LHS, const Value *RHS,
                          const Instruction &CxtI, bool IsSigned) const {
    return IsSigned ? willNotOverflowSignedSub(LHS, RHS, CxtI)
                    : willNotOverflowUnsignedSub(LHS, RHS, CxtI);
  }

  bool willNotOverflowSignedMul(const Value *LHS, const Value *RHS,
                                const Instruction &CxtI) const {
    return computeOverflowForSignedMul(LHS, RHS, &CxtI) ==
           OverflowResult::NeverOverflows;
  }

  bool willNotOverflowUnsignedMul(const Value *LHS, const Value *RHS,
                                  const Instruction &CxtI) const {
    return computeOverflowForUnsignedMul(LHS, RHS, &CxtI) ==
           OverflowResult::NeverOverflows;
  }

  bool willNotOverflowMul(const Value *LHS, const Value *RHS,
                          const Instruction &CxtI, bool IsSigned) const {
    return IsSigned ? willNotOverflowSignedMul(LHS, RHS, CxtI)
                    : willNotOverflowUnsignedMul(LHS, RHS, CxtI);
  }

  bool willNotOverflow(BinaryOperator::BinaryOps Opcode, const Value *LHS,
                       const Value *RHS, const Instruction &CxtI,
                       bool IsSigned) const {
    switch (Opcode) {
    case Instruction::Add: return willNotOverflowAdd(LHS, RHS, CxtI, IsSigned);
    case Instruction::Sub: return willNotOverflowSub(LHS, RHS, CxtI, IsSigned);
    case Instruction::Mul: return willNotOverflowMul(LHS, RHS, CxtI, IsSigned);
    default: llvm_unreachable("Unexpected opcode for overflow query");
    }
  }

  Value *EmitGEPOffset(User *GEP);
  Instruction *scalarizePHI(ExtractElementInst &EI, PHINode *PN);
  Instruction *foldCastedBitwiseLogic(BinaryOperator &I);
  Instruction *narrowBinOp(TruncInst &Trunc);
  Instruction *narrowMaskedBinOp(BinaryOperator &And);
  Instruction *narrowMathIfNoOverflow(BinaryOperator &I);
  Instruction *narrowRotate(TruncInst &Trunc);
  Instruction *optimizeBitCastFromPhi(CastInst &CI, PHINode *PN);

  /// Determine if a pair of casts can be replaced by a single cast.
  ///
  /// \param CI1 The first of a pair of casts.
  /// \param CI2 The second of a pair of casts.
  ///
  /// \return 0 if the cast pair cannot be eliminated, otherwise returns an
  /// Instruction::CastOps value for a cast that can replace the pair, casting
  /// CI1->getSrcTy() to CI2->getDstTy().
  ///
  /// \see CastInst::isEliminableCastPair
  Instruction::CastOps isEliminableCastPair(const CastInst *CI1,
                                            const CastInst *CI2);

  Value *foldAndOfICmps(ICmpInst *LHS, ICmpInst *RHS, Instruction &CxtI);
  Value *foldOrOfICmps(ICmpInst *LHS, ICmpInst *RHS, Instruction &CxtI);
  Value *foldXorOfICmps(ICmpInst *LHS, ICmpInst *RHS);

  /// Optimize (fcmp)&(fcmp) or (fcmp)|(fcmp).
  /// NOTE: Unlike most of instcombine, this returns a Value which should
  /// already be inserted into the function.
  Value *foldLogicOfFCmps(FCmpInst *LHS, FCmpInst *RHS, bool IsAnd);

  Value *foldAndOrOfICmpsOfAndWithPow2(ICmpInst *LHS, ICmpInst *RHS,
                                       bool JoinedByAnd, Instruction &CxtI);
  Value *matchSelectFromAndOr(Value *A, Value *B, Value *C, Value *D);
  Value *getSelectCondition(Value *A, Value *B);

  Instruction *foldIntrinsicWithOverflowCommon(IntrinsicInst *II);

public:
  /// Inserts an instruction \p New before instruction \p Old
  ///
  /// Also adds the new instruction to the worklist and returns \p New so that
  /// it is suitable for use as the return from the visitation patterns.
  Instruction *InsertNewInstBefore(Instruction *New, Instruction &Old) {
    assert(New && !New->getParent() &&
           "New instruction already inserted into a basic block!");
    BasicBlock *BB = Old.getParent();
    BB->getInstList().insert(Old.getIterator(), New); // Insert inst
    Worklist.Add(New);
    return New;
  }

  /// Same as InsertNewInstBefore, but also sets the debug loc.
  Instruction *InsertNewInstWith(Instruction *New, Instruction &Old) {
    New->setDebugLoc(Old.getDebugLoc());
    return InsertNewInstBefore(New, Old);
  }

  /// A combiner-aware RAUW-like routine.
  ///
  /// This method is to be used when an instruction is found to be dead,
  /// replaceable with another preexisting expression. Here we add all uses of
  /// I to the worklist, replace all uses of I with the new value, then return
  /// I, so that the inst combiner will know that I was modified.
  Instruction *replaceInstUsesWith(Instruction &I, Value *V) {
    // If there are no uses to replace, then we return nullptr to indicate that
    // no changes were made to the program.
    if (I.use_empty()) return nullptr;

    Worklist.AddUsersToWorkList(I); // Add all modified instrs to worklist.

    // If we are replacing the instruction with itself, this must be in a
    // segment of unreachable code, so just clobber the instruction.
    if (&I == V)
      V = UndefValue::get(I.getType());

    LLVM_DEBUG(dbgs() << "IC: Replacing " << I << "\n"
                      << "    with " << *V << '\n');

    I.replaceAllUsesWith(V);
    return &I;
  }

  /// Creates a result tuple for an overflow intrinsic \p II with a given
  /// \p Result and a constant \p Overflow value.
  Instruction *CreateOverflowTuple(IntrinsicInst *II, Value *Result,
                                   Constant *Overflow) {
    Constant *V[] = {UndefValue::get(Result->getType()), Overflow};
    StructType *ST = cast<StructType>(II->getType());
    Constant *Struct = ConstantStruct::get(ST, V);
    return InsertValueInst::Create(Struct, Result, 0);
  }

  /// Create and insert the idiom we use to indicate a block is unreachable
  /// without having to rewrite the CFG from within InstCombine.
  void CreateNonTerminatorUnreachable(Instruction *InsertAt) {
    auto &Ctx = InsertAt->getContext();
    new StoreInst(ConstantInt::getTrue(Ctx),
                  UndefValue::get(Type::getInt1PtrTy(Ctx)),
                  InsertAt);
  }


  /// Combiner aware instruction erasure.
  ///
  /// When dealing with an instruction that has side effects or produces a void
  /// value, we can't rely on DCE to delete the instruction. Instead, visit
  /// methods should return the value returned by this function.
  Instruction *eraseInstFromFunction(Instruction &I) {
    LLVM_DEBUG(dbgs() << "IC: ERASE " << I << '\n');
    assert(I.use_empty() && "Cannot erase instruction that is used!");
    salvageDebugInfo(I);

    // Make sure that we reprocess all operands now that we reduced their
    // use counts.
    if (I.getNumOperands() < 8) {
      for (Use &Operand : I.operands())
        if (auto *Inst = dyn_cast<Instruction>(Operand))
          Worklist.Add(Inst);
    }
    Worklist.Remove(&I);
    I.eraseFromParent();
    MadeIRChange = true;
    return nullptr; // Don't do anything with FI
  }

  void computeKnownBits(const Value *V, KnownBits &Known,
                        unsigned Depth, const Instruction *CxtI) const {
    llvm::computeKnownBits(V, Known, DL, Depth, &AC, CxtI, &DT);
  }

  KnownBits computeKnownBits(const Value *V, unsigned Depth,
                             const Instruction *CxtI) const {
    return llvm::computeKnownBits(V, DL, Depth, &AC, CxtI, &DT);
  }

  bool isKnownToBeAPowerOfTwo(const Value *V, bool OrZero = false,
                              unsigned Depth = 0,
                              const Instruction *CxtI = nullptr) {
    return llvm::isKnownToBeAPowerOfTwo(V, DL, OrZero, Depth, &AC, CxtI, &DT);
  }

  bool MaskedValueIsZero(const Value *V, const APInt &Mask, unsigned Depth = 0,
                         const Instruction *CxtI = nullptr) const {
    return llvm::MaskedValueIsZero(V, Mask, DL, Depth, &AC, CxtI, &DT);
  }

  unsigned ComputeNumSignBits(const Value *Op, unsigned Depth = 0,
                              const Instruction *CxtI = nullptr) const {
    return llvm::ComputeNumSignBits(Op, DL, Depth, &AC, CxtI, &DT);
  }

  OverflowResult computeOverflowForUnsignedMul(const Value *LHS,
                                               const Value *RHS,
                                               const Instruction *CxtI) const {
    return llvm::computeOverflowForUnsignedMul(LHS, RHS, DL, &AC, CxtI, &DT);
  }

  OverflowResult computeOverflowForSignedMul(const Value *LHS,
                                             const Value *RHS,
                                             const Instruction *CxtI) const {
    return llvm::computeOverflowForSignedMul(LHS, RHS, DL, &AC, CxtI, &DT);
  }

  OverflowResult computeOverflowForUnsignedAdd(const Value *LHS,
                                               const Value *RHS,
                                               const Instruction *CxtI) const {
    return llvm::computeOverflowForUnsignedAdd(LHS, RHS, DL, &AC, CxtI, &DT);
  }

  OverflowResult computeOverflowForSignedAdd(const Value *LHS,
                                             const Value *RHS,
                                             const Instruction *CxtI) const {
    return llvm::computeOverflowForSignedAdd(LHS, RHS, DL, &AC, CxtI, &DT);
  }


  OverflowResult computeOverflowForUnsignedSub(const Value *LHS,
                                               const Value *RHS,
                                               const Instruction *CxtI) const {
    return llvm::computeOverflowForUnsignedSub(LHS, RHS, DL, &AC, CxtI, &DT);
  }

  OverflowResult computeOverflowForSignedSub(const Value *LHS, const Value *RHS,
                                             const Instruction *CxtI) const {
    return llvm::computeOverflowForSignedSub(LHS, RHS, DL, &AC, CxtI, &DT);
  }

<<<<<<< HEAD


#if 1 /* ADD SEAHORN */
  bool seaAvoidIntToPtr() const { return AvoidIntToPtr; }
  bool seaAvoidBv() const { return AvoidBv; }
#endif 
=======
  OverflowResult computeOverflow(
      Instruction::BinaryOps BinaryOp, bool IsSigned,
      Value *LHS, Value *RHS, Instruction *CxtI) const;
>>>>>>> 05be358d

  /// Maximum size of array considered when transforming.
  uint64_t MaxArraySizeForCombine;

private:
  /// Performs a few simplifications for operators which are associative
  /// or commutative.
  bool SimplifyAssociativeOrCommutative(BinaryOperator &I);

  /// Tries to simplify binary operations which some other binary
  /// operation distributes over.
  ///
  /// It does this by either by factorizing out common terms (eg "(A*B)+(A*C)"
  /// -> "A*(B+C)") or expanding out if this results in simplifications (eg: "A
  /// & (B | C) -> (A&B) | (A&C)" if this is a win).  Returns the simplified
  /// value, or null if it didn't simplify.
  Value *SimplifyUsingDistributiveLaws(BinaryOperator &I);

  /// Tries to simplify add operations using the definition of remainder.
  ///
  /// The definition of remainder is X % C = X - (X / C ) * C. The add
  /// expression X % C0 + (( X / C0 ) % C1) * C0 can be simplified to
  /// X % (C0 * C1)
  Value *SimplifyAddWithRemainder(BinaryOperator &I);

  // Binary Op helper for select operations where the expression can be
  // efficiently reorganized.
  Value *SimplifySelectsFeedingBinaryOp(BinaryOperator &I, Value *LHS,
                                        Value *RHS);

  /// This tries to simplify binary operations by factorizing out common terms
  /// (e. g. "(A*B)+(A*C)" -> "A*(B+C)").
  Value *tryFactorization(BinaryOperator &, Instruction::BinaryOps, Value *,
                          Value *, Value *, Value *);

  /// Match a select chain which produces one of three values based on whether
  /// the LHS is less than, equal to, or greater than RHS respectively.
  /// Return true if we matched a three way compare idiom. The LHS, RHS, Less,
  /// Equal and Greater values are saved in the matching process and returned to
  /// the caller.
  bool matchThreeWayIntCompare(SelectInst *SI, Value *&LHS, Value *&RHS,
                               ConstantInt *&Less, ConstantInt *&Equal,
                               ConstantInt *&Greater);

  /// Attempts to replace V with a simpler value based on the demanded
  /// bits.
  Value *SimplifyDemandedUseBits(Value *V, APInt DemandedMask, KnownBits &Known,
                                 unsigned Depth, Instruction *CxtI);
  bool SimplifyDemandedBits(Instruction *I, unsigned Op,
                            const APInt &DemandedMask, KnownBits &Known,
                            unsigned Depth = 0);

  /// Helper routine of SimplifyDemandedUseBits. It computes KnownZero/KnownOne
  /// bits. It also tries to handle simplifications that can be done based on
  /// DemandedMask, but without modifying the Instruction.
  Value *SimplifyMultipleUseDemandedBits(Instruction *I,
                                         const APInt &DemandedMask,
                                         KnownBits &Known,
                                         unsigned Depth, Instruction *CxtI);

  /// Helper routine of SimplifyDemandedUseBits. It tries to simplify demanded
  /// bit for "r1 = shr x, c1; r2 = shl r1, c2" instruction sequence.
  Value *simplifyShrShlDemandedBits(
      Instruction *Shr, const APInt &ShrOp1, Instruction *Shl,
      const APInt &ShlOp1, const APInt &DemandedMask, KnownBits &Known);

  /// Tries to simplify operands to an integer instruction based on its
  /// demanded bits.
  bool SimplifyDemandedInstructionBits(Instruction &Inst);

  Value *simplifyAMDGCNMemoryIntrinsicDemanded(IntrinsicInst *II,
                                               APInt DemandedElts,
                                               int DmaskIdx = -1);

  Value *SimplifyDemandedVectorElts(Value *V, APInt DemandedElts,
                                    APInt &UndefElts, unsigned Depth = 0);

  /// Canonicalize the position of binops relative to shufflevector.
  Instruction *foldVectorBinop(BinaryOperator &Inst);

  /// Given a binary operator, cast instruction, or select which has a PHI node
  /// as operand #0, see if we can fold the instruction into the PHI (which is
  /// only possible if all operands to the PHI are constants).
  Instruction *foldOpIntoPhi(Instruction &I, PHINode *PN);

  /// Given an instruction with a select as one operand and a constant as the
  /// other operand, try to fold the binary operator into the select arguments.
  /// This also works for Cast instructions, which obviously do not have a
  /// second operand.
  Instruction *FoldOpIntoSelect(Instruction &Op, SelectInst *SI);

  /// This is a convenience wrapper function for the above two functions.
  Instruction *foldBinOpIntoSelectOrPhi(BinaryOperator &I);

  Instruction *foldAddWithConstant(BinaryOperator &Add);

  /// Try to rotate an operation below a PHI node, using PHI nodes for
  /// its operands.
  Instruction *FoldPHIArgOpIntoPHI(PHINode &PN);
  Instruction *FoldPHIArgBinOpIntoPHI(PHINode &PN);
  Instruction *FoldPHIArgGEPIntoPHI(PHINode &PN);
  Instruction *FoldPHIArgLoadIntoPHI(PHINode &PN);
  Instruction *FoldPHIArgZextsIntoPHI(PHINode &PN);

  /// If an integer typed PHI has only one use which is an IntToPtr operation,
  /// replace the PHI with an existing pointer typed PHI if it exists. Otherwise
  /// insert a new pointer typed PHI and replace the original one.
  Instruction *FoldIntegerTypedPHI(PHINode &PN);

  /// Helper function for FoldPHIArgXIntoPHI() to set debug location for the
  /// folded operation.
  void PHIArgMergedDebugLoc(Instruction *Inst, PHINode &PN);

  Instruction *foldGEPICmp(GEPOperator *GEPLHS, Value *RHS,
                           ICmpInst::Predicate Cond, Instruction &I);
  Instruction *foldAllocaCmp(ICmpInst &ICI, const AllocaInst *Alloca,
                             const Value *Other);
  Instruction *foldCmpLoadFromIndexedGlobal(GetElementPtrInst *GEP,
                                            GlobalVariable *GV, CmpInst &ICI,
                                            ConstantInt *AndCst = nullptr);
  Instruction *foldFCmpIntToFPConst(FCmpInst &I, Instruction *LHSI,
                                    Constant *RHSC);
  Instruction *foldICmpAddOpConst(Value *X, const APInt &C,
                                  ICmpInst::Predicate Pred);
  Instruction *foldICmpWithCastAndCast(ICmpInst &ICI);

  Instruction *foldICmpUsingKnownBits(ICmpInst &Cmp);
  Instruction *foldICmpWithDominatingICmp(ICmpInst &Cmp);
  Instruction *foldICmpWithConstant(ICmpInst &Cmp);
  Instruction *foldICmpInstWithConstant(ICmpInst &Cmp);
  Instruction *foldICmpInstWithConstantNotInt(ICmpInst &Cmp);
  Instruction *foldICmpBinOp(ICmpInst &Cmp);
  Instruction *foldICmpEquality(ICmpInst &Cmp);
  Instruction *foldICmpWithZero(ICmpInst &Cmp);

  Instruction *foldICmpSelectConstant(ICmpInst &Cmp, SelectInst *Select,
                                      ConstantInt *C);
  Instruction *foldICmpTruncConstant(ICmpInst &Cmp, TruncInst *Trunc,
                                     const APInt &C);
  Instruction *foldICmpAndConstant(ICmpInst &Cmp, BinaryOperator *And,
                                   const APInt &C);
  Instruction *foldICmpXorConstant(ICmpInst &Cmp, BinaryOperator *Xor,
                                   const APInt &C);
  Instruction *foldICmpOrConstant(ICmpInst &Cmp, BinaryOperator *Or,
                                  const APInt &C);
  Instruction *foldICmpMulConstant(ICmpInst &Cmp, BinaryOperator *Mul,
                                   const APInt &C);
  Instruction *foldICmpShlConstant(ICmpInst &Cmp, BinaryOperator *Shl,
                                   const APInt &C);
  Instruction *foldICmpShrConstant(ICmpInst &Cmp, BinaryOperator *Shr,
                                   const APInt &C);
  Instruction *foldICmpUDivConstant(ICmpInst &Cmp, BinaryOperator *UDiv,
                                    const APInt &C);
  Instruction *foldICmpDivConstant(ICmpInst &Cmp, BinaryOperator *Div,
                                   const APInt &C);
  Instruction *foldICmpSubConstant(ICmpInst &Cmp, BinaryOperator *Sub,
                                   const APInt &C);
  Instruction *foldICmpAddConstant(ICmpInst &Cmp, BinaryOperator *Add,
                                   const APInt &C);
  Instruction *foldICmpAndConstConst(ICmpInst &Cmp, BinaryOperator *And,
                                     const APInt &C1);
  Instruction *foldICmpAndShift(ICmpInst &Cmp, BinaryOperator *And,
                                const APInt &C1, const APInt &C2);
  Instruction *foldICmpShrConstConst(ICmpInst &I, Value *ShAmt, const APInt &C1,
                                     const APInt &C2);
  Instruction *foldICmpShlConstConst(ICmpInst &I, Value *ShAmt, const APInt &C1,
                                     const APInt &C2);

  Instruction *foldICmpBinOpEqualityWithConstant(ICmpInst &Cmp,
                                                 BinaryOperator *BO,
                                                 const APInt &C);
  Instruction *foldICmpIntrinsicWithConstant(ICmpInst &ICI, IntrinsicInst *II,
                                             const APInt &C);
  Instruction *foldICmpEqIntrinsicWithConstant(ICmpInst &ICI, IntrinsicInst *II,
                                               const APInt &C);

  // Helpers of visitSelectInst().
  Instruction *foldSelectExtConst(SelectInst &Sel);
  Instruction *foldSelectOpOp(SelectInst &SI, Instruction *TI, Instruction *FI);
  Instruction *foldSelectIntoOp(SelectInst &SI, Value *, Value *);
  Instruction *foldSPFofSPF(Instruction *Inner, SelectPatternFlavor SPF1,
                            Value *A, Value *B, Instruction &Outer,
                            SelectPatternFlavor SPF2, Value *C);
  Instruction *foldSelectInstWithICmp(SelectInst &SI, ICmpInst *ICI);

  Instruction *OptAndOp(BinaryOperator *Op, ConstantInt *OpRHS,
                        ConstantInt *AndRHS, BinaryOperator &TheAnd);

  Value *insertRangeTest(Value *V, const APInt &Lo, const APInt &Hi,
                         bool isSigned, bool Inside);
  Instruction *PromoteCastOfAllocation(BitCastInst &CI, AllocaInst &AI);
  bool mergeStoreIntoSuccessor(StoreInst &SI);

  /// Given an 'or' instruction, check to see if it is part of a bswap idiom.
  /// If so, return the equivalent bswap intrinsic.
  Instruction *matchBSwap(BinaryOperator &Or);

  Instruction *SimplifyAnyMemTransfer(AnyMemTransferInst *MI);
  Instruction *SimplifyAnyMemSet(AnyMemSetInst *MI);

  Value *EvaluateInDifferentType(Value *V, Type *Ty, bool isSigned);

  /// Returns a value X such that Val = X * Scale, or null if none.
  ///
  /// If the multiplication is known not to overflow then NoSignedWrap is set.
  Value *Descale(Value *Val, APInt Scale, bool &NoSignedWrap);
};

} // end namespace llvm_seahorn.

#undef DEBUG_TYPE

#endif<|MERGE_RESOLUTION|>--- conflicted
+++ resolved
@@ -66,33 +66,33 @@
 namespace llvm_seahorn {
 
   using namespace llvm;
-  /// Assign a complexity or rank value to LLVM Values. This is used to reduce
-  /// the amount of pattern matching needed for compares and commutative
-  /// instructions. For example, if we have:
-  ///   icmp ugt X, Constant
-  /// or
-  ///   xor (add X, Constant), cast Z
-  ///
-  /// We do not have to consider the commuted variants of these patterns because
-  /// canonicalization based on complexity guarantees the above ordering.
-  ///
-  /// This routine maps IR values to various complexity ranks:
-  ///   0 -> undef
-  ///   1 -> Constants
-  ///   2 -> Other non-instructions
-  ///   3 -> Arguments
-  ///   4 -> Cast and (f)neg/not instructions
-  ///   5 -> Other instructions
-  static inline unsigned getComplexity(Value * V) {
-    if (isa<Instruction>(V)) {
-      if (isa<CastInst>(V) || match(V, m_Neg(m_Value())) ||
-          match(V, m_Not(m_Value())) || match(V, m_FNeg(m_Value())))
-        return 4;
-      return 5;
-    }
-    if (isa<Argument>(V))
-      return 3;
-    return isa<Constant>(V) ? (isa<UndefValue>(V) ? 0 : 1) : 2;
+/// Assign a complexity or rank value to LLVM Values. This is used to reduce
+/// the amount of pattern matching needed for compares and commutative
+/// instructions. For example, if we have:
+///   icmp ugt X, Constant
+/// or
+///   xor (add X, Constant), cast Z
+///
+/// We do not have to consider the commuted variants of these patterns because
+/// canonicalization based on complexity guarantees the above ordering.
+///
+/// This routine maps IR values to various complexity ranks:
+///   0 -> undef
+///   1 -> Constants
+///   2 -> Other non-instructions
+///   3 -> Arguments
+///   4 -> Cast and (f)neg/not instructions
+///   5 -> Other instructions
+static inline unsigned getComplexity(Value *V) {
+  if (isa<Instruction>(V)) {
+    if (isa<CastInst>(V) || match(V, m_Neg(m_Value())) ||
+        match(V, m_Not(m_Value())) || match(V, m_FNeg(m_Value())))
+      return 4;
+    return 5;
+  }
+  if (isa<Argument>(V))
+    return 3;
+  return isa<Constant>(V) ? (isa<UndefValue>(V) ? 0 : 1) : 2;
 }
 
 /// Predicate canonicalization reduces the number of patterns that need to be
@@ -463,7 +463,7 @@
   Instruction *simplifyMaskedStore(IntrinsicInst &II);
   Instruction *simplifyMaskedGather(IntrinsicInst &II);
   Instruction *simplifyMaskedScatter(IntrinsicInst &II);
-  
+
   /// Transform (zext icmp) to bitwise / integer operations in order to
   /// eliminate it.
   ///
@@ -722,7 +722,6 @@
     return llvm::computeOverflowForSignedAdd(LHS, RHS, DL, &AC, CxtI, &DT);
   }
 
-
   OverflowResult computeOverflowForUnsignedSub(const Value *LHS,
                                                const Value *RHS,
                                                const Instruction *CxtI) const {
@@ -734,18 +733,9 @@
     return llvm::computeOverflowForSignedSub(LHS, RHS, DL, &AC, CxtI, &DT);
   }
 
-<<<<<<< HEAD
-
-
-#if 1 /* ADD SEAHORN */
-  bool seaAvoidIntToPtr() const { return AvoidIntToPtr; }
-  bool seaAvoidBv() const { return AvoidBv; }
-#endif 
-=======
   OverflowResult computeOverflow(
       Instruction::BinaryOps BinaryOp, bool IsSigned,
       Value *LHS, Value *RHS, Instruction *CxtI) const;
->>>>>>> 05be358d
 
   /// Maximum size of array considered when transforming.
   uint64_t MaxArraySizeForCombine;
