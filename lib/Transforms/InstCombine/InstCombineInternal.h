--- conflicted
+++ resolved
@@ -29,12 +29,8 @@
 #include "llvm/Transforms/Utils/Local.h"
 #include <cassert>
 
-<<<<<<< HEAD
 #define DEBUG_TYPE "sea-instcombine"
-=======
-#define DEBUG_TYPE "instcombine"
 #include "llvm/Transforms/Utils/InstructionWorklist.h"
->>>>>>> 92c1c8cb
 
 using namespace llvm::PatternMatch;
 
@@ -69,18 +65,13 @@
     : public InstCombiner,
       public InstVisitor<SeaInstCombinerImpl, Instruction *> {
 public:
-<<<<<<< HEAD
-  SeaInstCombinerImpl(InstCombineWorklist &Worklist, BuilderTy &Builder,
+  SeaInstCombinerImpl(InstructionWorklist &Worklist, BuilderTy &Builder,
                       bool MinimizeSize,
 #if 1 /* SEAHORN ADD */
                       bool AvoidBv, bool AvoidUnsignedICmp, bool AvoidIntToPtr,
                       bool AvoidAliasing, bool AvoidDisequalities,
 #endif
                       AAResults *AA, AssumptionCache &AC,
-=======
-  InstCombinerImpl(InstructionWorklist &Worklist, BuilderTy &Builder,
-                   bool MinimizeSize, AAResults *AA, AssumptionCache &AC,
->>>>>>> 92c1c8cb
                    TargetLibraryInfo &TLI, TargetTransformInfo &TTI,
                    DominatorTree &DT, OptimizationRemarkEmitter &ORE,
                    BlockFrequencyInfo *BFI, ProfileSummaryInfo *PSI,
@@ -654,9 +645,6 @@
   /// only possible if all operands to the PHI are constants).
   Instruction *foldOpIntoPhi(Instruction &I, PHINode *PN);
 
-<<<<<<< HEAD
-public:
-=======
   /// For a binary operator with 2 phi operands, try to hoist the binary
   /// operation before the phi. This can result in fewer instructions in
   /// patterns where at least one set of phi operands simplifies.
@@ -666,14 +654,11 @@
   /// BB1: BO = binop X, Y
   /// BB3: phi [BO, BB1], [(binop C1, C2), BB2]
   Instruction *foldBinopWithPhiOperands(BinaryOperator &BO);
-
->>>>>>> 92c1c8cb
   /// Given an instruction with a select as one operand and a constant as the
   /// other operand, try to fold the binary operator into the select arguments.
   /// This also works for Cast instructions, which obviously do not have a
   /// second operand.
   Instruction *FoldOpIntoSelect(Instruction &Op, SelectInst *SI);
-private:
 
   /// This is a convenience wrapper function for the above two functions.
   Instruction *foldBinOpIntoSelectOrPhi(BinaryOperator &I);
