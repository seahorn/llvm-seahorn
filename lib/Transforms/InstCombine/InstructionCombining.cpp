--- conflicted
+++ resolved
@@ -217,7 +217,7 @@
 /// NOTE: this treats i8, i16 and i32 specially, due to them being so common
 /// from frontend languages.
 bool SeaInstCombinerImpl::shouldChangeType(unsigned FromWidth,
-                                    unsigned ToWidth) const {
+                                        unsigned ToWidth) const {
   bool FromLegal = FromWidth == 1 || DL.isLegalInteger(FromWidth);
   bool ToLegal = ToWidth == 1 || DL.isLegalInteger(ToWidth);
 
@@ -619,7 +619,7 @@
 /// This tries to simplify binary operations by factorizing out common terms
 /// (e. g. "(A*B)+(A*C)" -> "A*(B+C)").
 Value *SeaInstCombinerImpl::tryFactorization(BinaryOperator &I,
-                                      Instruction::BinaryOps InnerOpcode,
+                                          Instruction::BinaryOps InnerOpcode,
                                           Value *A, Value *B, Value *C,
                                           Value *D) {
   assert(A && B && C && D && "All values must be provided");
@@ -1274,7 +1274,7 @@
 /// element type, otherwise return null.
 Type *
 SeaInstCombinerImpl::FindElementAtOffset(PointerType *PtrTy, int64_t Offset,
-                                        SmallVectorImpl<Value *> &NewIndices) {
+                                      SmallVectorImpl<Value *> &NewIndices) {
   Type *Ty = PtrTy->getElementType();
   if (!Ty->isSized())
     return nullptr;
@@ -2083,56 +2083,56 @@
 
     if (Src->getNumOperands() == 2 && GEP.getNumOperands() == 2 &&
         Src->hasOneUse()) {
-      Value *GO1 = GEP.getOperand(1);
-      Value *SO1 = Src->getOperand(1);
+        Value *GO1 = GEP.getOperand(1);
+        Value *SO1 = Src->getOperand(1);
 
       if (LI) {
         // Try to reassociate loop invariant GEP chains to enable LICM.
         if (Loop *L = LI->getLoopFor(GEP.getParent())) {
-          // Reassociate the two GEPs if SO1 is variant in the loop and GO1 is
-          // invariant: this breaks the dependence between GEPs and allows LICM
-          // to hoist the invariant part out of the loop.
-          if (L->isLoopInvariant(GO1) && !L->isLoopInvariant(SO1)) {
-            // We have to be careful here.
-            // We have something like:
-            //  %src = getelementptr <ty>, <ty>* %base, <ty> %idx
-            //  %gep = getelementptr <ty>, <ty>* %src, <ty> %idx2
-            // If we just swap idx & idx2 then we could inadvertantly
-            // change %src from a vector to a scalar, or vice versa.
-            // Cases:
-            //  1) %base a scalar & idx a scalar & idx2 a vector
-            //      => Swapping idx & idx2 turns %src into a vector type.
-            //  2) %base a scalar & idx a vector & idx2 a scalar
-            //      => Swapping idx & idx2 turns %src in a scalar type
-            //  3) %base, %idx, and %idx2 are scalars
-            //      => %src & %gep are scalars
-            //      => swapping idx & idx2 is safe
-            //  4) %base a vector
-            //      => %src is a vector
-            //      => swapping idx & idx2 is safe.
-            auto *SO0 = Src->getOperand(0);
-            auto *SO0Ty = SO0->getType();
-            if (!isa<VectorType>(GEPType) || // case 3
-                isa<VectorType>(SO0Ty)) {    // case 4
-              Src->setOperand(1, GO1);
-              GEP.setOperand(1, SO1);
-              return &GEP;
-            } else {
-              // Case 1 or 2
-              // -- have to recreate %src & %gep
-              // put NewSrc at same location as %src
-              Builder.SetInsertPoint(cast<Instruction>(PtrOp));
-              auto *NewSrc = cast<GetElementPtrInst>(
-                  Builder.CreateGEP(GEPEltType, SO0, GO1, Src->getName()));
-              NewSrc->setIsInBounds(Src->isInBounds());
+        // Reassociate the two GEPs if SO1 is variant in the loop and GO1 is
+        // invariant: this breaks the dependence between GEPs and allows LICM
+        // to hoist the invariant part out of the loop.
+        if (L->isLoopInvariant(GO1) && !L->isLoopInvariant(SO1)) {
+          // We have to be careful here.
+          // We have something like:
+          //  %src = getelementptr <ty>, <ty>* %base, <ty> %idx
+          //  %gep = getelementptr <ty>, <ty>* %src, <ty> %idx2
+          // If we just swap idx & idx2 then we could inadvertantly
+          // change %src from a vector to a scalar, or vice versa.
+          // Cases:
+          //  1) %base a scalar & idx a scalar & idx2 a vector
+          //      => Swapping idx & idx2 turns %src into a vector type.
+          //  2) %base a scalar & idx a vector & idx2 a scalar
+          //      => Swapping idx & idx2 turns %src in a scalar type
+          //  3) %base, %idx, and %idx2 are scalars
+          //      => %src & %gep are scalars
+          //      => swapping idx & idx2 is safe
+          //  4) %base a vector
+          //      => %src is a vector
+          //      => swapping idx & idx2 is safe.
+          auto *SO0 = Src->getOperand(0);
+          auto *SO0Ty = SO0->getType();
+          if (!isa<VectorType>(GEPType) || // case 3
+              isa<VectorType>(SO0Ty)) {    // case 4
+            Src->setOperand(1, GO1);
+            GEP.setOperand(1, SO1);
+            return &GEP;
+          } else {
+            // Case 1 or 2
+            // -- have to recreate %src & %gep
+            // put NewSrc at same location as %src
+            Builder.SetInsertPoint(cast<Instruction>(PtrOp));
+            auto *NewSrc = cast<GetElementPtrInst>(
+                Builder.CreateGEP(GEPEltType, SO0, GO1, Src->getName()));
+            NewSrc->setIsInBounds(Src->isInBounds());
               auto *NewGEP =
                   GetElementPtrInst::Create(GEPEltType, NewSrc, {SO1});
-              NewGEP->setIsInBounds(GEP.isInBounds());
-              return NewGEP;
-            }
+            NewGEP->setIsInBounds(GEP.isInBounds());
+            return NewGEP;
           }
         }
       }
+    }
 
       // Fold (gep(gep(Ptr,Idx0),Idx1) -> gep(Ptr,add(Idx0,Idx1))
       if (GO1->getType() == SO1->getType()) {
@@ -2238,14 +2238,14 @@
       // Canonicalize (gep i8* X, (ptrtoint Y)-(ptrtoint X)) to (bitcast Y), but
       // only if both point to the same underlying object (otherwise provenance
       // is not necessarily retained).
-      Value *Y;
+        Value *Y;
       Value *X = GEP.getOperand(0);
       if (Matched &&
           match(V, m_Sub(m_PtrToInt(m_Value(Y)), m_PtrToInt(m_Specific(X)))) &&
           getUnderlyingObject(X) == getUnderlyingObject(Y))
-        return CastInst::CreatePointerBitCastOrAddrSpaceCast(Y, GEPType);
-    }
-  }
+          return CastInst::CreatePointerBitCastOrAddrSpaceCast(Y, GEPType);
+      }
+    }
 
   // We do not handle pointer-vector geps here.
   if (GEPType->isVectorTy())
@@ -2935,12 +2935,8 @@
   return nullptr;
 }
 
-<<<<<<< HEAD
+// WARNING: keep in sync with SimplifyCFGOpt::simplifyUnreachable()!
 Instruction *SeaInstCombinerImpl::visitUnreachableInst(UnreachableInst &I) {
-=======
-// WARNING: keep in sync with SimplifyCFGOpt::simplifyUnreachable()!
-Instruction *InstCombinerImpl::visitUnreachableInst(UnreachableInst &I) {
->>>>>>> 499b13dd
   // Try to remove the previous instruction if it must lead to unreachable.
   // This includes instructions like stores and "llvm.assume" that may not get
   // removed by simple dead code elimination.
@@ -3063,7 +3059,7 @@
   unsigned NewWidth = Known.getBitWidth() - std::max(LeadingKnownZeros, LeadingKnownOnes);
 
   // Shrink the condition operand if the new type is smaller than the old type.
-  // But do not shrink to a non-standard type, because backend can't generate 
+  // But do not shrink to a non-standard type, because backend can't generate
   // good code for that yet.
   // TODO: We can make it aggressive again after fixing PR39569.
   if (NewWidth > 0 && NewWidth < Known.getBitWidth() &&
@@ -3575,9 +3571,6 @@
   return nullptr;
 }
 
-<<<<<<< HEAD
-Instruction *SeaInstCombinerImpl::visitFreeze(FreezeInst &I) {
-=======
 Value *
 InstCombinerImpl::pushFreezeToPreventPoisonFromPropagating(FreezeInst &OrigFI) {
   // Try to push freeze through instructions that propagate but don't produce
@@ -3645,8 +3638,7 @@
   return Changed;
 }
 
-Instruction *InstCombinerImpl::visitFreeze(FreezeInst &I) {
->>>>>>> 499b13dd
+Instruction *SeaInstCombinerImpl::visitFreeze(FreezeInst &I) {
   Value *Op0 = I.getOperand(0);
 
   if (Value *V = SimplifyFreezeInst(Op0, SQ.getWithInstruction(&I)))
@@ -3935,7 +3927,7 @@
         if (isa<PHINode>(Result) != isa<PHINode>(I)) {
           // We need to fix up the insertion point.
           if (isa<PHINode>(I)) // PHI -> Non-PHI
-          InsertPos = InstParent->getFirstInsertionPt();
+            InsertPos = InstParent->getFirstInsertionPt();
           else // Non-PHI -> PHI
             InsertPos = InstParent->getFirstNonPHI()->getIterator();
         }
