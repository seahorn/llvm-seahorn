//===- InstructionCombining.cpp - Combine multiple instructions -----------===//
//
// Part of the LLVM Project, under the Apache License v2.0 with LLVM Exceptions.
// See https://llvm.org/LICENSE.txt for license information.
// SPDX-License-Identifier: Apache-2.0 WITH LLVM-exception
//
//===----------------------------------------------------------------------===//
//
// InstructionCombining - Combine instructions to form fewer, simple
// instructions.  This pass does not modify the CFG.  This pass is where
// algebraic simplification happens.
//
// This pass combines things like:
//    %Y = add i32 %X, 1
//    %Z = add i32 %Y, 1
// into:
//    %Z = add i32 %X, 2
//
// This is a simple worklist driven algorithm.
//
// This pass guarantees that the following canonicalizations are performed on
// the program:
//    1. If a binary operator has a constant operand, it is moved to the RHS
//    2. Bitwise operators with constant operands are always grouped so that
//       shifts are performed first, then or's, then and's, then xor's.
//    3. Compare instructions are converted from <,>,<=,>= to ==,!= if possible
//    4. All cmp instructions on boolean values are replaced with logical ops
//    5. add X, X is represented as (X*2) => (X << 1)
//    6. Multiplies with a power-of-two constant argument are transformed into
//       shifts.
//   ... etc.
//
//===----------------------------------------------------------------------===//

#include "InstCombineInternal.h"
#include "llvm-c/Initialization.h"
#include "llvm-c/Transforms/InstCombine.h"
#include "llvm/ADT/APInt.h"
#include "llvm/ADT/ArrayRef.h"
#include "llvm/ADT/DenseMap.h"
#include "llvm/ADT/None.h"
#include "llvm/ADT/SmallPtrSet.h"
#include "llvm/ADT/SmallVector.h"
#include "llvm/ADT/Statistic.h"
#include "llvm/ADT/TinyPtrVector.h"
#include "llvm/Analysis/AliasAnalysis.h"
#include "llvm/Analysis/AssumptionCache.h"
#include "llvm/Analysis/BasicAliasAnalysis.h"
#include "llvm/Analysis/BlockFrequencyInfo.h"
#include "llvm/Analysis/CFG.h"
#include "llvm/Analysis/ConstantFolding.h"
#include "llvm/Analysis/EHPersonalities.h"
#include "llvm/Analysis/GlobalsModRef.h"
#include "llvm/Analysis/InstructionSimplify.h"
#include "llvm/Analysis/LazyBlockFrequencyInfo.h"
#include "llvm/Analysis/LoopInfo.h"
#include "llvm/Analysis/MemoryBuiltins.h"
#include "llvm/Analysis/OptimizationRemarkEmitter.h"
#include "llvm/Analysis/ProfileSummaryInfo.h"
#include "llvm/Analysis/TargetFolder.h"
#include "llvm/Analysis/TargetLibraryInfo.h"
#include "llvm/Analysis/ValueTracking.h"
#include "llvm/IR/BasicBlock.h"
#include "llvm/IR/CFG.h"
#include "llvm/IR/Constant.h"
#include "llvm/IR/Constants.h"
#include "llvm/IR/DIBuilder.h"
#include "llvm/IR/DataLayout.h"
#include "llvm/IR/DerivedTypes.h"
#include "llvm/IR/Dominators.h"
#include "llvm/IR/Function.h"
#include "llvm/IR/GetElementPtrTypeIterator.h"
#include "llvm/IR/IRBuilder.h"
#include "llvm/IR/InstrTypes.h"
#include "llvm/IR/Instruction.h"
#include "llvm/IR/Instructions.h"
#include "llvm/IR/IntrinsicInst.h"
#include "llvm/IR/Intrinsics.h"
#include "llvm/IR/LegacyPassManager.h"
#include "llvm/IR/Metadata.h"
#include "llvm/IR/Operator.h"
#include "llvm/IR/PassManager.h"
#include "llvm/IR/PatternMatch.h"
#include "llvm/IR/Type.h"
#include "llvm/IR/Use.h"
#include "llvm/IR/User.h"
#include "llvm/IR/Value.h"
#include "llvm/IR/ValueHandle.h"
#include "llvm/InitializePasses.h"
#include "llvm/Pass.h"
#include "llvm/Support/CBindingWrapping.h"
#include "llvm/Support/Casting.h"
#include "llvm/Support/CommandLine.h"
#include "llvm/Support/Compiler.h"
#include "llvm/Support/Debug.h"
#include "llvm/Support/DebugCounter.h"
#include "llvm/Support/ErrorHandling.h"
#include "llvm/Support/KnownBits.h"
#include "llvm/Support/raw_ostream.h"
#include "llvm_seahorn/Transforms/InstCombine/SeaInstCombine.h"
#include "llvm/Transforms/InstCombine/InstCombineWorklist.h"
#include "llvm/Transforms/Utils/Local.h"
#include <algorithm>
#include <cassert>
#include <cstdint>
#include <memory>
#include <string>
#include <utility>

using namespace llvm;
using namespace llvm_seahorn;
using namespace llvm::PatternMatch;

#define DEBUG_TYPE "sea-instcombine"

STATISTIC(NumCombined, "Number of insts combined");
STATISTIC(NumConstProp, "Number of constant folds");
STATISTIC(NumDeadInst, "Number of dead inst eliminated");
STATISTIC(NumSunkInst, "Number of instructions sunk");
STATISTIC(NumExpand, "Number of expansions");
STATISTIC(NumFactor, "Number of factorizations");
STATISTIC(NumReassoc, "Number of reassociations");
DEBUG_COUNTER(VisitCounter, "instcombine-visit",
              "Controls which instructions are visited");

<<<<<<< HEAD
static cl::opt<bool> EnableCodeSinking("seaopt-instcombine-code-sinking",
                                       cl::desc("Enable code sinking"),
                                       cl::init(true));
=======
static constexpr unsigned InstCombineDefaultMaxIterations = 1000;
static constexpr unsigned InstCombineDefaultInfiniteLoopThreshold = 1000;

static cl::opt<bool>
EnableCodeSinking("instcombine-code-sinking", cl::desc("Enable code sinking"),
                                              cl::init(true));
>>>>>>> 2bdbfd5a

static cl::opt<bool>
EnableExpensiveCombines("seaopt-expensive-combines",
                            cl::desc("Enable expensive instruction combines"));

<<<<<<< HEAD
static cl::opt<unsigned> MaxArraySize(
    "seaopt-instcombine-maxarray-size", cl::init(1024),
    cl::desc("Maximum array size considered when doing a combine"));
=======
static cl::opt<unsigned> LimitMaxIterations(
    "instcombine-max-iterations",
    cl::desc("Limit the maximum number of instruction combining iterations"),
    cl::init(InstCombineDefaultMaxIterations));

static cl::opt<unsigned> InfiniteLoopDetectionThreshold(
    "instcombine-infinite-loop-threshold",
    cl::desc("Number of instruction combining iterations considered an "
             "infinite loop"),
    cl::init(InstCombineDefaultInfiniteLoopThreshold), cl::Hidden);

static cl::opt<unsigned>
MaxArraySize("instcombine-maxarray-size", cl::init(1024),
             cl::desc("Maximum array size considered when doing a combine"));
>>>>>>> 2bdbfd5a

// FIXME: Remove this flag when it is no longer necessary to convert
// llvm.dbg.declare to avoid inaccurate debug info. Setting this to false
// increases variable availability at the cost of accuracy. Variables that
// cannot be promoted by mem2reg or SROA will be described as living in memory
// for their entire lifetime. However, passes like DSE and instcombine can
// delete stores to the alloca, leading to misleading and inaccurate debug
// information. This flag can be removed when those passes are fixed.
static cl::opt<unsigned> ShouldLowerDbgDeclare("seaopt-instcombine-lower-dbg-declare",
                                               cl::Hidden, cl::init(true));

Value *InstCombiner::EmitGEPOffset(User *GEP) {
  return llvm::EmitGEPOffset(&Builder, DL, GEP);
}

/// Return true if it is desirable to convert an integer computation from a
/// given bit width to a new bit width.
/// We don't want to convert from a legal to an illegal type or from a smaller
/// to a larger illegal type. A width of '1' is always treated as a legal type
/// because i1 is a fundamental type in IR, and there are many specialized
/// optimizations for i1 types. Widths of 8, 16 or 32 are equally treated as
/// legal to convert to, in order to open up more combining opportunities.
/// NOTE: this treats i8, i16 and i32 specially, due to them being so common
/// from frontend languages.
bool InstCombiner::shouldChangeType(unsigned FromWidth,
                                    unsigned ToWidth) const {
  bool FromLegal = FromWidth == 1 || DL.isLegalInteger(FromWidth);
  bool ToLegal = ToWidth == 1 || DL.isLegalInteger(ToWidth);

  // Convert to widths of 8, 16 or 32 even if they are not legal types. Only
  // shrink types, to prevent infinite loops.
  if (ToWidth < FromWidth && (ToWidth == 8 || ToWidth == 16 || ToWidth == 32))
    return true;

  // If this is a legal integer from type, and the result would be an illegal
  // type, don't do the transformation.
  if (FromLegal && !ToLegal)
    return false;

  // Otherwise, if both are illegal, do not increase the size of the result. We
  // do allow things like i160 -> i64, but not i64 -> i160.
  if (!FromLegal && !ToLegal && ToWidth > FromWidth)
    return false;

  return true;
}

/// Return true if it is desirable to convert a computation from 'From' to 'To'.
/// We don't want to convert from a legal to an illegal type or from a smaller
/// to a larger illegal type. i1 is always treated as a legal type because it is
/// a fundamental type in IR, and there are many specialized optimizations for
/// i1 types.
bool InstCombiner::shouldChangeType(Type *From, Type *To) const {
  // TODO: This could be extended to allow vectors. Datalayout changes might be
  // needed to properly support that.
  if (!From->isIntegerTy() || !To->isIntegerTy())
    return false;

  unsigned FromWidth = From->getPrimitiveSizeInBits();
  unsigned ToWidth = To->getPrimitiveSizeInBits();
  return shouldChangeType(FromWidth, ToWidth);
}

// Return true, if No Signed Wrap should be maintained for I.
// The No Signed Wrap flag can be kept if the operation "B (I.getOpcode) C",
// where both B and C should be ConstantInts, results in a constant that does
// not overflow. This function only handles the Add and Sub opcodes. For
// all other opcodes, the function conservatively returns false.
static bool maintainNoSignedWrap(BinaryOperator &I, Value *B, Value *C) {
  auto *OBO = dyn_cast<OverflowingBinaryOperator>(&I);
  if (!OBO || !OBO->hasNoSignedWrap())
    return false;

  // We reason about Add and Sub Only.
  Instruction::BinaryOps Opcode = I.getOpcode();
  if (Opcode != Instruction::Add && Opcode != Instruction::Sub)
    return false;

  const APInt *BVal, *CVal;
  if (!match(B, m_APInt(BVal)) || !match(C, m_APInt(CVal)))
    return false;

  bool Overflow = false;
  if (Opcode == Instruction::Add)
    (void)BVal->sadd_ov(*CVal, Overflow);
  else
    (void)BVal->ssub_ov(*CVal, Overflow);

  return !Overflow;
}

static bool hasNoUnsignedWrap(BinaryOperator &I) {
  auto *OBO = dyn_cast<OverflowingBinaryOperator>(&I);
  return OBO && OBO->hasNoUnsignedWrap();
}

static bool hasNoSignedWrap(BinaryOperator &I) {
  auto *OBO = dyn_cast<OverflowingBinaryOperator>(&I);
  return OBO && OBO->hasNoSignedWrap();
}

/// Conservatively clears subclassOptionalData after a reassociation or
/// commutation. We preserve fast-math flags when applicable as they can be
/// preserved.
static void ClearSubclassDataAfterReassociation(BinaryOperator &I) {
  FPMathOperator *FPMO = dyn_cast<FPMathOperator>(&I);
  if (!FPMO) {
    I.clearSubclassOptionalData();
    return;
  }

  FastMathFlags FMF = I.getFastMathFlags();
  I.clearSubclassOptionalData();
  I.setFastMathFlags(FMF);
}

/// Combine constant operands of associative operations either before or after a
/// cast to eliminate one of the associative operations:
/// (op (cast (op X, C2)), C1) --> (cast (op X, op (C1, C2)))
/// (op (cast (op X, C2)), C1) --> (op (cast X), op (C1, C2))
static bool simplifyAssocCastAssoc(BinaryOperator *BinOp1) {
  auto *Cast = dyn_cast<CastInst>(BinOp1->getOperand(0));
  if (!Cast || !Cast->hasOneUse())
    return false;

  // TODO: Enhance logic for other casts and remove this check.
  auto CastOpcode = Cast->getOpcode();
  if (CastOpcode != Instruction::ZExt)
    return false;

  // TODO: Enhance logic for other BinOps and remove this check.
  if (!BinOp1->isBitwiseLogicOp())
    return false;

  auto AssocOpcode = BinOp1->getOpcode();
  auto *BinOp2 = dyn_cast<BinaryOperator>(Cast->getOperand(0));
  if (!BinOp2 || !BinOp2->hasOneUse() || BinOp2->getOpcode() != AssocOpcode)
    return false;

  Constant *C1, *C2;
  if (!match(BinOp1->getOperand(1), m_Constant(C1)) ||
      !match(BinOp2->getOperand(1), m_Constant(C2)))
    return false;

  // TODO: This assumes a zext cast.
  // Eg, if it was a trunc, we'd cast C1 to the source type because casting C2
  // to the destination type might lose bits.

  // Fold the constants together in the destination type:
  // (op (cast (op X, C2)), C1) --> (op (cast X), FoldedC)
  Type *DestTy = C1->getType();
  Constant *CastC2 = ConstantExpr::getCast(CastOpcode, C2, DestTy);
  Constant *FoldedC = ConstantExpr::get(AssocOpcode, C1, CastC2);
  Cast->setOperand(0, BinOp2->getOperand(0));
  BinOp1->setOperand(1, FoldedC);
  return true;
}

/// This performs a few simplifications for operators that are associative or
/// commutative:
///
///  Commutative operators:
///
///  1. Order operands such that they are listed from right (least complex) to
///     left (most complex).  This puts constants before unary operators before
///     binary operators.
///
///  Associative operators:
///
///  2. Transform: "(A op B) op C" ==> "A op (B op C)" if "B op C" simplifies.
///  3. Transform: "A op (B op C)" ==> "(A op B) op C" if "A op B" simplifies.
///
///  Associative and commutative operators:
///
///  4. Transform: "(A op B) op C" ==> "(C op A) op B" if "C op A" simplifies.
///  5. Transform: "A op (B op C)" ==> "B op (C op A)" if "C op A" simplifies.
///  6. Transform: "(A op C1) op (B op C2)" ==> "(A op B) op (C1 op C2)"
///     if C1 and C2 are constants.
bool InstCombiner::SimplifyAssociativeOrCommutative(BinaryOperator &I) {
  Instruction::BinaryOps Opcode = I.getOpcode();
  bool Changed = false;

  do {
    // Order operands such that they are listed from right (least complex) to
    // left (most complex).  This puts constants before unary operators before
    // binary operators.
    if (I.isCommutative() && getComplexity(I.getOperand(0)) <
        getComplexity(I.getOperand(1)))
      Changed = !I.swapOperands();

    BinaryOperator *Op0 = dyn_cast<BinaryOperator>(I.getOperand(0));
    BinaryOperator *Op1 = dyn_cast<BinaryOperator>(I.getOperand(1));

    if (I.isAssociative()) {
      // Transform: "(A op B) op C" ==> "A op (B op C)" if "B op C" simplifies.
      if (Op0 && Op0->getOpcode() == Opcode) {
        Value *A = Op0->getOperand(0);
        Value *B = Op0->getOperand(1);
        Value *C = I.getOperand(1);

        // Does "B op C" simplify?
        if (Value *V = SimplifyBinOp(Opcode, B, C, SQ.getWithInstruction(&I))) {
          // It simplifies to V.  Form "A op V".
          I.setOperand(0, A);
          I.setOperand(1, V);
          bool IsNUW = hasNoUnsignedWrap(I) && hasNoUnsignedWrap(*Op0);
          bool IsNSW = maintainNoSignedWrap(I, B, C) && hasNoSignedWrap(*Op0);

          // Conservatively clear all optional flags since they may not be
          // preserved by the reassociation. Reset nsw/nuw based on the above
          // analysis.
          ClearSubclassDataAfterReassociation(I);

          // Note: this is only valid because SimplifyBinOp doesn't look at
          // the operands to Op0.
          if (IsNUW)
            I.setHasNoUnsignedWrap(true);

          if (IsNSW)
            I.setHasNoSignedWrap(true);

          Changed = true;
          ++NumReassoc;
          continue;
        }
      }

      // Transform: "A op (B op C)" ==> "(A op B) op C" if "A op B" simplifies.
      if (Op1 && Op1->getOpcode() == Opcode) {
        Value *A = I.getOperand(0);
        Value *B = Op1->getOperand(0);
        Value *C = Op1->getOperand(1);

        // Does "A op B" simplify?
        if (Value *V = SimplifyBinOp(Opcode, A, B, SQ.getWithInstruction(&I))) {
          // It simplifies to V.  Form "V op C".
          I.setOperand(0, V);
          I.setOperand(1, C);
          // Conservatively clear the optional flags, since they may not be
          // preserved by the reassociation.
          ClearSubclassDataAfterReassociation(I);
          Changed = true;
          ++NumReassoc;
          continue;
        }
      }
    }

    if (I.isAssociative() && I.isCommutative()) {
      if (simplifyAssocCastAssoc(&I)) {
        Changed = true;
        ++NumReassoc;
        continue;
      }

      // Transform: "(A op B) op C" ==> "(C op A) op B" if "C op A" simplifies.
      if (Op0 && Op0->getOpcode() == Opcode) {
        Value *A = Op0->getOperand(0);
        Value *B = Op0->getOperand(1);
        Value *C = I.getOperand(1);

        // Does "C op A" simplify?
        if (Value *V = SimplifyBinOp(Opcode, C, A, SQ.getWithInstruction(&I))) {
          // It simplifies to V.  Form "V op B".
          I.setOperand(0, V);
          I.setOperand(1, B);
          // Conservatively clear the optional flags, since they may not be
          // preserved by the reassociation.
          ClearSubclassDataAfterReassociation(I);
          Changed = true;
          ++NumReassoc;
          continue;
        }
      }

      // Transform: "A op (B op C)" ==> "B op (C op A)" if "C op A" simplifies.
      if (Op1 && Op1->getOpcode() == Opcode) {
        Value *A = I.getOperand(0);
        Value *B = Op1->getOperand(0);
        Value *C = Op1->getOperand(1);

        // Does "C op A" simplify?
        if (Value *V = SimplifyBinOp(Opcode, C, A, SQ.getWithInstruction(&I))) {
          // It simplifies to V.  Form "B op V".
          I.setOperand(0, B);
          I.setOperand(1, V);
          // Conservatively clear the optional flags, since they may not be
          // preserved by the reassociation.
          ClearSubclassDataAfterReassociation(I);
          Changed = true;
          ++NumReassoc;
          continue;
        }
      }

      // Transform: "(A op C1) op (B op C2)" ==> "(A op B) op (C1 op C2)"
      // if C1 and C2 are constants.
      Value *A, *B;
      Constant *C1, *C2;
      if (Op0 && Op1 &&
          Op0->getOpcode() == Opcode && Op1->getOpcode() == Opcode &&
          match(Op0, m_OneUse(m_BinOp(m_Value(A), m_Constant(C1)))) &&
          match(Op1, m_OneUse(m_BinOp(m_Value(B), m_Constant(C2))))) {
        bool IsNUW = hasNoUnsignedWrap(I) &&
           hasNoUnsignedWrap(*Op0) &&
           hasNoUnsignedWrap(*Op1);
         BinaryOperator *NewBO = (IsNUW && Opcode == Instruction::Add) ?
           BinaryOperator::CreateNUW(Opcode, A, B) :
           BinaryOperator::Create(Opcode, A, B);

        if (isa<FPMathOperator>(NewBO)) {
          FastMathFlags Flags = I.getFastMathFlags();
          Flags &= Op0->getFastMathFlags();
          Flags &= Op1->getFastMathFlags();
          NewBO->setFastMathFlags(Flags);
        }
        InsertNewInstWith(NewBO, I);
        NewBO->takeName(Op1);
        I.setOperand(0, NewBO);
        I.setOperand(1, ConstantExpr::get(Opcode, C1, C2));
        // Conservatively clear the optional flags, since they may not be
        // preserved by the reassociation.
        ClearSubclassDataAfterReassociation(I);
        if (IsNUW)
          I.setHasNoUnsignedWrap(true);

        Changed = true;
        continue;
      }
    }

    // No further simplifications.
    return Changed;
  } while (true);
}

/// Return whether "X LOp (Y ROp Z)" is always equal to
/// "(X LOp Y) ROp (X LOp Z)".
static bool leftDistributesOverRight(Instruction::BinaryOps LOp,
                                     Instruction::BinaryOps ROp) {
  // X & (Y | Z) <--> (X & Y) | (X & Z)
  // X & (Y ^ Z) <--> (X & Y) ^ (X & Z)
  if (LOp == Instruction::And)
    return ROp == Instruction::Or || ROp == Instruction::Xor;

  // X | (Y & Z) <--> (X | Y) & (X | Z)
  if (LOp == Instruction::Or)
    return ROp == Instruction::And;

  // X * (Y + Z) <--> (X * Y) + (X * Z)
  // X * (Y - Z) <--> (X * Y) - (X * Z)
  if (LOp == Instruction::Mul)
    return ROp == Instruction::Add || ROp == Instruction::Sub;

  return false;
}

/// Return whether "(X LOp Y) ROp Z" is always equal to
/// "(X ROp Z) LOp (Y ROp Z)".
static bool rightDistributesOverLeft(Instruction::BinaryOps LOp,
                                     Instruction::BinaryOps ROp) {
  if (Instruction::isCommutative(ROp))
    return leftDistributesOverRight(ROp, LOp);

  // (X {&|^} Y) >> Z <--> (X >> Z) {&|^} (Y >> Z) for all shifts.
  return Instruction::isBitwiseLogicOp(LOp) && Instruction::isShift(ROp);

  // TODO: It would be nice to handle division, aka "(X + Y)/Z = X/Z + Y/Z",
  // but this requires knowing that the addition does not overflow and other
  // such subtleties.
}

/// This function returns identity value for given opcode, which can be used to
/// factor patterns like (X * 2) + X ==> (X * 2) + (X * 1) ==> X * (2 + 1).
static Value *getIdentityValue(Instruction::BinaryOps Opcode, Value *V) {
  if (isa<Constant>(V))
    return nullptr;

  return ConstantExpr::getBinOpIdentity(Opcode, V->getType());
}

/// This function predicates factorization using distributive laws. By default,
/// it just returns the 'Op' inputs. But for special-cases like
/// 'add(shl(X, 5), ...)', this function will have TopOpcode == Instruction::Add
/// and Op = shl(X, 5). The 'shl' is treated as the more general 'mul X, 32' to
/// allow more factorization opportunities.
static Instruction::BinaryOps
getBinOpsForFactorization(Instruction::BinaryOps TopOpcode, BinaryOperator *Op,
                          Value *&LHS, Value *&RHS) {
  assert(Op && "Expected a binary operator");
  LHS = Op->getOperand(0);
  RHS = Op->getOperand(1);
  if (TopOpcode == Instruction::Add || TopOpcode == Instruction::Sub) {
    Constant *C;
    if (match(Op, m_Shl(m_Value(), m_Constant(C)))) {
      // X << C --> X * (1 << C)
      RHS = ConstantExpr::getShl(ConstantInt::get(Op->getType(), 1), C);
      return Instruction::Mul;
    }
    // TODO: We can add other conversions e.g. shr => div etc.
  }
  return Op->getOpcode();
}

/// This tries to simplify binary operations by factorizing out common terms
/// (e. g. "(A*B)+(A*C)" -> "A*(B+C)").
Value *InstCombiner::tryFactorization(BinaryOperator &I,
                                      Instruction::BinaryOps InnerOpcode,
                                      Value *A, Value *B, Value *C, Value *D) {
  assert(A && B && C && D && "All values must be provided");

  Value *V = nullptr;
  Value *SimplifiedInst = nullptr;
  Value *LHS = I.getOperand(0), *RHS = I.getOperand(1);
  Instruction::BinaryOps TopLevelOpcode = I.getOpcode();

  // Does "X op' Y" always equal "Y op' X"?
  bool InnerCommutative = Instruction::isCommutative(InnerOpcode);

  // Does "X op' (Y op Z)" always equal "(X op' Y) op (X op' Z)"?
  if (leftDistributesOverRight(InnerOpcode, TopLevelOpcode))
    // Does the instruction have the form "(A op' B) op (A op' D)" or, in the
    // commutative case, "(A op' B) op (C op' A)"?
    if (A == C || (InnerCommutative && A == D)) {
      if (A != C)
        std::swap(C, D);
      // Consider forming "A op' (B op D)".
      // If "B op D" simplifies then it can be formed with no cost.
      V = SimplifyBinOp(TopLevelOpcode, B, D, SQ.getWithInstruction(&I));
      // If "B op D" doesn't simplify then only go on if both of the existing
      // operations "A op' B" and "C op' D" will be zapped as no longer used.
      if (!V && LHS->hasOneUse() && RHS->hasOneUse())
        V = Builder.CreateBinOp(TopLevelOpcode, B, D, RHS->getName());
      if (V) {
        SimplifiedInst = Builder.CreateBinOp(InnerOpcode, A, V);
      }
    }

  // Does "(X op Y) op' Z" always equal "(X op' Z) op (Y op' Z)"?
  if (!SimplifiedInst && rightDistributesOverLeft(TopLevelOpcode, InnerOpcode))
    // Does the instruction have the form "(A op' B) op (C op' B)" or, in the
    // commutative case, "(A op' B) op (B op' D)"?
    if (B == D || (InnerCommutative && B == C)) {
      if (B != D)
        std::swap(C, D);
      // Consider forming "(A op C) op' B".
      // If "A op C" simplifies then it can be formed with no cost.
      V = SimplifyBinOp(TopLevelOpcode, A, C, SQ.getWithInstruction(&I));

      // If "A op C" doesn't simplify then only go on if both of the existing
      // operations "A op' B" and "C op' D" will be zapped as no longer used.
      if (!V && LHS->hasOneUse() && RHS->hasOneUse())
        V = Builder.CreateBinOp(TopLevelOpcode, A, C, LHS->getName());
      if (V) {
        SimplifiedInst = Builder.CreateBinOp(InnerOpcode, V, B);
      }
    }

  if (SimplifiedInst) {
    ++NumFactor;
    SimplifiedInst->takeName(&I);

    // Check if we can add NSW/NUW flags to SimplifiedInst. If so, set them.
    if (BinaryOperator *BO = dyn_cast<BinaryOperator>(SimplifiedInst)) {
      if (isa<OverflowingBinaryOperator>(SimplifiedInst)) {
        bool HasNSW = false;
        bool HasNUW = false;
        if (isa<OverflowingBinaryOperator>(&I)) {
          HasNSW = I.hasNoSignedWrap();
          HasNUW = I.hasNoUnsignedWrap();
        }

        if (auto *LOBO = dyn_cast<OverflowingBinaryOperator>(LHS)) {
          HasNSW &= LOBO->hasNoSignedWrap();
          HasNUW &= LOBO->hasNoUnsignedWrap();
        }

        if (auto *ROBO = dyn_cast<OverflowingBinaryOperator>(RHS)) {
          HasNSW &= ROBO->hasNoSignedWrap();
          HasNUW &= ROBO->hasNoUnsignedWrap();
        }

        if (TopLevelOpcode == Instruction::Add &&
            InnerOpcode == Instruction::Mul) {
<<<<<<< HEAD
        // We can propagate 'nsw' if we know that
        //  %Y = mul nsw i16 %X, C
        //  %Z = add nsw i16 %Y, %X
        // =>
        //  %Z = mul nsw i16 %X, C+1
        //
        // iff C+1 isn't INT_MIN
=======
          // We can propagate 'nsw' if we know that
          //  %Y = mul nsw i16 %X, C
          //  %Z = add nsw i16 %Y, %X
          // =>
          //  %Z = mul nsw i16 %X, C+1
          //
          // iff C+1 isn't INT_MIN
          const APInt *CInt;
>>>>>>> 2bdbfd5a
          if (match(V, m_APInt(CInt))) {
            if (!CInt->isMinSignedValue())
            BO->setHasNoSignedWrap(HasNSW);
      }

          // nuw can be propagated with any constant or nuw value.
          BO->setHasNoUnsignedWrap(HasNUW);
        }
      }
    }
  }
  return SimplifiedInst;
}

/// This tries to simplify binary operations which some other binary operation
/// distributes over either by factorizing out common terms
/// (eg "(A*B)+(A*C)" -> "A*(B+C)") or expanding out if this results in
/// simplifications (eg: "A & (B | C) -> (A&B) | (A&C)" if this is a win).
/// Returns the simplified value, or null if it didn't simplify.
Value *InstCombiner::SimplifyUsingDistributiveLaws(BinaryOperator &I) {
  Value *LHS = I.getOperand(0), *RHS = I.getOperand(1);
  BinaryOperator *Op0 = dyn_cast<BinaryOperator>(LHS);
  BinaryOperator *Op1 = dyn_cast<BinaryOperator>(RHS);
  Instruction::BinaryOps TopLevelOpcode = I.getOpcode();

  {
    // Factorization.
    Value *A, *B, *C, *D;
    Instruction::BinaryOps LHSOpcode, RHSOpcode;
    if (Op0)
      LHSOpcode = getBinOpsForFactorization(TopLevelOpcode, Op0, A, B);
    if (Op1)
      RHSOpcode = getBinOpsForFactorization(TopLevelOpcode, Op1, C, D);

    // The instruction has the form "(A op' B) op (C op' D)".  Try to factorize
    // a common term.
    if (Op0 && Op1 && LHSOpcode == RHSOpcode)
      if (Value *V = tryFactorization(I, LHSOpcode, A, B, C, D))
        return V;

    // The instruction has the form "(A op' B) op (C)".  Try to factorize common
    // term.
    if (Op0)
      if (Value *Ident = getIdentityValue(LHSOpcode, RHS))
        if (Value *V = tryFactorization(I, LHSOpcode, A, B, RHS, Ident))
          return V;

    // The instruction has the form "(B) op (C op' D)".  Try to factorize common
    // term.
    if (Op1)
      if (Value *Ident = getIdentityValue(RHSOpcode, LHS))
        if (Value *V = tryFactorization(I, RHSOpcode, LHS, Ident, C, D))
          return V;
  }

  // Expansion.
  if (Op0 && rightDistributesOverLeft(Op0->getOpcode(), TopLevelOpcode)) {
    // The instruction has the form "(A op' B) op C".  See if expanding it out
    // to "(A op C) op' (B op C)" results in simplifications.
    Value *A = Op0->getOperand(0), *B = Op0->getOperand(1), *C = RHS;
    Instruction::BinaryOps InnerOpcode = Op0->getOpcode(); // op'

    Value *L = SimplifyBinOp(TopLevelOpcode, A, C, SQ.getWithInstruction(&I));
    Value *R = SimplifyBinOp(TopLevelOpcode, B, C, SQ.getWithInstruction(&I));

    // Do "A op C" and "B op C" both simplify?
    if (L && R) {
      // They do! Return "L op' R".
      ++NumExpand;
      C = Builder.CreateBinOp(InnerOpcode, L, R);
      C->takeName(&I);
      return C;
    }

    // Does "A op C" simplify to the identity value for the inner opcode?
    if (L && L == ConstantExpr::getBinOpIdentity(InnerOpcode, L->getType())) {
      // They do! Return "B op C".
      ++NumExpand;
      C = Builder.CreateBinOp(TopLevelOpcode, B, C);
      C->takeName(&I);
      return C;
    }

    // Does "B op C" simplify to the identity value for the inner opcode?
    if (R && R == ConstantExpr::getBinOpIdentity(InnerOpcode, R->getType())) {
      // They do! Return "A op C".
      ++NumExpand;
      C = Builder.CreateBinOp(TopLevelOpcode, A, C);
      C->takeName(&I);
      return C;
    }
  }

  if (Op1 && leftDistributesOverRight(TopLevelOpcode, Op1->getOpcode())) {
    // The instruction has the form "A op (B op' C)".  See if expanding it out
    // to "(A op B) op' (A op C)" results in simplifications.
    Value *A = LHS, *B = Op1->getOperand(0), *C = Op1->getOperand(1);
    Instruction::BinaryOps InnerOpcode = Op1->getOpcode(); // op'

    Value *L = SimplifyBinOp(TopLevelOpcode, A, B, SQ.getWithInstruction(&I));
    Value *R = SimplifyBinOp(TopLevelOpcode, A, C, SQ.getWithInstruction(&I));

    // Do "A op B" and "A op C" both simplify?
    if (L && R) {
      // They do! Return "L op' R".
      ++NumExpand;
      A = Builder.CreateBinOp(InnerOpcode, L, R);
      A->takeName(&I);
      return A;
    }

    // Does "A op B" simplify to the identity value for the inner opcode?
    if (L && L == ConstantExpr::getBinOpIdentity(InnerOpcode, L->getType())) {
      // They do! Return "A op C".
      ++NumExpand;
      A = Builder.CreateBinOp(TopLevelOpcode, A, C);
      A->takeName(&I);
      return A;
    }

    // Does "A op C" simplify to the identity value for the inner opcode?
    if (R && R == ConstantExpr::getBinOpIdentity(InnerOpcode, R->getType())) {
      // They do! Return "A op B".
      ++NumExpand;
      A = Builder.CreateBinOp(TopLevelOpcode, A, B);
      A->takeName(&I);
      return A;
    }
  }

  return SimplifySelectsFeedingBinaryOp(I, LHS, RHS);
}

Value *InstCombiner::SimplifySelectsFeedingBinaryOp(BinaryOperator &I,
                                                    Value *LHS, Value *RHS) {
  Value *A, *B, *C, *D, *E, *F;
  bool LHSIsSelect = match(LHS, m_Select(m_Value(A), m_Value(B), m_Value(C)));
  bool RHSIsSelect = match(RHS, m_Select(m_Value(D), m_Value(E), m_Value(F)));
  if (!LHSIsSelect && !RHSIsSelect)
    return nullptr;

  FastMathFlags FMF;
  BuilderTy::FastMathFlagGuard Guard(Builder);
  if (isa<FPMathOperator>(&I)) {
    FMF = I.getFastMathFlags();
    Builder.setFastMathFlags(FMF);
  }

  Instruction::BinaryOps Opcode = I.getOpcode();
  SimplifyQuery Q = SQ.getWithInstruction(&I);

  Value *Cond, *True = nullptr, *False = nullptr;
  if (LHSIsSelect && RHSIsSelect && A == D) {
    // (A ? B : C) op (A ? E : F) -> A ? (B op E) : (C op F)
    Cond = A;
    True = SimplifyBinOp(Opcode, B, E, FMF, Q);
    False = SimplifyBinOp(Opcode, C, F, FMF, Q);

    if (LHS->hasOneUse() && RHS->hasOneUse()) {
      if (False && !True)
        True = Builder.CreateBinOp(Opcode, B, E);
      else if (True && !False)
        False = Builder.CreateBinOp(Opcode, C, F);
    }
  } else if (LHSIsSelect && LHS->hasOneUse()) {
    // (A ? B : C) op Y -> A ? (B op Y) : (C op Y)
    Cond = A;
    True = SimplifyBinOp(Opcode, B, RHS, FMF, Q);
    False = SimplifyBinOp(Opcode, C, RHS, FMF, Q);
  } else if (RHSIsSelect && RHS->hasOneUse()) {
    // X op (D ? E : F) -> D ? (X op E) : (X op F)
    Cond = D;
    True = SimplifyBinOp(Opcode, LHS, E, FMF, Q);
    False = SimplifyBinOp(Opcode, LHS, F, FMF, Q);
  }

  if (!True || !False)
    return nullptr;

  Value *SI = Builder.CreateSelect(Cond, True, False);
  SI->takeName(&I);
  return SI;
}

/// Given a 'sub' instruction, return the RHS of the instruction if the LHS is a
/// constant zero (which is the 'negate' form).
Value *InstCombiner::dyn_castNegVal(Value *V) const {
  Value *NegV;
  if (match(V, m_Neg(m_Value(NegV))))
    return NegV;

  // Constants can be considered to be negated values if they can be folded.
  if (ConstantInt *C = dyn_cast<ConstantInt>(V))
    return ConstantExpr::getNeg(C);

  if (ConstantDataVector *C = dyn_cast<ConstantDataVector>(V))
    if (C->getType()->getElementType()->isIntegerTy())
      return ConstantExpr::getNeg(C);

  if (ConstantVector *CV = dyn_cast<ConstantVector>(V)) {
    for (unsigned i = 0, e = CV->getNumOperands(); i != e; ++i) {
      Constant *Elt = CV->getAggregateElement(i);
      if (!Elt)
        return nullptr;

      if (isa<UndefValue>(Elt))
        continue;

      if (!isa<ConstantInt>(Elt))
        return nullptr;
    }
    return ConstantExpr::getNeg(CV);
  }

  return nullptr;
}

static Value *foldOperationIntoSelectOperand(Instruction &I, Value *SO,
                                             InstCombiner::BuilderTy &Builder) {
  if (auto *Cast = dyn_cast<CastInst>(&I))
    return Builder.CreateCast(Cast->getOpcode(), SO, I.getType());

  assert(I.isBinaryOp() && "Unexpected opcode for select folding");

  // Figure out if the constant is the left or the right argument.
  bool ConstIsRHS = isa<Constant>(I.getOperand(1));
  Constant *ConstOperand = cast<Constant>(I.getOperand(ConstIsRHS));

  if (auto *SOC = dyn_cast<Constant>(SO)) {
    if (ConstIsRHS)
      return ConstantExpr::get(I.getOpcode(), SOC, ConstOperand);
    return ConstantExpr::get(I.getOpcode(), ConstOperand, SOC);
  }

  Value *Op0 = SO, *Op1 = ConstOperand;
  if (!ConstIsRHS)
    std::swap(Op0, Op1);

  auto *BO = cast<BinaryOperator>(&I);
  Value *RI = Builder.CreateBinOp(BO->getOpcode(), Op0, Op1,
                                  SO->getName() + ".op");
  auto *FPInst = dyn_cast<Instruction>(RI);
  if (FPInst && isa<FPMathOperator>(FPInst))
    FPInst->copyFastMathFlags(BO);
  return RI;
}

Instruction *InstCombiner::FoldOpIntoSelect(Instruction &Op, SelectInst *SI) {
  // Don't modify shared select instructions.
  if (!SI->hasOneUse())
    return nullptr;

  Value *TV = SI->getTrueValue();
  Value *FV = SI->getFalseValue();
  if (!(isa<Constant>(TV) || isa<Constant>(FV)))
    return nullptr;

  // Bool selects with constant operands can be folded to logical ops.
  if (SI->getType()->isIntOrIntVectorTy(1))
    return nullptr;

  // If it's a bitcast involving vectors, make sure it has the same number of
  // elements on both sides.
  if (auto *BC = dyn_cast<BitCastInst>(&Op)) {
    VectorType *DestTy = dyn_cast<VectorType>(BC->getDestTy());
    VectorType *SrcTy = dyn_cast<VectorType>(BC->getSrcTy());

    // Verify that either both or neither are vectors.
    if ((SrcTy == nullptr) != (DestTy == nullptr))
      return nullptr;

    // If vectors, verify that they have the same number of elements.
    if (SrcTy && SrcTy->getNumElements() != DestTy->getNumElements())
      return nullptr;
  }

  // Test if a CmpInst instruction is used exclusively by a select as
  // part of a minimum or maximum operation. If so, refrain from doing
  // any other folding. This helps out other analyses which understand
  // non-obfuscated minimum and maximum idioms, such as ScalarEvolution
  // and CodeGen. And in this case, at least one of the comparison
  // operands has at least one user besides the compare (the select),
  // which would often largely negate the benefit of folding anyway.
  if (auto *CI = dyn_cast<CmpInst>(SI->getCondition())) {
    if (CI->hasOneUse()) {
      Value *Op0 = CI->getOperand(0), *Op1 = CI->getOperand(1);
      if ((SI->getOperand(1) == Op0 && SI->getOperand(2) == Op1) ||
          (SI->getOperand(2) == Op0 && SI->getOperand(1) == Op1))
        return nullptr;
    }
  }

  Value *NewTV = foldOperationIntoSelectOperand(Op, TV, Builder);
  Value *NewFV = foldOperationIntoSelectOperand(Op, FV, Builder);
  return SelectInst::Create(SI->getCondition(), NewTV, NewFV, "", nullptr, SI);
}

static Value *foldOperationIntoPhiValue(BinaryOperator *I, Value *InV,
                                        InstCombiner::BuilderTy &Builder) {
  bool ConstIsRHS = isa<Constant>(I->getOperand(1));
  Constant *C = cast<Constant>(I->getOperand(ConstIsRHS));

  if (auto *InC = dyn_cast<Constant>(InV)) {
    if (ConstIsRHS)
      return ConstantExpr::get(I->getOpcode(), InC, C);
    return ConstantExpr::get(I->getOpcode(), C, InC);
  }

  Value *Op0 = InV, *Op1 = C;
  if (!ConstIsRHS)
    std::swap(Op0, Op1);

  Value *RI = Builder.CreateBinOp(I->getOpcode(), Op0, Op1, "phitmp");
  auto *FPInst = dyn_cast<Instruction>(RI);
  if (FPInst && isa<FPMathOperator>(FPInst))
    FPInst->copyFastMathFlags(I);
  return RI;
}

Instruction *InstCombiner::foldOpIntoPhi(Instruction &I, PHINode *PN) {
  unsigned NumPHIValues = PN->getNumIncomingValues();
  if (NumPHIValues == 0)
    return nullptr;

  // We normally only transform phis with a single use.  However, if a PHI has
  // multiple uses and they are all the same operation, we can fold *all* of the
  // uses into the PHI.
  if (!PN->hasOneUse()) {
    // Walk the use list for the instruction, comparing them to I.
    for (User *U : PN->users()) {
      Instruction *UI = cast<Instruction>(U);
      if (UI != &I && !I.isIdenticalTo(UI))
        return nullptr;
    }
    // Otherwise, we can replace *all* users with the new PHI we form.
  }

  // Check to see if all of the operands of the PHI are simple constants
  // (constantint/constantfp/undef).  If there is one non-constant value,
  // remember the BB it is in.  If there is more than one or if *it* is a PHI,
  // bail out.  We don't do arbitrary constant expressions here because moving
  // their computation can be expensive without a cost model.
  BasicBlock *NonConstBB = nullptr;
  for (unsigned i = 0; i != NumPHIValues; ++i) {
    Value *InVal = PN->getIncomingValue(i);
    if (isa<Constant>(InVal) && !isa<ConstantExpr>(InVal))
      continue;

    if (isa<PHINode>(InVal)) return nullptr;  // Itself a phi.
    if (NonConstBB) return nullptr;  // More than one non-const value.

    NonConstBB = PN->getIncomingBlock(i);

    // If the InVal is an invoke at the end of the pred block, then we can't
    // insert a computation after it without breaking the edge.
    if (isa<InvokeInst>(InVal))
      if (cast<Instruction>(InVal)->getParent() == NonConstBB)
        return nullptr;

    // If the incoming non-constant value is in I's block, we will remove one
    // instruction, but insert another equivalent one, leading to infinite
    // instcombine.
    if (isPotentiallyReachable(I.getParent(), NonConstBB, &DT, LI))
      return nullptr;
  }

  // If there is exactly one non-constant value, we can insert a copy of the
  // operation in that block.  However, if this is a critical edge, we would be
  // inserting the computation on some other paths (e.g. inside a loop).  Only
  // do this if the pred block is unconditionally branching into the phi block.
  if (NonConstBB != nullptr) {
    BranchInst *BI = dyn_cast<BranchInst>(NonConstBB->getTerminator());
    if (!BI || !BI->isUnconditional()) return nullptr;
  }

  // Okay, we can do the transformation: create the new PHI node.
  PHINode *NewPN = PHINode::Create(I.getType(), PN->getNumIncomingValues());
  InsertNewInstBefore(NewPN, *PN);
  NewPN->takeName(PN);

  // If we are going to have to insert a new computation, do so right before the
  // predecessor's terminator.
  if (NonConstBB)
    Builder.SetInsertPoint(NonConstBB->getTerminator());

  // Next, add all of the operands to the PHI.
  if (SelectInst *SI = dyn_cast<SelectInst>(&I)) {
    // We only currently try to fold the condition of a select when it is a phi,
    // not the true/false values.
    Value *TrueV = SI->getTrueValue();
    Value *FalseV = SI->getFalseValue();
    BasicBlock *PhiTransBB = PN->getParent();
    for (unsigned i = 0; i != NumPHIValues; ++i) {
      BasicBlock *ThisBB = PN->getIncomingBlock(i);
      Value *TrueVInPred = TrueV->DoPHITranslation(PhiTransBB, ThisBB);
      Value *FalseVInPred = FalseV->DoPHITranslation(PhiTransBB, ThisBB);
      Value *InV = nullptr;
      // Beware of ConstantExpr:  it may eventually evaluate to getNullValue,
      // even if currently isNullValue gives false.
      Constant *InC = dyn_cast<Constant>(PN->getIncomingValue(i));
      // For vector constants, we cannot use isNullValue to fold into
      // FalseVInPred versus TrueVInPred. When we have individual nonzero
      // elements in the vector, we will incorrectly fold InC to
      // `TrueVInPred`.
      if (InC && !isa<ConstantExpr>(InC) && isa<ConstantInt>(InC))
        InV = InC->isNullValue() ? FalseVInPred : TrueVInPred;
      else {
        // Generate the select in the same block as PN's current incoming block.
        // Note: ThisBB need not be the NonConstBB because vector constants
        // which are constants by definition are handled here.
        // FIXME: This can lead to an increase in IR generation because we might
        // generate selects for vector constant phi operand, that could not be
        // folded to TrueVInPred or FalseVInPred as done for ConstantInt. For
        // non-vector phis, this transformation was always profitable because
        // the select would be generated exactly once in the NonConstBB.
        Builder.SetInsertPoint(ThisBB->getTerminator());
        InV = Builder.CreateSelect(PN->getIncomingValue(i), TrueVInPred,
                                   FalseVInPred, "phitmp");
      }
      NewPN->addIncoming(InV, ThisBB);
    }
  } else if (CmpInst *CI = dyn_cast<CmpInst>(&I)) {
    Constant *C = cast<Constant>(I.getOperand(1));
    for (unsigned i = 0; i != NumPHIValues; ++i) {
      Value *InV = nullptr;
      if (Constant *InC = dyn_cast<Constant>(PN->getIncomingValue(i)))
        InV = ConstantExpr::getCompare(CI->getPredicate(), InC, C);
      else if (isa<ICmpInst>(CI))
        InV = Builder.CreateICmp(CI->getPredicate(), PN->getIncomingValue(i),
                                 C, "phitmp");
      else
        InV = Builder.CreateFCmp(CI->getPredicate(), PN->getIncomingValue(i),
                                 C, "phitmp");
      NewPN->addIncoming(InV, PN->getIncomingBlock(i));
    }
  } else if (auto *BO = dyn_cast<BinaryOperator>(&I)) {
    for (unsigned i = 0; i != NumPHIValues; ++i) {
      Value *InV = foldOperationIntoPhiValue(BO, PN->getIncomingValue(i),
                                             Builder);
      NewPN->addIncoming(InV, PN->getIncomingBlock(i));
    }
  } else {
    CastInst *CI = cast<CastInst>(&I);
    Type *RetTy = CI->getType();
    for (unsigned i = 0; i != NumPHIValues; ++i) {
      Value *InV;
      if (Constant *InC = dyn_cast<Constant>(PN->getIncomingValue(i)))
        InV = ConstantExpr::getCast(CI->getOpcode(), InC, RetTy);
      else
        InV = Builder.CreateCast(CI->getOpcode(), PN->getIncomingValue(i),
                                 I.getType(), "phitmp");
      NewPN->addIncoming(InV, PN->getIncomingBlock(i));
    }
  }

  for (auto UI = PN->user_begin(), E = PN->user_end(); UI != E;) {
    Instruction *User = cast<Instruction>(*UI++);
    if (User == &I) continue;
    replaceInstUsesWith(*User, NewPN);
    eraseInstFromFunction(*User);
  }
  return replaceInstUsesWith(I, NewPN);
}

Instruction *InstCombiner::foldBinOpIntoSelectOrPhi(BinaryOperator &I) {
  if (!isa<Constant>(I.getOperand(1)))
    return nullptr;

  if (auto *Sel = dyn_cast<SelectInst>(I.getOperand(0))) {
    if (Instruction *NewSel = FoldOpIntoSelect(I, Sel))
      return NewSel;
  } else if (auto *PN = dyn_cast<PHINode>(I.getOperand(0))) {
    if (Instruction *NewPhi = foldOpIntoPhi(I, PN))
      return NewPhi;
  }
  return nullptr;
}

/// Given a pointer type and a constant offset, determine whether or not there
/// is a sequence of GEP indices into the pointed type that will land us at the
/// specified offset. If so, fill them into NewIndices and return the resultant
/// element type, otherwise return null.
Type *InstCombiner::FindElementAtOffset(PointerType *PtrTy, int64_t Offset,
                                        SmallVectorImpl<Value *> &NewIndices) {
  Type *Ty = PtrTy->getElementType();
  if (!Ty->isSized())
    return nullptr;

  // Start with the index over the outer type.  Note that the type size
  // might be zero (even if the offset isn't zero) if the indexed type
  // is something like [0 x {int, int}]
  Type *IndexTy = DL.getIndexType(PtrTy);
  int64_t FirstIdx = 0;
  if (int64_t TySize = DL.getTypeAllocSize(Ty)) {
    FirstIdx = Offset / TySize;
    Offset -= FirstIdx * TySize;

    // Handle hosts where % returns negative instead of values [0..TySize).
    if (Offset < 0) {
      --FirstIdx;
      Offset += TySize;
      assert(Offset >= 0);
    }
    assert((uint64_t)Offset < (uint64_t)TySize && "Out of range offset");
  }

  NewIndices.push_back(ConstantInt::get(IndexTy, FirstIdx));

  // Index into the types.  If we fail, set OrigBase to null.
  while (Offset) {
    // Indexing into tail padding between struct/array elements.
    if (uint64_t(Offset * 8) >= DL.getTypeSizeInBits(Ty))
      return nullptr;

    if (StructType *STy = dyn_cast<StructType>(Ty)) {
      const StructLayout *SL = DL.getStructLayout(STy);
      assert(Offset < (int64_t)SL->getSizeInBytes() &&
             "Offset must stay within the indexed type");

      unsigned Elt = SL->getElementContainingOffset(Offset);
      NewIndices.push_back(ConstantInt::get(Type::getInt32Ty(Ty->getContext()),
                                            Elt));

      Offset -= SL->getElementOffset(Elt);
      Ty = STy->getElementType(Elt);
    } else if (ArrayType *AT = dyn_cast<ArrayType>(Ty)) {
      uint64_t EltSize = DL.getTypeAllocSize(AT->getElementType());
      assert(EltSize && "Cannot index into a zero-sized array");
      NewIndices.push_back(ConstantInt::get(IndexTy, Offset / EltSize));
      Offset %= EltSize;
      Ty = AT->getElementType();
    } else {
      // Otherwise, we can't index into the middle of this atomic type, bail.
      return nullptr;
    }
  }

  return Ty;
}

static bool shouldMergeGEPs(GEPOperator &GEP, GEPOperator &Src) {
  // If this GEP has only 0 indices, it is the same pointer as
  // Src. If Src is not a trivial GEP too, don't combine
  // the indices.
  if (GEP.hasAllZeroIndices() && !Src.hasAllZeroIndices() &&
      !Src.hasOneUse())
    return false;
  return true;
}

/// Return a value X such that Val = X * Scale, or null if none.
/// If the multiplication is known not to overflow, then NoSignedWrap is set.
Value *InstCombiner::Descale(Value *Val, APInt Scale, bool &NoSignedWrap) {
  assert(isa<IntegerType>(Val->getType()) && "Can only descale integers!");
  assert(cast<IntegerType>(Val->getType())->getBitWidth() ==
         Scale.getBitWidth() && "Scale not compatible with value!");

  // If Val is zero or Scale is one then Val = Val * Scale.
  if (match(Val, m_Zero()) || Scale == 1) {
    NoSignedWrap = true;
    return Val;
  }

  // If Scale is zero then it does not divide Val.
  if (Scale.isMinValue())
    return nullptr;

  // Look through chains of multiplications, searching for a constant that is
  // divisible by Scale.  For example, descaling X*(Y*(Z*4)) by a factor of 4
  // will find the constant factor 4 and produce X*(Y*Z).  Descaling X*(Y*8) by
  // a factor of 4 will produce X*(Y*2).  The principle of operation is to bore
  // down from Val:
  //
  //     Val = M1 * X          ||   Analysis starts here and works down
  //      M1 = M2 * Y          ||   Doesn't descend into terms with more
  //      M2 =  Z * 4          \/   than one use
  //
  // Then to modify a term at the bottom:
  //
  //     Val = M1 * X
  //      M1 =  Z * Y          ||   Replaced M2 with Z
  //
  // Then to work back up correcting nsw flags.

  // Op - the term we are currently analyzing.  Starts at Val then drills down.
  // Replaced with its descaled value before exiting from the drill down loop.
  Value *Op = Val;

  // Parent - initially null, but after drilling down notes where Op came from.
  // In the example above, Parent is (Val, 0) when Op is M1, because M1 is the
  // 0'th operand of Val.
  std::pair<Instruction *, unsigned> Parent;

  // Set if the transform requires a descaling at deeper levels that doesn't
  // overflow.
  bool RequireNoSignedWrap = false;

  // Log base 2 of the scale. Negative if not a power of 2.
  int32_t logScale = Scale.exactLogBase2();

  for (;; Op = Parent.first->getOperand(Parent.second)) { // Drill down
    if (ConstantInt *CI = dyn_cast<ConstantInt>(Op)) {
      // If Op is a constant divisible by Scale then descale to the quotient.
      APInt Quotient(Scale), Remainder(Scale); // Init ensures right bitwidth.
      APInt::sdivrem(CI->getValue(), Scale, Quotient, Remainder);
      if (!Remainder.isMinValue())
        // Not divisible by Scale.
        return nullptr;
      // Replace with the quotient in the parent.
      Op = ConstantInt::get(CI->getType(), Quotient);
      NoSignedWrap = true;
      break;
    }

    if (BinaryOperator *BO = dyn_cast<BinaryOperator>(Op)) {
      if (BO->getOpcode() == Instruction::Mul) {
        // Multiplication.
        NoSignedWrap = BO->hasNoSignedWrap();
        if (RequireNoSignedWrap && !NoSignedWrap)
          return nullptr;

        // There are three cases for multiplication: multiplication by exactly
        // the scale, multiplication by a constant different to the scale, and
        // multiplication by something else.
        Value *LHS = BO->getOperand(0);
        Value *RHS = BO->getOperand(1);

        if (ConstantInt *CI = dyn_cast<ConstantInt>(RHS)) {
          // Multiplication by a constant.
          if (CI->getValue() == Scale) {
            // Multiplication by exactly the scale, replace the multiplication
            // by its left-hand side in the parent.
            Op = LHS;
            break;
          }

          // Otherwise drill down into the constant.
          if (!Op->hasOneUse())
            return nullptr;

          Parent = std::make_pair(BO, 1);
          continue;
        }

        // Multiplication by something else. Drill down into the left-hand side
        // since that's where the reassociate pass puts the good stuff.
        if (!Op->hasOneUse())
          return nullptr;

        Parent = std::make_pair(BO, 0);
        continue;
      }

      if (logScale > 0 && BO->getOpcode() == Instruction::Shl &&
          isa<ConstantInt>(BO->getOperand(1))) {
        // Multiplication by a power of 2.
        NoSignedWrap = BO->hasNoSignedWrap();
        if (RequireNoSignedWrap && !NoSignedWrap)
          return nullptr;

        Value *LHS = BO->getOperand(0);
        int32_t Amt = cast<ConstantInt>(BO->getOperand(1))->
          getLimitedValue(Scale.getBitWidth());
        // Op = LHS << Amt.

        if (Amt == logScale) {
          // Multiplication by exactly the scale, replace the multiplication
          // by its left-hand side in the parent.
          Op = LHS;
          break;
        }
        if (Amt < logScale || !Op->hasOneUse())
          return nullptr;

        // Multiplication by more than the scale.  Reduce the multiplying amount
        // by the scale in the parent.
        Parent = std::make_pair(BO, 1);
        Op = ConstantInt::get(BO->getType(), Amt - logScale);
        break;
      }
    }

    if (!Op->hasOneUse())
      return nullptr;

    if (CastInst *Cast = dyn_cast<CastInst>(Op)) {
      if (Cast->getOpcode() == Instruction::SExt) {
        // Op is sign-extended from a smaller type, descale in the smaller type.
        unsigned SmallSize = Cast->getSrcTy()->getPrimitiveSizeInBits();
        APInt SmallScale = Scale.trunc(SmallSize);
        // Suppose Op = sext X, and we descale X as Y * SmallScale.  We want to
        // descale Op as (sext Y) * Scale.  In order to have
        //   sext (Y * SmallScale) = (sext Y) * Scale
        // some conditions need to hold however: SmallScale must sign-extend to
        // Scale and the multiplication Y * SmallScale should not overflow.
        if (SmallScale.sext(Scale.getBitWidth()) != Scale)
          // SmallScale does not sign-extend to Scale.
          return nullptr;
        assert(SmallScale.exactLogBase2() == logScale);
        // Require that Y * SmallScale must not overflow.
        RequireNoSignedWrap = true;

        // Drill down through the cast.
        Parent = std::make_pair(Cast, 0);
        Scale = SmallScale;
        continue;
      }

      if (Cast->getOpcode() == Instruction::Trunc) {
        // Op is truncated from a larger type, descale in the larger type.
        // Suppose Op = trunc X, and we descale X as Y * sext Scale.  Then
        //   trunc (Y * sext Scale) = (trunc Y) * Scale
        // always holds.  However (trunc Y) * Scale may overflow even if
        // trunc (Y * sext Scale) does not, so nsw flags need to be cleared
        // from this point up in the expression (see later).
        if (RequireNoSignedWrap)
          return nullptr;

        // Drill down through the cast.
        unsigned LargeSize = Cast->getSrcTy()->getPrimitiveSizeInBits();
        Parent = std::make_pair(Cast, 0);
        Scale = Scale.sext(LargeSize);
        if (logScale + 1 == (int32_t)Cast->getType()->getPrimitiveSizeInBits())
          logScale = -1;
        assert(Scale.exactLogBase2() == logScale);
        continue;
      }
    }

    // Unsupported expression, bail out.
    return nullptr;
  }

  // If Op is zero then Val = Op * Scale.
  if (match(Op, m_Zero())) {
    NoSignedWrap = true;
    return Op;
  }

  // We know that we can successfully descale, so from here on we can safely
  // modify the IR.  Op holds the descaled version of the deepest term in the
  // expression.  NoSignedWrap is 'true' if multiplying Op by Scale is known
  // not to overflow.

  if (!Parent.first)
    // The expression only had one term.
    return Op;

  // Rewrite the parent using the descaled version of its operand.
  assert(Parent.first->hasOneUse() && "Drilled down when more than one use!");
  assert(Op != Parent.first->getOperand(Parent.second) &&
         "Descaling was a no-op?");
  Parent.first->setOperand(Parent.second, Op);
  Worklist.Add(Parent.first);

  // Now work back up the expression correcting nsw flags.  The logic is based
  // on the following observation: if X * Y is known not to overflow as a signed
  // multiplication, and Y is replaced by a value Z with smaller absolute value,
  // then X * Z will not overflow as a signed multiplication either.  As we work
  // our way up, having NoSignedWrap 'true' means that the descaled value at the
  // current level has strictly smaller absolute value than the original.
  Instruction *Ancestor = Parent.first;
  do {
    if (BinaryOperator *BO = dyn_cast<BinaryOperator>(Ancestor)) {
      // If the multiplication wasn't nsw then we can't say anything about the
      // value of the descaled multiplication, and we have to clear nsw flags
      // from this point on up.
      bool OpNoSignedWrap = BO->hasNoSignedWrap();
      NoSignedWrap &= OpNoSignedWrap;
      if (NoSignedWrap != OpNoSignedWrap) {
        BO->setHasNoSignedWrap(NoSignedWrap);
        Worklist.Add(Ancestor);
      }
    } else if (Ancestor->getOpcode() == Instruction::Trunc) {
      // The fact that the descaled input to the trunc has smaller absolute
      // value than the original input doesn't tell us anything useful about
      // the absolute values of the truncations.
      NoSignedWrap = false;
    }
    assert((Ancestor->getOpcode() != Instruction::SExt || NoSignedWrap) &&
           "Failed to keep proper track of nsw flags while drilling down?");

    if (Ancestor == Val)
      // Got to the top, all done!
      return Val;

    // Move up one level in the expression.
    assert(Ancestor->hasOneUse() && "Drilled down when more than one use!");
    Ancestor = Ancestor->user_back();
  } while (true);
}

Instruction *InstCombiner::foldVectorBinop(BinaryOperator &Inst) {
  if (!Inst.getType()->isVectorTy()) return nullptr;

  BinaryOperator::BinaryOps Opcode = Inst.getOpcode();
  unsigned NumElts = cast<VectorType>(Inst.getType())->getNumElements();
  Value *LHS = Inst.getOperand(0), *RHS = Inst.getOperand(1);
  assert(cast<VectorType>(LHS->getType())->getNumElements() == NumElts);
  assert(cast<VectorType>(RHS->getType())->getNumElements() == NumElts);

  // If both operands of the binop are vector concatenations, then perform the
  // narrow binop on each pair of the source operands followed by concatenation
  // of the results.
  Value *L0, *L1, *R0, *R1;
  Constant *Mask;
  if (match(LHS, m_ShuffleVector(m_Value(L0), m_Value(L1), m_Constant(Mask))) &&
      match(RHS, m_ShuffleVector(m_Value(R0), m_Value(R1), m_Specific(Mask))) &&
      LHS->hasOneUse() && RHS->hasOneUse() &&
      cast<ShuffleVectorInst>(LHS)->isConcat() &&
      cast<ShuffleVectorInst>(RHS)->isConcat()) {
    // This transform does not have the speculative execution constraint as
    // below because the shuffle is a concatenation. The new binops are
    // operating on exactly the same elements as the existing binop.
    // TODO: We could ease the mask requirement to allow different undef lanes,
    //       but that requires an analysis of the binop-with-undef output value.
    Value *NewBO0 = Builder.CreateBinOp(Opcode, L0, R0);
    if (auto *BO = dyn_cast<BinaryOperator>(NewBO0))
      BO->copyIRFlags(&Inst);
    Value *NewBO1 = Builder.CreateBinOp(Opcode, L1, R1);
    if (auto *BO = dyn_cast<BinaryOperator>(NewBO1))
      BO->copyIRFlags(&Inst);
    return new ShuffleVectorInst(NewBO0, NewBO1, Mask);
  }

  // It may not be safe to reorder shuffles and things like div, urem, etc.
  // because we may trap when executing those ops on unknown vector elements.
  // See PR20059.
  if (!isSafeToSpeculativelyExecute(&Inst))
    return nullptr;

  auto createBinOpShuffle = [&](Value *X, Value *Y, Constant *M) {
    Value *XY = Builder.CreateBinOp(Opcode, X, Y);
    if (auto *BO = dyn_cast<BinaryOperator>(XY))
      BO->copyIRFlags(&Inst);
    return new ShuffleVectorInst(XY, UndefValue::get(XY->getType()), M);
  };

  // If both arguments of the binary operation are shuffles that use the same
  // mask and shuffle within a single vector, move the shuffle after the binop.
  Value *V1, *V2;
  if (match(LHS, m_ShuffleVector(m_Value(V1), m_Undef(), m_Constant(Mask))) &&
      match(RHS, m_ShuffleVector(m_Value(V2), m_Undef(), m_Specific(Mask))) &&
      V1->getType() == V2->getType() &&
      (LHS->hasOneUse() || RHS->hasOneUse() || LHS == RHS)) {
    // Op(shuffle(V1, Mask), shuffle(V2, Mask)) -> shuffle(Op(V1, V2), Mask)
    return createBinOpShuffle(V1, V2, Mask);
  }

  // If both arguments of a commutative binop are select-shuffles that use the
  // same mask with commuted operands, the shuffles are unnecessary.
  if (Inst.isCommutative() &&
      match(LHS, m_ShuffleVector(m_Value(V1), m_Value(V2), m_Constant(Mask))) &&
      match(RHS, m_ShuffleVector(m_Specific(V2), m_Specific(V1),
                                 m_Specific(Mask)))) {
    auto *LShuf = cast<ShuffleVectorInst>(LHS);
    auto *RShuf = cast<ShuffleVectorInst>(RHS);
    // TODO: Allow shuffles that contain undefs in the mask?
    //       That is legal, but it reduces undef knowledge.
    // TODO: Allow arbitrary shuffles by shuffling after binop?
    //       That might be legal, but we have to deal with poison.
    if (LShuf->isSelect() && !LShuf->getMask()->containsUndefElement() &&
        RShuf->isSelect() && !RShuf->getMask()->containsUndefElement()) {
      // Example:
      // LHS = shuffle V1, V2, <0, 5, 6, 3>
      // RHS = shuffle V2, V1, <0, 5, 6, 3>
      // LHS + RHS --> (V10+V20, V21+V11, V22+V12, V13+V23) --> V1 + V2
      Instruction *NewBO = BinaryOperator::Create(Opcode, V1, V2);
      NewBO->copyIRFlags(&Inst);
      return NewBO;
    }
  }

  // If one argument is a shuffle within one vector and the other is a constant,
  // try moving the shuffle after the binary operation. This canonicalization
  // intends to move shuffles closer to other shuffles and binops closer to
  // other binops, so they can be folded. It may also enable demanded elements
  // transforms.
  Constant *C;
  if (match(&Inst, m_c_BinOp(
          m_OneUse(m_ShuffleVector(m_Value(V1), m_Undef(), m_Constant(Mask))),
                             m_Constant(C))) &&
      V1->getType()->getVectorNumElements() <= NumElts) {
    assert(Inst.getType()->getScalarType() == V1->getType()->getScalarType() &&
           "Shuffle should not change scalar type");

    // Find constant NewC that has property:
    //   shuffle(NewC, ShMask) = C
    // If such constant does not exist (example: ShMask=<0,0> and C=<1,2>)
    // reorder is not possible. A 1-to-1 mapping is not required. Example:
    // ShMask = <1,1,2,2> and C = <5,5,6,6> --> NewC = <undef,5,6,undef>
    bool ConstOp1 = isa<Constant>(RHS);
    SmallVector<int, 16> ShMask;
    ShuffleVectorInst::getShuffleMask(Mask, ShMask);
    unsigned SrcVecNumElts = V1->getType()->getVectorNumElements();
    UndefValue *UndefScalar = UndefValue::get(C->getType()->getScalarType());
    SmallVector<Constant *, 16> NewVecC(SrcVecNumElts, UndefScalar);
    bool MayChange = true;
    for (unsigned I = 0; I < NumElts; ++I) {
      Constant *CElt = C->getAggregateElement(I);
      if (ShMask[I] >= 0) {
        assert(ShMask[I] < (int)NumElts && "Not expecting narrowing shuffle");
        Constant *NewCElt = NewVecC[ShMask[I]];
        // Bail out if:
        // 1. The constant vector contains a constant expression.
        // 2. The shuffle needs an element of the constant vector that can't
        //    be mapped to a new constant vector.
        // 3. This is a widening shuffle that copies elements of V1 into the
        //    extended elements (extending with undef is allowed).
        if (!CElt || (!isa<UndefValue>(NewCElt) && NewCElt != CElt) ||
            I >= SrcVecNumElts) {
          MayChange = false;
          break;
        }
        NewVecC[ShMask[I]] = CElt;
      }
      // If this is a widening shuffle, we must be able to extend with undef
      // elements. If the original binop does not produce an undef in the high
      // lanes, then this transform is not safe.
      // Similarly for undef lanes due to the shuffle mask, we can only
      // transform binops that preserve undef.
      // TODO: We could shuffle those non-undef constant values into the
      //       result by using a constant vector (rather than an undef vector)
      //       as operand 1 of the new binop, but that might be too aggressive
      //       for target-independent shuffle creation.
      if (I >= SrcVecNumElts || ShMask[I] < 0) {
        Constant *MaybeUndef =
            ConstOp1 ? ConstantExpr::get(Opcode, UndefScalar, CElt)
                     : ConstantExpr::get(Opcode, CElt, UndefScalar);
        if (!isa<UndefValue>(MaybeUndef)) {
          MayChange = false;
          break;
        }
      }
    }
    if (MayChange) {
      Constant *NewC = ConstantVector::get(NewVecC);
      // It may not be safe to execute a binop on a vector with undef elements
      // because the entire instruction can be folded to undef or create poison
      // that did not exist in the original code.
      if (Inst.isIntDivRem() || (Inst.isShift() && ConstOp1))
        NewC = getSafeVectorConstantForBinop(Opcode, NewC, ConstOp1);

      // Op(shuffle(V1, Mask), C) -> shuffle(Op(V1, NewC), Mask)
      // Op(C, shuffle(V1, Mask)) -> shuffle(Op(NewC, V1), Mask)
      Value *NewLHS = ConstOp1 ? V1 : NewC;
      Value *NewRHS = ConstOp1 ? NewC : V1;
      return createBinOpShuffle(NewLHS, NewRHS, Mask);
    }
  }

  return nullptr;
}

/// Try to narrow the width of a binop if at least 1 operand is an extend of
/// of a value. This requires a potentially expensive known bits check to make
/// sure the narrow op does not overflow.
Instruction *InstCombiner::narrowMathIfNoOverflow(BinaryOperator &BO) {
  // We need at least one extended operand.
  Value *Op0 = BO.getOperand(0), *Op1 = BO.getOperand(1);

  // If this is a sub, we swap the operands since we always want an extension
  // on the RHS. The LHS can be an extension or a constant.
  if (BO.getOpcode() == Instruction::Sub)
    std::swap(Op0, Op1);

  Value *X;
  bool IsSext = match(Op0, m_SExt(m_Value(X)));
  if (!IsSext && !match(Op0, m_ZExt(m_Value(X))))
    return nullptr;

  // If both operands are the same extension from the same source type and we
  // can eliminate at least one (hasOneUse), this might work.
  CastInst::CastOps CastOpc = IsSext ? Instruction::SExt : Instruction::ZExt;
  Value *Y;
  if (!(match(Op1, m_ZExtOrSExt(m_Value(Y))) && X->getType() == Y->getType() &&
        cast<Operator>(Op1)->getOpcode() == CastOpc &&
        (Op0->hasOneUse() || Op1->hasOneUse()))) {
    // If that did not match, see if we have a suitable constant operand.
    // Truncating and extending must produce the same constant.
    Constant *WideC;
    if (!Op0->hasOneUse() || !match(Op1, m_Constant(WideC)))
      return nullptr;
    Constant *NarrowC = ConstantExpr::getTrunc(WideC, X->getType());
    if (ConstantExpr::getCast(CastOpc, NarrowC, BO.getType()) != WideC)
      return nullptr;
    Y = NarrowC;
  }

  // Swap back now that we found our operands.
  if (BO.getOpcode() == Instruction::Sub)
    std::swap(X, Y);

  // Both operands have narrow versions. Last step: the math must not overflow
  // in the narrow width.
  if (!willNotOverflow(BO.getOpcode(), X, Y, BO, IsSext))
    return nullptr;

  // bo (ext X), (ext Y) --> ext (bo X, Y)
  // bo (ext X), C       --> ext (bo X, C')
  Value *NarrowBO = Builder.CreateBinOp(BO.getOpcode(), X, Y, "narrow");
  if (auto *NewBinOp = dyn_cast<BinaryOperator>(NarrowBO)) {
    if (IsSext)
      NewBinOp->setHasNoSignedWrap();
    else
      NewBinOp->setHasNoUnsignedWrap();
  }
  return CastInst::Create(CastOpc, NarrowBO, BO.getType());
}

static bool isMergedGEPInBounds(GEPOperator &GEP1, GEPOperator &GEP2) {
  // At least one GEP must be inbounds.
  if (!GEP1.isInBounds() && !GEP2.isInBounds())
    return false;

  return (GEP1.isInBounds() || GEP1.hasAllZeroIndices()) &&
         (GEP2.isInBounds() || GEP2.hasAllZeroIndices());
}

Instruction *InstCombiner::visitGetElementPtrInst(GetElementPtrInst &GEP) {
  SmallVector<Value *, 8> Ops(GEP.op_begin(), GEP.op_end());
  Type *GEPType = GEP.getType();
  Type *GEPEltType = GEP.getSourceElementType();
  if (Value *V = SimplifyGEPInst(GEPEltType, Ops, SQ.getWithInstruction(&GEP)))
    return replaceInstUsesWith(GEP, V);

  // For vector geps, use the generic demanded vector support.
  if (GEP.getType()->isVectorTy()) {
    auto VWidth = GEP.getType()->getVectorNumElements();
    APInt UndefElts(VWidth, 0);
    APInt AllOnesEltMask(APInt::getAllOnesValue(VWidth));
    if (Value *V = SimplifyDemandedVectorElts(&GEP, AllOnesEltMask,
                                              UndefElts)) {
      if (V != &GEP)
        return replaceInstUsesWith(GEP, V);
      return &GEP;
    }

    // TODO: 1) Scalarize splat operands, 2) scalarize entire instruction if
    // possible (decide on canonical form for pointer broadcast), 3) exploit
    // undef elements to decrease demanded bits  
  }

  Value *PtrOp = GEP.getOperand(0);

  // Eliminate unneeded casts for indices, and replace indices which displace
  // by multiples of a zero size type with zero.
  bool MadeChange = false;

  // Index width may not be the same width as pointer width.
  // Data layout chooses the right type based on supported integer types.
  Type *NewScalarIndexTy =
      DL.getIndexType(GEP.getPointerOperandType()->getScalarType());

  gep_type_iterator GTI = gep_type_begin(GEP);
  for (User::op_iterator I = GEP.op_begin() + 1, E = GEP.op_end(); I != E;
       ++I, ++GTI) {
    // Skip indices into struct types.
    if (GTI.isStruct())
      continue;

    Type *IndexTy = (*I)->getType();
    Type *NewIndexType =
        IndexTy->isVectorTy()
            ? VectorType::get(NewScalarIndexTy, IndexTy->getVectorNumElements())
            : NewScalarIndexTy;

    // If the element type has zero size then any index over it is equivalent
    // to an index of zero, so replace it with zero if it is not zero already.
    Type *EltTy = GTI.getIndexedType();
    if (EltTy->isSized() && DL.getTypeAllocSize(EltTy) == 0)
      if (!isa<Constant>(*I) || !match(I->get(), m_Zero())) {
        *I = Constant::getNullValue(NewIndexType);
        MadeChange = true;
      }

    if (IndexTy != NewIndexType) {
      // If we are using a wider index than needed for this platform, shrink
      // it to what we need.  If narrower, sign-extend it to what we need.
      // This explicit cast can make subsequent optimizations more obvious.
      *I = Builder.CreateIntCast(*I, NewIndexType, true);
      MadeChange = true;
    }
  }
  if (MadeChange)
    return &GEP;

  // Check to see if the inputs to the PHI node are getelementptr instructions.
  if (auto *PN = dyn_cast<PHINode>(PtrOp)) {
    auto *Op1 = dyn_cast<GetElementPtrInst>(PN->getOperand(0));
    if (!Op1)
      return nullptr;

    // Don't fold a GEP into itself through a PHI node. This can only happen
    // through the back-edge of a loop. Folding a GEP into itself means that
    // the value of the previous iteration needs to be stored in the meantime,
    // thus requiring an additional register variable to be live, but not
    // actually achieving anything (the GEP still needs to be executed once per
    // loop iteration).
    if (Op1 == &GEP)
      return nullptr;

    int DI = -1;

    for (auto I = PN->op_begin() + 1, E = PN->op_end(); I != E; ++I) {
      auto *Op2 = dyn_cast<GetElementPtrInst>(*I);
      if (!Op2 || Op1->getNumOperands() != Op2->getNumOperands())
        return nullptr;

      // As for Op1 above, don't try to fold a GEP into itself.
      if (Op2 == &GEP)
        return nullptr;

      // Keep track of the type as we walk the GEP.
      Type *CurTy = nullptr;

      for (unsigned J = 0, F = Op1->getNumOperands(); J != F; ++J) {
        if (Op1->getOperand(J)->getType() != Op2->getOperand(J)->getType())
          return nullptr;

        if (Op1->getOperand(J) != Op2->getOperand(J)) {
          if (DI == -1) {
            // We have not seen any differences yet in the GEPs feeding the
            // PHI yet, so we record this one if it is allowed to be a
            // variable.

            // The first two arguments can vary for any GEP, the rest have to be
            // static for struct slots
            if (J > 1) {
              assert(CurTy && "No current type?");
              if (CurTy->isStructTy())
                return nullptr;
            }

            DI = J;
          } else {
            // The GEP is different by more than one input. While this could be
            // extended to support GEPs that vary by more than one variable it
            // doesn't make sense since it greatly increases the complexity and
            // would result in an R+R+R addressing mode which no backend
            // directly supports and would need to be broken into several
            // simpler instructions anyway.
            return nullptr;
          }
        }

        // Sink down a layer of the type for the next iteration.
        if (J > 0) {
          if (J == 1) {
            CurTy = Op1->getSourceElementType();
          } else if (auto *CT = dyn_cast<CompositeType>(CurTy)) {
            CurTy = CT->getTypeAtIndex(Op1->getOperand(J));
          } else {
            CurTy = nullptr;
          }
        }
      }
    }

    // If not all GEPs are identical we'll have to create a new PHI node.
    // Check that the old PHI node has only one use so that it will get
    // removed.
    if (DI != -1 && !PN->hasOneUse())
      return nullptr;

    auto *NewGEP = cast<GetElementPtrInst>(Op1->clone());
    if (DI == -1) {
      // All the GEPs feeding the PHI are identical. Clone one down into our
      // BB so that it can be merged with the current GEP.
      GEP.getParent()->getInstList().insert(
          GEP.getParent()->getFirstInsertionPt(), NewGEP);
    } else {
      // All the GEPs feeding the PHI differ at a single offset. Clone a GEP
      // into the current block so it can be merged, and create a new PHI to
      // set that index.
      PHINode *NewPN;
      {
        IRBuilderBase::InsertPointGuard Guard(Builder);
        Builder.SetInsertPoint(PN);
        NewPN = Builder.CreatePHI(Op1->getOperand(DI)->getType(),
                                  PN->getNumOperands());
      }

      for (auto &I : PN->operands())
        NewPN->addIncoming(cast<GEPOperator>(I)->getOperand(DI),
                           PN->getIncomingBlock(I));

      NewGEP->setOperand(DI, NewPN);
      GEP.getParent()->getInstList().insert(
          GEP.getParent()->getFirstInsertionPt(), NewGEP);
      NewGEP->setOperand(DI, NewPN);
    }

    GEP.setOperand(0, NewGEP);
    PtrOp = NewGEP;
  }

  // Combine Indices - If the source pointer to this getelementptr instruction
  // is a getelementptr instruction, combine the indices of the two
  // getelementptr instructions into a single instruction.
  if (auto *Src = dyn_cast<GEPOperator>(PtrOp)) {
    if (!shouldMergeGEPs(*cast<GEPOperator>(&GEP), *Src))
      return nullptr;

    // Try to reassociate loop invariant GEP chains to enable LICM.
    if (LI && Src->getNumOperands() == 2 && GEP.getNumOperands() == 2 &&
        Src->hasOneUse()) {
      if (Loop *L = LI->getLoopFor(GEP.getParent())) {
        Value *GO1 = GEP.getOperand(1);
        Value *SO1 = Src->getOperand(1);
        // Reassociate the two GEPs if SO1 is variant in the loop and GO1 is
        // invariant: this breaks the dependence between GEPs and allows LICM
        // to hoist the invariant part out of the loop.
        if (L->isLoopInvariant(GO1) && !L->isLoopInvariant(SO1)) {
          // We have to be careful here.
          // We have something like:
          //  %src = getelementptr <ty>, <ty>* %base, <ty> %idx
          //  %gep = getelementptr <ty>, <ty>* %src, <ty> %idx2
          // If we just swap idx & idx2 then we could inadvertantly
          // change %src from a vector to a scalar, or vice versa.
          // Cases:
          //  1) %base a scalar & idx a scalar & idx2 a vector
          //      => Swapping idx & idx2 turns %src into a vector type.
          //  2) %base a scalar & idx a vector & idx2 a scalar
          //      => Swapping idx & idx2 turns %src in a scalar type
          //  3) %base, %idx, and %idx2 are scalars
          //      => %src & %gep are scalars
          //      => swapping idx & idx2 is safe
          //  4) %base a vector
          //      => %src is a vector
          //      => swapping idx & idx2 is safe.
          auto *SO0 = Src->getOperand(0);
          auto *SO0Ty = SO0->getType();
          if (!isa<VectorType>(GEPType) || // case 3
              isa<VectorType>(SO0Ty)) {    // case 4
            Src->setOperand(1, GO1);
            GEP.setOperand(1, SO1);
            return &GEP;
          } else {
            // Case 1 or 2
            // -- have to recreate %src & %gep
            // put NewSrc at same location as %src
            Builder.SetInsertPoint(cast<Instruction>(PtrOp));
            auto *NewSrc = cast<GetElementPtrInst>(
                Builder.CreateGEP(GEPEltType, SO0, GO1, Src->getName()));
            NewSrc->setIsInBounds(Src->isInBounds());
            auto *NewGEP = GetElementPtrInst::Create(GEPEltType, NewSrc, {SO1});
            NewGEP->setIsInBounds(GEP.isInBounds());
            return NewGEP;
          }
        }
      }
    }

    // Note that if our source is a gep chain itself then we wait for that
    // chain to be resolved before we perform this transformation.  This
    // avoids us creating a TON of code in some cases.
    if (auto *SrcGEP = dyn_cast<GEPOperator>(Src->getOperand(0)))
      if (SrcGEP->getNumOperands() == 2 && shouldMergeGEPs(*Src, *SrcGEP))
        return nullptr; // Wait until our source is folded to completion.

    SmallVector<Value *, 8> Indices;

    // Find out whether the last index in the source GEP is a sequential idx.
    bool EndsWithSequential = false;
    for (gep_type_iterator I = gep_type_begin(*Src), E = gep_type_end(*Src);
         I != E; ++I)
      EndsWithSequential = I.isSequential();

    // Can we combine the two pointer arithmetics offsets?
    if (EndsWithSequential) {
      // Replace: gep (gep %P, long B), long A, ...
      // With:    T = long A+B; gep %P, T, ...
      Value *SO1 = Src->getOperand(Src->getNumOperands() - 1);
      Value *GO1 = GEP.getOperand(1);

      // If they aren't the same type, then the input hasn't been processed
      // by the loop above yet (which canonicalizes sequential index types to
      // intptr_t).  Just avoid transforming this until the input has been
      // normalized.
      if (SO1->getType() != GO1->getType())
        return nullptr;

      Value *Sum =
          SimplifyAddInst(GO1, SO1, false, false, SQ.getWithInstruction(&GEP));
      // Only do the combine when we are sure the cost after the
      // merge is never more than that before the merge.
      if (Sum == nullptr)
        return nullptr;

      // Update the GEP in place if possible.
      if (Src->getNumOperands() == 2) {
        GEP.setIsInBounds(isMergedGEPInBounds(*Src, *cast<GEPOperator>(&GEP)));
        GEP.setOperand(0, Src->getOperand(0));
        GEP.setOperand(1, Sum);
        return &GEP;
      }
      Indices.append(Src->op_begin() + 1, Src->op_end() - 1);
      Indices.push_back(Sum);
      Indices.append(GEP.op_begin() + 2, GEP.op_end());
    } else if (isa<Constant>(*GEP.idx_begin()) &&
               cast<Constant>(*GEP.idx_begin())->isNullValue() &&
               Src->getNumOperands() != 1) {
      // Otherwise we can do the fold if the first index of the GEP is a zero
      Indices.append(Src->op_begin() + 1, Src->op_end());
      Indices.append(GEP.idx_begin() + 1, GEP.idx_end());
    }

    if (!Indices.empty())
      return isMergedGEPInBounds(*Src, *cast<GEPOperator>(&GEP))
                 ? GetElementPtrInst::CreateInBounds(
                       Src->getSourceElementType(), Src->getOperand(0), Indices,
                       GEP.getName())
                 : GetElementPtrInst::Create(Src->getSourceElementType(),
                                             Src->getOperand(0), Indices,
                                             GEP.getName());
  }

  if (GEP.getNumIndices() == 1) {
    unsigned AS = GEP.getPointerAddressSpace();
    if (GEP.getOperand(1)->getType()->getScalarSizeInBits() ==
        DL.getIndexSizeInBits(AS)) {
      uint64_t TyAllocSize = DL.getTypeAllocSize(GEPEltType);

      bool Matched = false;
      uint64_t C;
      Value *V = nullptr;
      if (TyAllocSize == 1) {
        V = GEP.getOperand(1);
        Matched = true;
      } else if (match(GEP.getOperand(1),
                       m_AShr(m_Value(V), m_ConstantInt(C)))) {
        if (TyAllocSize == 1ULL << C)
          Matched = true;
      } else if (match(GEP.getOperand(1),
                       m_SDiv(m_Value(V), m_ConstantInt(C)))) {
        if (TyAllocSize == C)
          Matched = true;
      }

      if (Matched) {
        // Canonicalize (gep i8* X, -(ptrtoint Y))
        // to (inttoptr (sub (ptrtoint X), (ptrtoint Y)))
        // The GEP pattern is emitted by the SCEV expander for certain kinds of
        // pointer arithmetic.
        if (match(V, m_Neg(m_PtrToInt(m_Value())))) {
          Operator *Index = cast<Operator>(V);
          Value *PtrToInt = Builder.CreatePtrToInt(PtrOp, Index->getType());
          Value *NewSub = Builder.CreateSub(PtrToInt, Index->getOperand(1));
          return CastInst::Create(Instruction::IntToPtr, NewSub, GEPType);
        }
        // Canonicalize (gep i8* X, (ptrtoint Y)-(ptrtoint X))
        // to (bitcast Y)
        Value *Y;
        if (match(V, m_Sub(m_PtrToInt(m_Value(Y)),
                           m_PtrToInt(m_Specific(GEP.getOperand(0))))))
          return CastInst::CreatePointerBitCastOrAddrSpaceCast(Y, GEPType);
      }
    }
  }

  // We do not handle pointer-vector geps here.
  if (GEPType->isVectorTy())
    return nullptr;

  // Handle gep(bitcast x) and gep(gep x, 0, 0, 0).
  Value *StrippedPtr = PtrOp->stripPointerCasts();
  PointerType *StrippedPtrTy = cast<PointerType>(StrippedPtr->getType());

  if (StrippedPtr != PtrOp) {
    bool HasZeroPointerIndex = false;
    Type *StrippedPtrEltTy = StrippedPtrTy->getElementType();

    if (auto *C = dyn_cast<ConstantInt>(GEP.getOperand(1)))
      HasZeroPointerIndex = C->isZero();

    // Transform: GEP (bitcast [10 x i8]* X to [0 x i8]*), i32 0, ...
    // into     : GEP [10 x i8]* X, i32 0, ...
    //
    // Likewise, transform: GEP (bitcast i8* X to [0 x i8]*), i32 0, ...
    //           into     : GEP i8* X, ...
    //
    // This occurs when the program declares an array extern like "int X[];"
    if (HasZeroPointerIndex) {
      if (auto *CATy = dyn_cast<ArrayType>(GEPEltType)) {
        // GEP (bitcast i8* X to [0 x i8]*), i32 0, ... ?
        if (CATy->getElementType() == StrippedPtrEltTy) {
          // -> GEP i8* X, ...
          SmallVector<Value *, 8> Idx(GEP.idx_begin() + 1, GEP.idx_end());
          GetElementPtrInst *Res = GetElementPtrInst::Create(
              StrippedPtrEltTy, StrippedPtr, Idx, GEP.getName());
          Res->setIsInBounds(GEP.isInBounds());
          if (StrippedPtrTy->getAddressSpace() == GEP.getAddressSpace())
            return Res;
          // Insert Res, and create an addrspacecast.
          // e.g.,
          // GEP (addrspacecast i8 addrspace(1)* X to [0 x i8]*), i32 0, ...
          // ->
          // %0 = GEP i8 addrspace(1)* X, ...
          // addrspacecast i8 addrspace(1)* %0 to i8*
          return new AddrSpaceCastInst(Builder.Insert(Res), GEPType);
        }

        if (auto *XATy = dyn_cast<ArrayType>(StrippedPtrEltTy)) {
          // GEP (bitcast [10 x i8]* X to [0 x i8]*), i32 0, ... ?
          if (CATy->getElementType() == XATy->getElementType()) {
            // -> GEP [10 x i8]* X, i32 0, ...
            // At this point, we know that the cast source type is a pointer
            // to an array of the same type as the destination pointer
            // array.  Because the array type is never stepped over (there
            // is a leading zero) we can fold the cast into this GEP.
            if (StrippedPtrTy->getAddressSpace() == GEP.getAddressSpace()) {
              GEP.setOperand(0, StrippedPtr);
              GEP.setSourceElementType(XATy);
              return &GEP;
            }
            // Cannot replace the base pointer directly because StrippedPtr's
            // address space is different. Instead, create a new GEP followed by
            // an addrspacecast.
            // e.g.,
            // GEP (addrspacecast [10 x i8] addrspace(1)* X to [0 x i8]*),
            //   i32 0, ...
            // ->
            // %0 = GEP [10 x i8] addrspace(1)* X, ...
            // addrspacecast i8 addrspace(1)* %0 to i8*
            SmallVector<Value *, 8> Idx(GEP.idx_begin(), GEP.idx_end());
            Value *NewGEP =
                GEP.isInBounds()
                    ? Builder.CreateInBoundsGEP(StrippedPtrEltTy, StrippedPtr,
                                                Idx, GEP.getName())
                    : Builder.CreateGEP(StrippedPtrEltTy, StrippedPtr, Idx,
                                                    GEP.getName());
            return new AddrSpaceCastInst(NewGEP, GEPType);
          }
        }
      }
    } else if (GEP.getNumOperands() == 2) {
      // Transform things like:
      // %t = getelementptr i32* bitcast ([2 x i32]* %str to i32*), i32 %V
      // into:  %t1 = getelementptr [2 x i32]* %str, i32 0, i32 %V; bitcast
      if (StrippedPtrEltTy->isArrayTy() &&
          DL.getTypeAllocSize(StrippedPtrEltTy->getArrayElementType()) ==
              DL.getTypeAllocSize(GEPEltType)) {
        Type *IdxType = DL.getIndexType(GEPType);
        Value *Idx[2] = {Constant::getNullValue(IdxType), GEP.getOperand(1)};
        Value *NewGEP =
            GEP.isInBounds()
                ? Builder.CreateInBoundsGEP(StrippedPtrEltTy, StrippedPtr, Idx,
                                            GEP.getName())
                : Builder.CreateGEP(StrippedPtrEltTy, StrippedPtr, Idx,
                                    GEP.getName());

        // V and GEP are both pointer types --> BitCast
        return CastInst::CreatePointerBitCastOrAddrSpaceCast(NewGEP, GEPType);
      }

      // Transform things like:
      // %V = mul i64 %N, 4
      // %t = getelementptr i8* bitcast (i32* %arr to i8*), i32 %V
      // into:  %t1 = getelementptr i32* %arr, i32 %N; bitcast
      if (GEPEltType->isSized() && StrippedPtrEltTy->isSized()) {
        // Check that changing the type amounts to dividing the index by a scale
        // factor.
        uint64_t ResSize = DL.getTypeAllocSize(GEPEltType);
        uint64_t SrcSize = DL.getTypeAllocSize(StrippedPtrEltTy);
        if (ResSize && SrcSize % ResSize == 0) {
          Value *Idx = GEP.getOperand(1);
          unsigned BitWidth = Idx->getType()->getPrimitiveSizeInBits();
          uint64_t Scale = SrcSize / ResSize;

          // Earlier transforms ensure that the index has the right type
          // according to Data Layout, which considerably simplifies the
          // logic by eliminating implicit casts.
          assert(Idx->getType() == DL.getIndexType(GEPType) &&
                 "Index type does not match the Data Layout preferences");

          bool NSW;
          if (Value *NewIdx = Descale(Idx, APInt(BitWidth, Scale), NSW)) {
            // Successfully decomposed Idx as NewIdx * Scale, form a new GEP.
            // If the multiplication NewIdx * Scale may overflow then the new
            // GEP may not be "inbounds".
            Value *NewGEP =
                GEP.isInBounds() && NSW
                    ? Builder.CreateInBoundsGEP(StrippedPtrEltTy, StrippedPtr,
                                                NewIdx, GEP.getName())
                    : Builder.CreateGEP(StrippedPtrEltTy, StrippedPtr, NewIdx,
                                        GEP.getName());

            // The NewGEP must be pointer typed, so must the old one -> BitCast
            return CastInst::CreatePointerBitCastOrAddrSpaceCast(NewGEP,
                                                                 GEPType);
          }
        }
      }

      // Similarly, transform things like:
      // getelementptr i8* bitcast ([100 x double]* X to i8*), i32 %tmp
      //   (where tmp = 8*tmp2) into:
      // getelementptr [100 x double]* %arr, i32 0, i32 %tmp2; bitcast
      if (GEPEltType->isSized() && StrippedPtrEltTy->isSized() &&
          StrippedPtrEltTy->isArrayTy()) {
        // Check that changing to the array element type amounts to dividing the
        // index by a scale factor.
        uint64_t ResSize = DL.getTypeAllocSize(GEPEltType);
        uint64_t ArrayEltSize =
            DL.getTypeAllocSize(StrippedPtrEltTy->getArrayElementType());
        if (ResSize && ArrayEltSize % ResSize == 0) {
          Value *Idx = GEP.getOperand(1);
          unsigned BitWidth = Idx->getType()->getPrimitiveSizeInBits();
          uint64_t Scale = ArrayEltSize / ResSize;

          // Earlier transforms ensure that the index has the right type
          // according to the Data Layout, which considerably simplifies
          // the logic by eliminating implicit casts.
          assert(Idx->getType() == DL.getIndexType(GEPType) &&
                 "Index type does not match the Data Layout preferences");

          bool NSW;
          if (Value *NewIdx = Descale(Idx, APInt(BitWidth, Scale), NSW)) {
            // Successfully decomposed Idx as NewIdx * Scale, form a new GEP.
            // If the multiplication NewIdx * Scale may overflow then the new
            // GEP may not be "inbounds".
            Type *IndTy = DL.getIndexType(GEPType);
            Value *Off[2] = {Constant::getNullValue(IndTy), NewIdx};

            Value *NewGEP =
                GEP.isInBounds() && NSW
                    ? Builder.CreateInBoundsGEP(StrippedPtrEltTy, StrippedPtr,
                                                Off, GEP.getName())
                    : Builder.CreateGEP(StrippedPtrEltTy, StrippedPtr, Off,
                                                    GEP.getName());
            // The NewGEP must be pointer typed, so must the old one -> BitCast
            return CastInst::CreatePointerBitCastOrAddrSpaceCast(NewGEP,
                                                                 GEPType);
          }
        }
      }
    }
  }

  // addrspacecast between types is canonicalized as a bitcast, then an
  // addrspacecast. To take advantage of the below bitcast + struct GEP, look
  // through the addrspacecast.
  Value *ASCStrippedPtrOp = PtrOp;
  if (auto *ASC = dyn_cast<AddrSpaceCastInst>(PtrOp)) {
    //   X = bitcast A addrspace(1)* to B addrspace(1)*
    //   Y = addrspacecast A addrspace(1)* to B addrspace(2)*
    //   Z = gep Y, <...constant indices...>
    // Into an addrspacecasted GEP of the struct.
    if (auto *BC = dyn_cast<BitCastInst>(ASC->getOperand(0)))
      ASCStrippedPtrOp = BC;
  }

  if (auto *BCI = dyn_cast<BitCastInst>(ASCStrippedPtrOp)) {
    Value *SrcOp = BCI->getOperand(0);
    PointerType *SrcType = cast<PointerType>(BCI->getSrcTy());
    Type *SrcEltType = SrcType->getElementType();

    // GEP directly using the source operand if this GEP is accessing an element
    // of a bitcasted pointer to vector or array of the same dimensions:
    // gep (bitcast <c x ty>* X to [c x ty]*), Y, Z --> gep X, Y, Z
    // gep (bitcast [c x ty]* X to <c x ty>*), Y, Z --> gep X, Y, Z
    auto areMatchingArrayAndVecTypes = [](Type *ArrTy, Type *VecTy,
                                          const DataLayout &DL) {
      return ArrTy->getArrayElementType() == VecTy->getVectorElementType() &&
             ArrTy->getArrayNumElements() == VecTy->getVectorNumElements() &&
             DL.getTypeAllocSize(ArrTy) == DL.getTypeAllocSize(VecTy);
    };
    if (GEP.getNumOperands() == 3 &&
        ((GEPEltType->isArrayTy() && SrcEltType->isVectorTy() &&
          areMatchingArrayAndVecTypes(GEPEltType, SrcEltType, DL)) ||
         (GEPEltType->isVectorTy() && SrcEltType->isArrayTy() &&
          areMatchingArrayAndVecTypes(SrcEltType, GEPEltType, DL)))) {

      // Create a new GEP here, as using `setOperand()` followed by
      // `setSourceElementType()` won't actually update the type of the
      // existing GEP Value. Causing issues if this Value is accessed when
      // constructing an AddrSpaceCastInst
      Value *NGEP =
          GEP.isInBounds()
              ? Builder.CreateInBoundsGEP(SrcEltType, SrcOp, {Ops[1], Ops[2]})
              : Builder.CreateGEP(SrcEltType, SrcOp, {Ops[1], Ops[2]});
      NGEP->takeName(&GEP);

      // Preserve GEP address space to satisfy users
      if (NGEP->getType()->getPointerAddressSpace() != GEP.getAddressSpace())
        return new AddrSpaceCastInst(NGEP, GEPType);

      return replaceInstUsesWith(GEP, NGEP);
    }

    // See if we can simplify:
    //   X = bitcast A* to B*
    //   Y = gep X, <...constant indices...>
    // into a gep of the original struct. This is important for SROA and alias
    // analysis of unions. If "A" is also a bitcast, wait for A/X to be merged.
    unsigned OffsetBits = DL.getIndexTypeSizeInBits(GEPType);
    APInt Offset(OffsetBits, 0);
    if (!isa<BitCastInst>(SrcOp) && GEP.accumulateConstantOffset(DL, Offset)) {
      // If this GEP instruction doesn't move the pointer, just replace the GEP
      // with a bitcast of the real input to the dest type.
      if (!Offset) {
        // If the bitcast is of an allocation, and the allocation will be
        // converted to match the type of the cast, don't touch this.
        if (isa<AllocaInst>(SrcOp) || isAllocationFn(SrcOp, &TLI)) {
          // See if the bitcast simplifies, if so, don't nuke this GEP yet.
          if (Instruction *I = visitBitCast(*BCI)) {
            if (I != BCI) {
              I->takeName(BCI);
              BCI->getParent()->getInstList().insert(BCI->getIterator(), I);
              replaceInstUsesWith(*BCI, I);
            }
            return &GEP;
          }
        }

        if (SrcType->getPointerAddressSpace() != GEP.getAddressSpace())
          return new AddrSpaceCastInst(SrcOp, GEPType);
        return new BitCastInst(SrcOp, GEPType);
      }

      // Otherwise, if the offset is non-zero, we need to find out if there is a
      // field at Offset in 'A's type.  If so, we can pull the cast through the
      // GEP.
      SmallVector<Value *, 8> NewIndices;
      if (FindElementAtOffset(SrcType, Offset.getSExtValue(), NewIndices)) {
        Value *NGEP =
            GEP.isInBounds()
                ? Builder.CreateInBoundsGEP(SrcEltType, SrcOp, NewIndices)
                : Builder.CreateGEP(SrcEltType, SrcOp, NewIndices);

        if (NGEP->getType() == GEPType)
          return replaceInstUsesWith(GEP, NGEP);
        NGEP->takeName(&GEP);

        if (NGEP->getType()->getPointerAddressSpace() != GEP.getAddressSpace())
          return new AddrSpaceCastInst(NGEP, GEPType);
        return new BitCastInst(NGEP, GEPType);
      }
    }
  }

  if (!GEP.isInBounds()) {
    unsigned IdxWidth =
        DL.getIndexSizeInBits(PtrOp->getType()->getPointerAddressSpace());
    APInt BasePtrOffset(IdxWidth, 0);
    Value *UnderlyingPtrOp =
            PtrOp->stripAndAccumulateInBoundsConstantOffsets(DL,
                                                             BasePtrOffset);
    if (auto *AI = dyn_cast<AllocaInst>(UnderlyingPtrOp)) {
      if (GEP.accumulateConstantOffset(DL, BasePtrOffset) &&
          BasePtrOffset.isNonNegative()) {
        APInt AllocSize(IdxWidth, DL.getTypeAllocSize(AI->getAllocatedType()));
        if (BasePtrOffset.ule(AllocSize)) {
          return GetElementPtrInst::CreateInBounds(
              GEP.getSourceElementType(), PtrOp, makeArrayRef(Ops).slice(1),
              GEP.getName());
        }
      }
    }
  }

  return nullptr;
}

static bool isNeverEqualToUnescapedAlloc(Value *V, const TargetLibraryInfo *TLI,
                                         Instruction *AI) {
  if (isa<ConstantPointerNull>(V))
    return true;
  if (auto *LI = dyn_cast<LoadInst>(V))
    return isa<GlobalVariable>(LI->getPointerOperand());
  // Two distinct allocations will never be equal.
  // We rely on LookThroughBitCast in isAllocLikeFn being false, since looking
  // through bitcasts of V can cause
  // the result statement below to be true, even when AI and V (ex:
  // i8* ->i32* ->i8* of AI) are the same allocations.
  return isAllocLikeFn(V, TLI) && V != AI;
}

static bool isAllocSiteRemovable(Instruction *AI,
                                 SmallVectorImpl<WeakTrackingVH> &Users,
                                 const TargetLibraryInfo *TLI) {
  SmallVector<Instruction *, 4> Worklist;
  Worklist.push_back(AI);

  do {
    Instruction *PI = Worklist.pop_back_val();
    for (User *U : PI->users()) {
      Instruction *I = cast<Instruction>(U);
      switch (I->getOpcode()) {
      default:
        // Give up the moment we see something we can't handle.
        return false;

      case Instruction::AddrSpaceCast:
      case Instruction::BitCast:
      case Instruction::GetElementPtr:
        Users.emplace_back(I);
        Worklist.push_back(I);
        continue;

      case Instruction::ICmp: {
        ICmpInst *ICI = cast<ICmpInst>(I);
        // We can fold eq/ne comparisons with null to false/true, respectively.
        // We also fold comparisons in some conditions provided the alloc has
        // not escaped (see isNeverEqualToUnescapedAlloc).
        if (!ICI->isEquality())
          return false;
        unsigned OtherIndex = (ICI->getOperand(0) == PI) ? 1 : 0;
        if (!isNeverEqualToUnescapedAlloc(ICI->getOperand(OtherIndex), TLI, AI))
          return false;
        Users.emplace_back(I);
        continue;
      }

      case Instruction::Call:
        // Ignore no-op and store intrinsics.
        if (IntrinsicInst *II = dyn_cast<IntrinsicInst>(I)) {
          switch (II->getIntrinsicID()) {
          default:
            return false;

          case Intrinsic::memmove:
          case Intrinsic::memcpy:
          case Intrinsic::memset: {
            MemIntrinsic *MI = cast<MemIntrinsic>(II);
            if (MI->isVolatile() || MI->getRawDest() != PI)
              return false;
            LLVM_FALLTHROUGH;
          }
          case Intrinsic::invariant_start:
          case Intrinsic::invariant_end:
          case Intrinsic::lifetime_start:
          case Intrinsic::lifetime_end:
          case Intrinsic::objectsize:
            Users.emplace_back(I);
            continue;
          }
        }

        if (isFreeCall(I, TLI)) {
          Users.emplace_back(I);
          continue;
        }
        return false;

      case Instruction::Store: {
        StoreInst *SI = cast<StoreInst>(I);
        if (SI->isVolatile() || SI->getPointerOperand() != PI)
          return false;
        Users.emplace_back(I);
        continue;
      }
      }
      llvm_unreachable("missing a return?");
    }
  } while (!Worklist.empty());
  return true;
}

Instruction *InstCombiner::visitAllocSite(Instruction &MI) {
  // If we have a malloc call which is only used in any amount of comparisons to
  // null and free calls, delete the calls and replace the comparisons with true
  // or false as appropriate.

  // This is based on the principle that we can substitute our own allocation
  // function (which will never return null) rather than knowledge of the
  // specific function being called. In some sense this can change the permitted
  // outputs of a program (when we convert a malloc to an alloca, the fact that
  // the allocation is now on the stack is potentially visible, for example),
  // but we believe in a permissible manner.
  SmallVector<WeakTrackingVH, 64> Users;

  // If we are removing an alloca with a dbg.declare, insert dbg.value calls
  // before each store.
  TinyPtrVector<DbgVariableIntrinsic *> DIIs;
  std::unique_ptr<DIBuilder> DIB;
  if (isa<AllocaInst>(MI)) {
    DIIs = FindDbgAddrUses(&MI);
    DIB.reset(new DIBuilder(*MI.getModule(), /*AllowUnresolved=*/false));
  }

  if (isAllocSiteRemovable(&MI, Users, &TLI)) {
    for (unsigned i = 0, e = Users.size(); i != e; ++i) {
      // Lowering all @llvm.objectsize calls first because they may
      // use a bitcast/GEP of the alloca we are removing.
      if (!Users[i])
        continue;

      Instruction *I = cast<Instruction>(&*Users[i]);

      if (IntrinsicInst *II = dyn_cast<IntrinsicInst>(I)) {
        if (II->getIntrinsicID() == Intrinsic::objectsize) {
          Value *Result =
              lowerObjectSizeCall(II, DL, &TLI, /*MustSucceed=*/true);
          replaceInstUsesWith(*I, Result);
          eraseInstFromFunction(*I);
          Users[i] = nullptr; // Skip examining in the next loop.
        }
      }
    }
    for (unsigned i = 0, e = Users.size(); i != e; ++i) {
      if (!Users[i])
        continue;

      Instruction *I = cast<Instruction>(&*Users[i]);

      if (ICmpInst *C = dyn_cast<ICmpInst>(I)) {
        replaceInstUsesWith(*C,
                            ConstantInt::get(Type::getInt1Ty(C->getContext()),
                                             C->isFalseWhenEqual()));
      } else if (auto *SI = dyn_cast<StoreInst>(I)) {
        for (auto *DII : DIIs)
          ConvertDebugDeclareToDebugValue(DII, SI, *DIB);
      } else {
        // Casts, GEP, or anything else: we're about to delete this instruction,
        // so it can not have any valid uses.
        replaceInstUsesWith(*I, UndefValue::get(I->getType()));
      }
      eraseInstFromFunction(*I);
    }

    if (InvokeInst *II = dyn_cast<InvokeInst>(&MI)) {
      // Replace invoke with a NOP intrinsic to maintain the original CFG
      Module *M = II->getModule();
      Function *F = Intrinsic::getDeclaration(M, Intrinsic::donothing);
      InvokeInst::Create(F, II->getNormalDest(), II->getUnwindDest(),
                         None, "", II->getParent());
    }

    for (auto *DII : DIIs)
      eraseInstFromFunction(*DII);

    return eraseInstFromFunction(MI);
  }
  return nullptr;
}

/// Move the call to free before a NULL test.
///
/// Check if this free is accessed after its argument has been test
/// against NULL (property 0).
/// If yes, it is legal to move this call in its predecessor block.
///
/// The move is performed only if the block containing the call to free
/// will be removed, i.e.:
/// 1. it has only one predecessor P, and P has two successors
/// 2. it contains the call, noops, and an unconditional branch
/// 3. its successor is the same as its predecessor's successor
///
/// The profitability is out-of concern here and this function should
/// be called only if the caller knows this transformation would be
/// profitable (e.g., for code size).
static Instruction *tryToMoveFreeBeforeNullTest(CallInst &FI,
                                                const DataLayout &DL) {
  Value *Op = FI.getArgOperand(0);
  BasicBlock *FreeInstrBB = FI.getParent();
  BasicBlock *PredBB = FreeInstrBB->getSinglePredecessor();

  // Validate part of constraint #1: Only one predecessor
  // FIXME: We can extend the number of predecessor, but in that case, we
  //        would duplicate the call to free in each predecessor and it may
  //        not be profitable even for code size.
  if (!PredBB)
    return nullptr;

  // Validate constraint #2: Does this block contains only the call to
  //                         free, noops, and an unconditional branch?
  BasicBlock *SuccBB;
  Instruction *FreeInstrBBTerminator = FreeInstrBB->getTerminator();
  if (!match(FreeInstrBBTerminator, m_UnconditionalBr(SuccBB)))
    return nullptr;

  // If there are only 2 instructions in the block, at this point,
  // this is the call to free and unconditional.
  // If there are more than 2 instructions, check that they are noops
  // i.e., they won't hurt the performance of the generated code.
  if (FreeInstrBB->size() != 2) {
    for (const Instruction &Inst : *FreeInstrBB) {
      if (&Inst == &FI || &Inst == FreeInstrBBTerminator)
        continue;
      auto *Cast = dyn_cast<CastInst>(&Inst);
      if (!Cast || !Cast->isNoopCast(DL))
        return nullptr;
    }
  }
  // Validate the rest of constraint #1 by matching on the pred branch.
  Instruction *TI = PredBB->getTerminator();
  BasicBlock *TrueBB, *FalseBB;
  ICmpInst::Predicate Pred;
  if (!match(TI, m_Br(m_ICmp(Pred,
                             m_CombineOr(m_Specific(Op),
                                         m_Specific(Op->stripPointerCasts())),
                             m_Zero()),
                      TrueBB, FalseBB)))
    return nullptr;
  if (Pred != ICmpInst::ICMP_EQ && Pred != ICmpInst::ICMP_NE)
    return nullptr;

  // Validate constraint #3: Ensure the null case just falls through.
  if (SuccBB != (Pred == ICmpInst::ICMP_EQ ? TrueBB : FalseBB))
    return nullptr;
  assert(FreeInstrBB == (Pred == ICmpInst::ICMP_EQ ? FalseBB : TrueBB) &&
         "Broken CFG: missing edge from predecessor to successor");

  // At this point, we know that everything in FreeInstrBB can be moved
  // before TI.
  for (BasicBlock::iterator It = FreeInstrBB->begin(), End = FreeInstrBB->end();
       It != End;) {
    Instruction &Instr = *It++;
    if (&Instr == FreeInstrBBTerminator)
      break;
    Instr.moveBefore(TI);
  }
  assert(FreeInstrBB->size() == 1 &&
         "Only the branch instruction should remain");
  return &FI;
}

Instruction *InstCombiner::visitFree(CallInst &FI) {
  Value *Op = FI.getArgOperand(0);

  // free undef -> unreachable.
  if (isa<UndefValue>(Op)) {
    // Leave a marker since we can't modify the CFG here.
    CreateNonTerminatorUnreachable(&FI);
    return eraseInstFromFunction(FI);
  }

  // If we have 'free null' delete the instruction.  This can happen in stl code
  // when lots of inlining happens.
  if (isa<ConstantPointerNull>(Op))
    return eraseInstFromFunction(FI);

  // If we optimize for code size, try to move the call to free before the null
  // test so that simplify cfg can remove the empty block and dead code
  // elimination the branch. I.e., helps to turn something like:
  // if (foo) free(foo);
  // into
  // free(foo);
  if (MinimizeSize)
    if (Instruction *I = tryToMoveFreeBeforeNullTest(FI, DL))
      return I;

  return nullptr;
}

Instruction *InstCombiner::visitReturnInst(ReturnInst &RI) {
  if (RI.getNumOperands() == 0) // ret void
    return nullptr;

  Value *ResultOp = RI.getOperand(0);
  Type *VTy = ResultOp->getType();
  if (!VTy->isIntegerTy())
    return nullptr;

  // There might be assume intrinsics dominating this return that completely
  // determine the value. If so, constant fold it.
  KnownBits Known = computeKnownBits(ResultOp, 0, &RI);
  if (Known.isConstant())
    RI.setOperand(0, Constant::getIntegerValue(VTy, Known.getConstant()));

  return nullptr;
}

Instruction *InstCombiner::visitBranchInst(BranchInst &BI) {
  // Change br (not X), label True, label False to: br X, label False, True
  Value *X = nullptr;
  if (match(&BI, m_Br(m_Not(m_Value(X)), m_BasicBlock(), m_BasicBlock())) &&
      !isa<Constant>(X)) {
    // Swap Destinations and condition...
    BI.setCondition(X);
    BI.swapSuccessors();
    return &BI;
  }

  // If the condition is irrelevant, remove the use so that other
  // transforms on the condition become more effective.
  if (BI.isConditional() && !isa<ConstantInt>(BI.getCondition()) &&
      BI.getSuccessor(0) == BI.getSuccessor(1)) {
    BI.setCondition(ConstantInt::getFalse(BI.getCondition()->getType()));
    return &BI;
  }

  // Canonicalize, for example, icmp_ne -> icmp_eq or fcmp_one -> fcmp_oeq.
  CmpInst::Predicate Pred;
  if (match(&BI, m_Br(m_OneUse(m_Cmp(Pred, m_Value(), m_Value())),
                      m_BasicBlock(), m_BasicBlock())) &&
      !isCanonicalPredicate(Pred)) {
    // Swap destinations and condition.
    CmpInst *Cond = cast<CmpInst>(BI.getCondition());
    Cond->setPredicate(CmpInst::getInversePredicate(Pred));
    BI.swapSuccessors();
    Worklist.Add(Cond);
    return &BI;
  }

  return nullptr;
}

Instruction *InstCombiner::visitSwitchInst(SwitchInst &SI) {
  Value *Cond = SI.getCondition();
  Value *Op0;
  ConstantInt *AddRHS;
  if (match(Cond, m_Add(m_Value(Op0), m_ConstantInt(AddRHS)))) {
    // Change 'switch (X+4) case 1:' into 'switch (X) case -3'.
    for (auto Case : SI.cases()) {
      Constant *NewCase = ConstantExpr::getSub(Case.getCaseValue(), AddRHS);
      assert(isa<ConstantInt>(NewCase) &&
             "Result of expression should be constant");
      Case.setValue(cast<ConstantInt>(NewCase));
    }
    SI.setCondition(Op0);
    return &SI;
  }

  KnownBits Known = computeKnownBits(Cond, 0, &SI);
  unsigned LeadingKnownZeros = Known.countMinLeadingZeros();
  unsigned LeadingKnownOnes = Known.countMinLeadingOnes();

  // Compute the number of leading bits we can ignore.
  // TODO: A better way to determine this would use ComputeNumSignBits().
  for (auto &C : SI.cases()) {
    LeadingKnownZeros = std::min(
        LeadingKnownZeros, C.getCaseValue()->getValue().countLeadingZeros());
    LeadingKnownOnes = std::min(
        LeadingKnownOnes, C.getCaseValue()->getValue().countLeadingOnes());
  }

  unsigned NewWidth = Known.getBitWidth() - std::max(LeadingKnownZeros, LeadingKnownOnes);

  // Shrink the condition operand if the new type is smaller than the old type.
  // But do not shrink to a non-standard type, because backend can't generate
  // good code for that yet.
  // TODO: We can make it aggressive again after fixing PR39569.
  if (NewWidth > 0 && NewWidth < Known.getBitWidth() &&
      shouldChangeType(Known.getBitWidth(), NewWidth)) {
    IntegerType *Ty = IntegerType::get(SI.getContext(), NewWidth);
    Builder.SetInsertPoint(&SI);
    Value *NewCond = Builder.CreateTrunc(Cond, Ty, "trunc");
    SI.setCondition(NewCond);

    for (auto Case : SI.cases()) {
      APInt TruncatedCase = Case.getCaseValue()->getValue().trunc(NewWidth);
      Case.setValue(ConstantInt::get(SI.getContext(), TruncatedCase));
    }
    return &SI;
  }

  return nullptr;
}

Instruction *InstCombiner::visitExtractValueInst(ExtractValueInst &EV) {
  Value *Agg = EV.getAggregateOperand();

  if (!EV.hasIndices())
    return replaceInstUsesWith(EV, Agg);

  if (Value *V = SimplifyExtractValueInst(Agg, EV.getIndices(),
                                          SQ.getWithInstruction(&EV)))
    return replaceInstUsesWith(EV, V);

  if (InsertValueInst *IV = dyn_cast<InsertValueInst>(Agg)) {
    // We're extracting from an insertvalue instruction, compare the indices
    const unsigned *exti, *exte, *insi, *inse;
    for (exti = EV.idx_begin(), insi = IV->idx_begin(),
         exte = EV.idx_end(), inse = IV->idx_end();
         exti != exte && insi != inse;
         ++exti, ++insi) {
      if (*insi != *exti)
        // The insert and extract both reference distinctly different elements.
        // This means the extract is not influenced by the insert, and we can
        // replace the aggregate operand of the extract with the aggregate
        // operand of the insert. i.e., replace
        // %I = insertvalue { i32, { i32 } } %A, { i32 } { i32 42 }, 1
        // %E = extractvalue { i32, { i32 } } %I, 0
        // with
        // %E = extractvalue { i32, { i32 } } %A, 0
        return ExtractValueInst::Create(IV->getAggregateOperand(),
                                        EV.getIndices());
    }
    if (exti == exte && insi == inse)
      // Both iterators are at the end: Index lists are identical. Replace
      // %B = insertvalue { i32, { i32 } } %A, i32 42, 1, 0
      // %C = extractvalue { i32, { i32 } } %B, 1, 0
      // with "i32 42"
      return replaceInstUsesWith(EV, IV->getInsertedValueOperand());
    if (exti == exte) {
      // The extract list is a prefix of the insert list. i.e. replace
      // %I = insertvalue { i32, { i32 } } %A, i32 42, 1, 0
      // %E = extractvalue { i32, { i32 } } %I, 1
      // with
      // %X = extractvalue { i32, { i32 } } %A, 1
      // %E = insertvalue { i32 } %X, i32 42, 0
      // by switching the order of the insert and extract (though the
      // insertvalue should be left in, since it may have other uses).
      Value *NewEV = Builder.CreateExtractValue(IV->getAggregateOperand(),
                                                EV.getIndices());
      return InsertValueInst::Create(NewEV, IV->getInsertedValueOperand(),
                                     makeArrayRef(insi, inse));
    }
    if (insi == inse)
      // The insert list is a prefix of the extract list
      // We can simply remove the common indices from the extract and make it
      // operate on the inserted value instead of the insertvalue result.
      // i.e., replace
      // %I = insertvalue { i32, { i32 } } %A, { i32 } { i32 42 }, 1
      // %E = extractvalue { i32, { i32 } } %I, 1, 0
      // with
      // %E extractvalue { i32 } { i32 42 }, 0
      return ExtractValueInst::Create(IV->getInsertedValueOperand(),
                                      makeArrayRef(exti, exte));
  }
  if (WithOverflowInst *WO = dyn_cast<WithOverflowInst>(Agg)) {
    // We're extracting from an overflow intrinsic, see if we're the only user,
    // which allows us to simplify multiple result intrinsics to simpler
    // things that just get one value.
    if (WO->hasOneUse()) {
      // Check if we're grabbing only the result of a 'with overflow' intrinsic
      // and replace it with a traditional binary instruction.
      if (*EV.idx_begin() == 0) {
        Instruction::BinaryOps BinOp = WO->getBinaryOp();
        Value *LHS = WO->getLHS(), *RHS = WO->getRHS();
        replaceInstUsesWith(*WO, UndefValue::get(WO->getType()));
        eraseInstFromFunction(*WO);
        return BinaryOperator::Create(BinOp, LHS, RHS);
        }

        // If the normal result of the add is dead, and the RHS is a constant,
        // we can transform this into a range comparison.
        // overflow = uadd a, -4  -->  overflow = icmp ugt a, 3
      if (WO->getIntrinsicID() == Intrinsic::uadd_with_overflow)
        if (ConstantInt *CI = dyn_cast<ConstantInt>(WO->getRHS()))
          return new ICmpInst(ICmpInst::ICMP_UGT, WO->getLHS(),
                                ConstantExpr::getNot(CI));
    }
  }
  if (LoadInst *L = dyn_cast<LoadInst>(Agg))
    // If the (non-volatile) load only has one use, we can rewrite this to a
    // load from a GEP. This reduces the size of the load. If a load is used
    // only by extractvalue instructions then this either must have been
    // optimized before, or it is a struct with padding, in which case we
    // don't want to do the transformation as it loses padding knowledge.
    if (L->isSimple() && L->hasOneUse()) {
      // extractvalue has integer indices, getelementptr has Value*s. Convert.
      SmallVector<Value *, 4> Indices;
      // Prefix an i32 0 since we need the first element.
      Indices.push_back(Builder.getInt32(0));
      for (ExtractValueInst::idx_iterator I = EV.idx_begin(), E = EV.idx_end();
           I != E; ++I)
        Indices.push_back(Builder.getInt32(*I));

      // We need to insert these at the location of the old load, not at that of
      // the extractvalue.
      Builder.SetInsertPoint(L);
      Value *GEP = Builder.CreateInBoundsGEP(L->getType(),
                                             L->getPointerOperand(), Indices);
      Instruction *NL = Builder.CreateLoad(EV.getType(), GEP);
      // Whatever aliasing information we had for the orignal load must also
      // hold for the smaller load, so propagate the annotations.
      AAMDNodes Nodes;
      L->getAAMetadata(Nodes);
      NL->setAAMetadata(Nodes);
      // Returning the load directly will cause the main loop to insert it in
      // the wrong spot, so use replaceInstUsesWith().
      return replaceInstUsesWith(EV, NL);
    }
  // We could simplify extracts from other values. Note that nested extracts may
  // already be simplified implicitly by the above: extract (extract (insert) )
  // will be translated into extract ( insert ( extract ) ) first and then just
  // the value inserted, if appropriate. Similarly for extracts from single-use
  // loads: extract (extract (load)) will be translated to extract (load (gep))
  // and if again single-use then via load (gep (gep)) to load (gep).
  // However, double extracts from e.g. function arguments or return values
  // aren't handled yet.
  return nullptr;
}

/// Return 'true' if the given typeinfo will match anything.
static bool isCatchAll(EHPersonality Personality, Constant *TypeInfo) {
  switch (Personality) {
  case EHPersonality::GNU_C:
  case EHPersonality::GNU_C_SjLj:
  case EHPersonality::Rust:
    // The GCC C EH and Rust personality only exists to support cleanups, so
    // it's not clear what the semantics of catch clauses are.
    return false;
  case EHPersonality::Unknown:
    return false;
  case EHPersonality::GNU_Ada:
    // While __gnat_all_others_value will match any Ada exception, it doesn't
    // match foreign exceptions (or didn't, before gcc-4.7).
    return false;
  case EHPersonality::GNU_CXX:
  case EHPersonality::GNU_CXX_SjLj:
  case EHPersonality::GNU_ObjC:
  case EHPersonality::MSVC_X86SEH:
  case EHPersonality::MSVC_Win64SEH:
  case EHPersonality::MSVC_CXX:
  case EHPersonality::CoreCLR:
  case EHPersonality::Wasm_CXX:
    return TypeInfo->isNullValue();
  }
  llvm_unreachable("invalid enum");
}

static bool shorter_filter(const Value *LHS, const Value *RHS) {
  return
    cast<ArrayType>(LHS->getType())->getNumElements()
  <
         cast<ArrayType>(RHS->getType())->getNumElements();
}

Instruction *InstCombiner::visitLandingPadInst(LandingPadInst &LI) {
  // The logic here should be correct for any real-world personality function.
  // However if that turns out not to be true, the offending logic can always
  // be conditioned on the personality function, like the catch-all logic is.
  EHPersonality Personality =
      classifyEHPersonality(LI.getParent()->getParent()->getPersonalityFn());

  // Simplify the list of clauses, eg by removing repeated catch clauses
  // (these are often created by inlining).
  bool MakeNewInstruction = false; // If true, recreate using the following:
  SmallVector<Constant *, 16> NewClauses; // - Clauses for the new instruction;
  bool CleanupFlag = LI.isCleanup();      // - The new instruction is a cleanup.

  SmallPtrSet<Value *, 16> AlreadyCaught; // Typeinfos known caught already.
  for (unsigned i = 0, e = LI.getNumClauses(); i != e; ++i) {
    bool isLastClause = i + 1 == e;
    if (LI.isCatch(i)) {
      // A catch clause.
      Constant *CatchClause = LI.getClause(i);
      Constant *TypeInfo = CatchClause->stripPointerCasts();

      // If we already saw this clause, there is no point in having a second
      // copy of it.
      if (AlreadyCaught.insert(TypeInfo).second) {
        // This catch clause was not already seen.
        NewClauses.push_back(CatchClause);
      } else {
        // Repeated catch clause - drop the redundant copy.
        MakeNewInstruction = true;
      }

      // If this is a catch-all then there is no point in keeping any following
      // clauses or marking the landingpad as having a cleanup.
      if (isCatchAll(Personality, TypeInfo)) {
        if (!isLastClause)
          MakeNewInstruction = true;
        CleanupFlag = false;
        break;
      }
    } else {
      // A filter clause.  If any of the filter elements were already caught
      // then they can be dropped from the filter.  It is tempting to try to
      // exploit the filter further by saying that any typeinfo that does not
      // occur in the filter can't be caught later (and thus can be dropped).
      // However this would be wrong, since typeinfos can match without being
      // equal (for example if one represents a C++ class, and the other some
      // class derived from it).
      assert(LI.isFilter(i) && "Unsupported landingpad clause!");
      Constant *FilterClause = LI.getClause(i);
      ArrayType *FilterType = cast<ArrayType>(FilterClause->getType());
      unsigned NumTypeInfos = FilterType->getNumElements();

      // An empty filter catches everything, so there is no point in keeping any
      // following clauses or marking the landingpad as having a cleanup.  By
      // dealing with this case here the following code is made a bit simpler.
      if (!NumTypeInfos) {
        NewClauses.push_back(FilterClause);
        if (!isLastClause)
          MakeNewInstruction = true;
        CleanupFlag = false;
        break;
      }

      bool MakeNewFilter = false;                // If true, make a new filter.
      SmallVector<Constant *, 16> NewFilterElts; // New elements.
      if (isa<ConstantAggregateZero>(FilterClause)) {
        // Not an empty filter - it contains at least one null typeinfo.
        assert(NumTypeInfos > 0 && "Should have handled empty filter already!");
        Constant *TypeInfo =
            Constant::getNullValue(FilterType->getElementType());
        // If this typeinfo is a catch-all then the filter can never match.
        if (isCatchAll(Personality, TypeInfo)) {
          // Throw the filter away.
          MakeNewInstruction = true;
          continue;
        }

        // There is no point in having multiple copies of this typeinfo, so
        // discard all but the first copy if there is more than one.
        NewFilterElts.push_back(TypeInfo);
        if (NumTypeInfos > 1)
          MakeNewFilter = true;
      } else {
        ConstantArray *Filter = cast<ConstantArray>(FilterClause);
        SmallPtrSet<Value *, 16> SeenInFilter; // For uniquing the elements.
        NewFilterElts.reserve(NumTypeInfos);

        // Remove any filter elements that were already caught or that already
        // occurred in the filter.  While there, see if any of the elements are
        // catch-alls.  If so, the filter can be discarded.
        bool SawCatchAll = false;
        for (unsigned j = 0; j != NumTypeInfos; ++j) {
          Constant *Elt = Filter->getOperand(j);
          Constant *TypeInfo = Elt->stripPointerCasts();
          if (isCatchAll(Personality, TypeInfo)) {
            // This element is a catch-all.  Bail out, noting this fact.
            SawCatchAll = true;
            break;
          }

          // Even if we've seen a type in a catch clause, we don't want to
          // remove it from the filter.  An unexpected type handler may be
          // set up for a call site which throws an exception of the same
          // type caught.  In order for the exception thrown by the unexpected
          // handler to propagate correctly, the filter must be correctly
          // described for the call site.
          //
          // Example:
          //
          // void unexpected() { throw 1;}
          // void foo() throw (int) {
          //   std::set_unexpected(unexpected);
          //   try {
          //     throw 2.0;
          //   } catch (int i) {}
          // }

          // There is no point in having multiple copies of the same typeinfo in
          // a filter, so only add it if we didn't already.
          if (SeenInFilter.insert(TypeInfo).second)
            NewFilterElts.push_back(cast<Constant>(Elt));
        }
        // A filter containing a catch-all cannot match anything by definition.
        if (SawCatchAll) {
          // Throw the filter away.
          MakeNewInstruction = true;
          continue;
        }

        // If we dropped something from the filter, make a new one.
        if (NewFilterElts.size() < NumTypeInfos)
          MakeNewFilter = true;
      }
      if (MakeNewFilter) {
        FilterType = ArrayType::get(FilterType->getElementType(),
                                    NewFilterElts.size());
        FilterClause = ConstantArray::get(FilterType, NewFilterElts);
        MakeNewInstruction = true;
      }

      NewClauses.push_back(FilterClause);

      // If the new filter is empty then it will catch everything so there is
      // no point in keeping any following clauses or marking the landingpad
      // as having a cleanup.  The case of the original filter being empty was
      // already handled above.
      if (MakeNewFilter && !NewFilterElts.size()) {
        assert(MakeNewInstruction && "New filter but not a new instruction!");
        CleanupFlag = false;
        break;
      }
    }
  }

  // If several filters occur in a row then reorder them so that the shortest
  // filters come first (those with the smallest number of elements).  This is
  // advantageous because shorter filters are more likely to match, speeding up
  // unwinding, but mostly because it increases the effectiveness of the other
  // filter optimizations below.
  for (unsigned i = 0, e = NewClauses.size(); i + 1 < e;) {
    unsigned j;
    // Find the maximal 'j' s.t. the range [i, j) consists entirely of filters.
    for (j = i; j != e; ++j)
      if (!isa<ArrayType>(NewClauses[j]->getType()))
        break;

    // Check whether the filters are already sorted by length.  We need to know
    // if sorting them is actually going to do anything so that we only make a
    // new landingpad instruction if it does.
    for (unsigned k = i; k + 1 < j; ++k)
      if (shorter_filter(NewClauses[k + 1], NewClauses[k])) {
        // Not sorted, so sort the filters now.  Doing an unstable sort would be
        // correct too but reordering filters pointlessly might confuse users.
        std::stable_sort(NewClauses.begin() + i, NewClauses.begin() + j,
                         shorter_filter);
        MakeNewInstruction = true;
        break;
      }

    // Look for the next batch of filters.
    i = j + 1;
  }

  // If typeinfos matched if and only if equal, then the elements of a filter L
  // that occurs later than a filter F could be replaced by the intersection of
  // the elements of F and L.  In reality two typeinfos can match without being
  // equal (for example if one represents a C++ class, and the other some class
  // derived from it) so it would be wrong to perform this transform in general.
  // However the transform is correct and useful if F is a subset of L.  In that
  // case L can be replaced by F, and thus removed altogether since repeating a
  // filter is pointless.  So here we look at all pairs of filters F and L where
  // L follows F in the list of clauses, and remove L if every element of F is
  // an element of L.  This can occur when inlining C++ functions with exception
  // specifications.
  for (unsigned i = 0; i + 1 < NewClauses.size(); ++i) {
    // Examine each filter in turn.
    Value *Filter = NewClauses[i];
    ArrayType *FTy = dyn_cast<ArrayType>(Filter->getType());
    if (!FTy)
      // Not a filter - skip it.
      continue;
    unsigned FElts = FTy->getNumElements();
    // Examine each filter following this one.  Doing this backwards means that
    // we don't have to worry about filters disappearing under us when removed.
    for (unsigned j = NewClauses.size() - 1; j != i; --j) {
      Value *LFilter = NewClauses[j];
      ArrayType *LTy = dyn_cast<ArrayType>(LFilter->getType());
      if (!LTy)
        // Not a filter - skip it.
        continue;
      // If Filter is a subset of LFilter, i.e. every element of Filter is also
      // an element of LFilter, then discard LFilter.
      SmallVectorImpl<Constant *>::iterator J = NewClauses.begin() + j;
      // If Filter is empty then it is a subset of LFilter.
      if (!FElts) {
        // Discard LFilter.
        NewClauses.erase(J);
        MakeNewInstruction = true;
        // Move on to the next filter.
        continue;
      }
      unsigned LElts = LTy->getNumElements();
      // If Filter is longer than LFilter then it cannot be a subset of it.
      if (FElts > LElts)
        // Move on to the next filter.
        continue;
      // At this point we know that LFilter has at least one element.
      if (isa<ConstantAggregateZero>(LFilter)) { // LFilter only contains zeros.
        // Filter is a subset of LFilter iff Filter contains only zeros (as we
        // already know that Filter is not longer than LFilter).
        if (isa<ConstantAggregateZero>(Filter)) {
          assert(FElts <= LElts && "Should have handled this case earlier!");
          // Discard LFilter.
          NewClauses.erase(J);
          MakeNewInstruction = true;
        }
        // Move on to the next filter.
        continue;
      }
      ConstantArray *LArray = cast<ConstantArray>(LFilter);
      if (isa<ConstantAggregateZero>(Filter)) { // Filter only contains zeros.
        // Since Filter is non-empty and contains only zeros, it is a subset of
        // LFilter iff LFilter contains a zero.
        assert(FElts > 0 && "Should have eliminated the empty filter earlier!");
        for (unsigned l = 0; l != LElts; ++l)
          if (LArray->getOperand(l)->isNullValue()) {
            // LFilter contains a zero - discard it.
            NewClauses.erase(J);
            MakeNewInstruction = true;
            break;
          }
        // Move on to the next filter.
        continue;
      }
      // At this point we know that both filters are ConstantArrays.  Loop over
      // operands to see whether every element of Filter is also an element of
      // LFilter.  Since filters tend to be short this is probably faster than
      // using a method that scales nicely.
      ConstantArray *FArray = cast<ConstantArray>(Filter);
      bool AllFound = true;
      for (unsigned f = 0; f != FElts; ++f) {
        Value *FTypeInfo = FArray->getOperand(f)->stripPointerCasts();
        AllFound = false;
        for (unsigned l = 0; l != LElts; ++l) {
          Value *LTypeInfo = LArray->getOperand(l)->stripPointerCasts();
          if (LTypeInfo == FTypeInfo) {
            AllFound = true;
            break;
          }
        }
        if (!AllFound)
          break;
      }
      if (AllFound) {
        // Discard LFilter.
        NewClauses.erase(J);
        MakeNewInstruction = true;
      }
      // Move on to the next filter.
    }
  }

  // If we changed any of the clauses, replace the old landingpad instruction
  // with a new one.
  if (MakeNewInstruction) {
    LandingPadInst *NLI = LandingPadInst::Create(LI.getType(),
                                                 NewClauses.size());
    for (unsigned i = 0, e = NewClauses.size(); i != e; ++i)
      NLI->addClause(NewClauses[i]);
    // A landing pad with no clauses must have the cleanup flag set.  It is
    // theoretically possible, though highly unlikely, that we eliminated all
    // clauses.  If so, force the cleanup flag to true.
    if (NewClauses.empty())
      CleanupFlag = true;
    NLI->setCleanup(CleanupFlag);
    return NLI;
  }

  // Even if none of the clauses changed, we may nonetheless have understood
  // that the cleanup flag is pointless.  Clear it if so.
  if (LI.isCleanup() != CleanupFlag) {
    assert(!CleanupFlag && "Adding a cleanup, not removing one?!");
    LI.setCleanup(CleanupFlag);
    return &LI;
  }

  return nullptr;
}

Instruction *InstCombiner::visitFreeze(FreezeInst &I) {
  Value *Op0 = I.getOperand(0);

  if (Value *V = SimplifyFreezeInst(Op0, SQ.getWithInstruction(&I)))
    return replaceInstUsesWith(I, V);

  return nullptr;
}

/// Try to move the specified instruction from its current block into the
/// beginning of DestBlock, which can only happen if it's safe to move the
/// instruction past all of the instructions between it and the end of its
/// block.
static bool TryToSinkInstruction(Instruction *I, BasicBlock *DestBlock) {
  assert(I->hasOneUse() && "Invariants didn't hold!");
  BasicBlock *SrcBlock = I->getParent();

  // Cannot move control-flow-involving, volatile loads, vaarg, etc.
  if (isa<PHINode>(I) || I->isEHPad() || I->mayHaveSideEffects() ||
      I->isTerminator())
    return false;

  // Do not sink static or dynamic alloca instructions. Static allocas must
  // remain in the entry block, and dynamic allocas must not be sunk in between
  // a stacksave / stackrestore pair, which would incorrectly shorten its
  // lifetime.
  if (isa<AllocaInst>(I))
    return false;

  // Do not sink into catchswitch blocks.
  if (isa<CatchSwitchInst>(DestBlock->getTerminator()))
    return false;

  // Do not sink convergent call instructions.
  if (auto *CI = dyn_cast<CallInst>(I)) {
    if (CI->isConvergent())
      return false;
  }
  // We can only sink load instructions if there is nothing between the load and
  // the end of block that could change the value.
  if (I->mayReadFromMemory()) {
    for (BasicBlock::iterator Scan = I->getIterator(),
                              E = I->getParent()->end();
         Scan != E; ++Scan)
      if (Scan->mayWriteToMemory())
        return false;
  }
  BasicBlock::iterator InsertPos = DestBlock->getFirstInsertionPt();
  I->moveBefore(&*InsertPos);
  ++NumSunkInst;

  // Also sink all related debug uses from the source basic block. Otherwise we
  // get debug use before the def. Attempt to salvage debug uses first, to
  // maximise the range variables have location for. If we cannot salvage, then
  // mark the location undef: we know it was supposed to receive a new location
  // here, but that computation has been sunk.
  SmallVector<DbgVariableIntrinsic *, 2> DbgUsers;
  findDbgUsers(DbgUsers, I);
  for (auto *DII : reverse(DbgUsers)) {
    if (DII->getParent() == SrcBlock) {
      if (isa<DbgDeclareInst>(DII)) {
        // A dbg.declare instruction should not be cloned, since there can only be
        // one per variable fragment. It should be left in the original place since
        // sunk instruction is not an alloca(otherwise we could not be here).
        // But we need to update arguments of dbg.declare instruction, so that it
        // would not point into sunk instruction.
        if (!isa<CastInst>(I))
          continue; // dbg.declare points at something it shouldn't

        DII->setOperand(
            0, MetadataAsValue::get(I->getContext(),
                                    ValueAsMetadata::get(I->getOperand(0))));
        continue;
      }

      // dbg.value is in the same basic block as the sunk inst, see if we can
      // salvage it. Clone a new copy of the instruction: on success we need
      // both salvaged and unsalvaged copies.
      SmallVector<DbgVariableIntrinsic *, 1> TmpUser{
          cast<DbgVariableIntrinsic>(DII->clone())};

      if (!salvageDebugInfoForDbgValues(*I, TmpUser)) {
        // We are unable to salvage: sink the cloned dbg.value, and mark the
        // original as undef, terminating any earlier variable location.
        LLVM_DEBUG(dbgs() << "SINK: " << *DII << '\n');
        TmpUser[0]->insertBefore(&*InsertPos);
        Value *Undef = UndefValue::get(I->getType());
        DII->setOperand(0, MetadataAsValue::get(DII->getContext(),
                                                ValueAsMetadata::get(Undef)));
      } else {
        // We successfully salvaged: place the salvaged dbg.value in the
        // original location, and move the unmodified dbg.value to sink with
        // the sunk inst.
        TmpUser[0]->insertBefore(DII);
      DII->moveBefore(&*InsertPos);
      }
    }
  }
  return true;
}

bool InstCombiner::run() {
  while (!Worklist.isEmpty()) {
    Instruction *I = Worklist.RemoveOne();
    if (I == nullptr) continue;  // skip null values.

    // Check to see if we can DCE the instruction.
    if (isInstructionTriviallyDead(I, &TLI)) {
      LLVM_DEBUG(dbgs() << "IC: DCE: " << *I << '\n');
      eraseInstFromFunction(*I);
      ++NumDeadInst;
      MadeIRChange = true;
      continue;
    }

    if (!DebugCounter::shouldExecute(VisitCounter))
      continue;

    // Instruction isn't dead, see if we can constant propagate it.
    if (!I->use_empty() &&
        (I->getNumOperands() == 0 || isa<Constant>(I->getOperand(0)))) {
      if (Constant *C = ConstantFoldInstruction(I, DL, &TLI)) {
        LLVM_DEBUG(dbgs() << "IC: ConstFold to: " << *C << " from: " << *I
                          << '\n');

        // Add operands to the worklist.
        replaceInstUsesWith(*I, C);
        ++NumConstProp;
        if (isInstructionTriviallyDead(I, &TLI))
          eraseInstFromFunction(*I);
        MadeIRChange = true;
        continue;
      }
    }

    // In general, it is possible for computeKnownBits to determine all bits in
    // a value even when the operands are not all constants.
    Type *Ty = I->getType();
    if (ExpensiveCombines && !I->use_empty() && Ty->isIntOrIntVectorTy()) {
      KnownBits Known = computeKnownBits(I, /*Depth*/ 0, I);
      if (Known.isConstant()) {
        Constant *C = ConstantInt::get(Ty, Known.getConstant());
        LLVM_DEBUG(dbgs() << "IC: ConstFold (all bits known) to: " << *C
                          << " from: " << *I << '\n');

        // Add operands to the worklist.
        replaceInstUsesWith(*I, C);
        ++NumConstProp;
        if (isInstructionTriviallyDead(I, &TLI))
          eraseInstFromFunction(*I);
        MadeIRChange = true;
        continue;
      }
    }

    // See if we can trivially sink this instruction to a successor basic block.
    if (EnableCodeSinking && I->hasOneUse()) {
      BasicBlock *BB = I->getParent();
      Instruction *UserInst = cast<Instruction>(*I->user_begin());
      BasicBlock *UserParent;

      // Get the block the use occurs in.
      if (PHINode *PN = dyn_cast<PHINode>(UserInst))
        UserParent = PN->getIncomingBlock(*I->use_begin());
      else
        UserParent = UserInst->getParent();

      if (UserParent != BB) {
        bool UserIsSuccessor = false;
        // See if the user is one of our successors.
        for (succ_iterator SI = succ_begin(BB), E = succ_end(BB); SI != E; ++SI)
          if (*SI == UserParent) {
            UserIsSuccessor = true;
            break;
          }

        // If the user is one of our immediate successors, and if that successor
        // only has us as a predecessors (we'd have to split the critical edge
        // otherwise), we can keep going.
        if (UserIsSuccessor && UserParent->getUniquePredecessor()) {
          // Okay, the CFG is simple enough, try to sink this instruction.
          if (TryToSinkInstruction(I, UserParent)) {
            LLVM_DEBUG(dbgs() << "IC: Sink: " << *I << '\n');
            MadeIRChange = true;
            // We'll add uses of the sunk instruction below, but since sinking
            // can expose opportunities for it's *operands* add them to the
            // worklist
            for (Use &U : I->operands())
              if (Instruction *OpI = dyn_cast<Instruction>(U.get()))
                Worklist.Add(OpI);
          }
        }
      }
    }

    // Now that we have an instruction, try combining it to simplify it.
    Builder.SetInsertPoint(I);
    Builder.SetCurrentDebugLocation(I->getDebugLoc());

#ifndef NDEBUG
    std::string OrigI;
#endif
    LLVM_DEBUG(raw_string_ostream SS(OrigI); I->print(SS); OrigI = SS.str(););
    LLVM_DEBUG(dbgs() << "IC: Visiting: " << OrigI << '\n');

    if (Instruction *Result = visit(*I)) {
      ++NumCombined;
      // Should we replace the old instruction with a new one?
      if (Result != I) {
        LLVM_DEBUG(dbgs() << "IC: Old = " << *I << '\n'
                          << "    New = " << *Result << '\n');

        if (I->getDebugLoc())
          Result->setDebugLoc(I->getDebugLoc());
        // Everything uses the new instruction now.
        I->replaceAllUsesWith(Result);

        // Move the name to the new instruction first.
        Result->takeName(I);

        // Insert the new instruction into the basic block...
        BasicBlock *InstParent = I->getParent();
        BasicBlock::iterator InsertPos = I->getIterator();

        // If we replace a PHI with something that isn't a PHI, fix up the
        // insertion point.
        if (!isa<PHINode>(Result) && isa<PHINode>(InsertPos))
          InsertPos = InstParent->getFirstInsertionPt();

        InstParent->getInstList().insert(InsertPos, Result);

        // Push the new instruction and any users onto the worklist.
        Worklist.AddUsersToWorkList(*Result);
        Worklist.Add(Result);

        eraseInstFromFunction(*I);
      } else {
        LLVM_DEBUG(dbgs() << "IC: Mod = " << OrigI << '\n'
                          << "    New = " << *I << '\n');

        // If the instruction was modified, it's possible that it is now dead.
        // if so, remove it.
        if (isInstructionTriviallyDead(I, &TLI)) {
          eraseInstFromFunction(*I);
        } else {
          Worklist.AddUsersToWorkList(*I);
          Worklist.Add(I);
        }
      }
      MadeIRChange = true;
    }
  }

  Worklist.Zap();
  return MadeIRChange;
}

/// Walk the function in depth-first order, adding all reachable code to the
/// worklist.
///
/// This has a couple of tricks to make the code faster and more powerful.  In
/// particular, we constant fold and DCE instructions as we go, to avoid adding
/// them to the worklist (this significantly speeds up instcombine on code where
/// many instructions are dead or constant).  Additionally, if we find a branch
/// whose condition is a known constant, we only visit the reachable successors.
static bool AddReachableCodeToWorklist(BasicBlock *BB, const DataLayout &DL,
                                       SmallPtrSetImpl<BasicBlock *> &Visited,
                                       InstCombineWorklist &ICWorklist,
                                       const TargetLibraryInfo *TLI) {
  bool MadeIRChange = false;
  SmallVector<BasicBlock *, 256> Worklist;
  Worklist.push_back(BB);

  SmallVector<Instruction *, 128> InstrsForInstCombineWorklist;
  DenseMap<Constant *, Constant *> FoldedConstants;

  do {
    BB = Worklist.pop_back_val();

    // We have now visited this block!  If we've already been here, ignore it.
    if (!Visited.insert(BB).second)
      continue;

    for (BasicBlock::iterator BBI = BB->begin(), E = BB->end(); BBI != E;) {
      Instruction *Inst = &*BBI++;

      // DCE instruction if trivially dead.
      if (isInstructionTriviallyDead(Inst, TLI)) {
        ++NumDeadInst;
        LLVM_DEBUG(dbgs() << "IC: DCE: " << *Inst << '\n');
        salvageDebugInfoOrMarkUndef(*Inst);
        Inst->eraseFromParent();
        MadeIRChange = true;
        continue;
      }

      // ConstantProp instruction if trivially constant.
      if (!Inst->use_empty() &&
          (Inst->getNumOperands() == 0 || isa<Constant>(Inst->getOperand(0))))
        if (Constant *C = ConstantFoldInstruction(Inst, DL, TLI)) {
          LLVM_DEBUG(dbgs() << "IC: ConstFold to: " << *C << " from: " << *Inst
                            << '\n');
          Inst->replaceAllUsesWith(C);
          ++NumConstProp;
          if (isInstructionTriviallyDead(Inst, TLI))
            Inst->eraseFromParent();
          MadeIRChange = true;
          continue;
        }

      // See if we can constant fold its operands.
      for (Use &U : Inst->operands()) {
        if (!isa<ConstantVector>(U) && !isa<ConstantExpr>(U))
          continue;

        auto *C = cast<Constant>(U);
        Constant *&FoldRes = FoldedConstants[C];
        if (!FoldRes)
          FoldRes = ConstantFoldConstant(C, DL, TLI);
        if (!FoldRes)
          FoldRes = C;

        if (FoldRes != C) {
          LLVM_DEBUG(dbgs() << "IC: ConstFold operand of: " << *Inst
                            << "\n    Old = " << *C
                            << "\n    New = " << *FoldRes << '\n');
          U = FoldRes;
          MadeIRChange = true;
        }
      }

      // Skip processing debug intrinsics in InstCombine. Processing these call instructions
      // consumes non-trivial amount of time and provides no value for the optimization.
      if (!isa<DbgInfoIntrinsic>(Inst))
        InstrsForInstCombineWorklist.push_back(Inst);
    }

    // Recursively visit successors.  If this is a branch or switch on a
    // constant, only visit the reachable successor.
    Instruction *TI = BB->getTerminator();
    if (BranchInst *BI = dyn_cast<BranchInst>(TI)) {
      if (BI->isConditional() && isa<ConstantInt>(BI->getCondition())) {
        bool CondVal = cast<ConstantInt>(BI->getCondition())->getZExtValue();
        BasicBlock *ReachableBB = BI->getSuccessor(!CondVal);
        Worklist.push_back(ReachableBB);
        continue;
      }
    } else if (SwitchInst *SI = dyn_cast<SwitchInst>(TI)) {
      if (ConstantInt *Cond = dyn_cast<ConstantInt>(SI->getCondition())) {
        Worklist.push_back(SI->findCaseValue(Cond)->getCaseSuccessor());
        continue;
      }
    }

    for (BasicBlock *SuccBB : successors(TI))
      Worklist.push_back(SuccBB);
  } while (!Worklist.empty());

  // Once we've found all of the instructions to add to instcombine's worklist,
  // add them in reverse order.  This way instcombine will visit from the top
  // of the function down.  This jives well with the way that it adds all uses
  // of instructions to the worklist after doing a transformation, thus avoiding
  // some N^2 behavior in pathological cases.
  ICWorklist.AddInitialGroup(InstrsForInstCombineWorklist);

  return MadeIRChange;
}

/// Populate the IC worklist from a function, and prune any dead basic
/// blocks discovered in the process.
///
/// This also does basic constant propagation and other forward fixing to make
/// the combiner itself run much faster.
static bool prepareICWorklistFromFunction(Function &F, const DataLayout &DL,
                                          TargetLibraryInfo *TLI,
                                          InstCombineWorklist &ICWorklist) {
  bool MadeIRChange = false;

  // Do a depth-first traversal of the function, populate the worklist with
  // the reachable instructions.  Ignore blocks that are not reachable.  Keep
  // track of which blocks we visit.
  SmallPtrSet<BasicBlock *, 32> Visited;
  MadeIRChange |=
      AddReachableCodeToWorklist(&F.front(), DL, Visited, ICWorklist, TLI);

  // Do a quick scan over the function.  If we find any blocks that are
  // unreachable, remove any instructions inside of them.  This prevents
  // the instcombine code from having to deal with some bad special cases.
  for (BasicBlock &BB : F) {
    if (Visited.count(&BB))
      continue;

    unsigned NumDeadInstInBB = removeAllNonTerminatorAndEHPadInstructions(&BB);
    MadeIRChange |= NumDeadInstInBB > 0;
    NumDeadInst += NumDeadInstInBB;
  }

  return MadeIRChange;
}

static bool combineInstructionsOverFunction(
    Function &F, InstCombineWorklist &Worklist, AliasAnalysis *AA,
    AssumptionCache &AC, TargetLibraryInfo &TLI, DominatorTree &DT,
    OptimizationRemarkEmitter &ORE, BlockFrequencyInfo *BFI,
    ProfileSummaryInfo *PSI, bool ExpensiveCombines, unsigned MaxIterations,
    LoopInfo *LI) {
  auto &DL = F.getParent()->getDataLayout();
  if (EnableExpensiveCombines.getNumOccurrences())
    ExpensiveCombines = EnableExpensiveCombines;
  MaxIterations = std::min(MaxIterations, LimitMaxIterations.getValue());

  /// Builder - This is an IRBuilder that automatically inserts new
  /// instructions into the worklist when they are created.
  IRBuilder<TargetFolder, IRBuilderCallbackInserter> Builder(
      F.getContext(), TargetFolder(DL),
      IRBuilderCallbackInserter([&Worklist, &AC](Instruction *I) {
        Worklist.Add(I);
        if (match(I, m_Intrinsic<Intrinsic::assume>()))
          AC.registerAssumption(cast<CallInst>(I));
      }));

  // Lower dbg.declare intrinsics otherwise their value may be clobbered
  // by instcombiner.
  bool MadeIRChange = false;
  if (ShouldLowerDbgDeclare)
    MadeIRChange = LowerDbgDeclare(F);

  // Iterate while there is work to do.
  unsigned Iteration = 0;
  while (true) {
    ++Iteration;

    if (Iteration > InfiniteLoopDetectionThreshold) {
      report_fatal_error(
          "Instruction Combining seems stuck in an infinite loop after " +
          Twine(InfiniteLoopDetectionThreshold) + " iterations.");
    }

    if (Iteration > MaxIterations) {
      LLVM_DEBUG(dbgs() << "\n\n[IC] Iteration limit #" << MaxIterations
                        << " on " << F.getName()
                        << " reached; stopping before reaching a fixpoint\n");
      break;
    }

    LLVM_DEBUG(dbgs() << "\n\nINSTCOMBINE ITERATION #" << Iteration << " on "
                      << F.getName() << "\n");

    MadeIRChange |= prepareICWorklistFromFunction(F, DL, &TLI, Worklist);

    InstCombiner IC(Worklist, Builder, F.hasMinSize(), ExpensiveCombines, AA,
                    AC, TLI, DT, ORE, BFI, PSI, DL, LI);
    IC.MaxArraySizeForCombine = MaxArraySize;

    if (!IC.run())
      break;

    MadeIRChange = true;
  }

  return MadeIRChange;
}

<<<<<<< HEAD
PreservedAnalyses SeaInstCombinePass::run(Function &F,
=======
InstCombinePass::InstCombinePass(bool ExpensiveCombines)
    : ExpensiveCombines(ExpensiveCombines), MaxIterations(LimitMaxIterations) {}

InstCombinePass::InstCombinePass(bool ExpensiveCombines, unsigned MaxIterations)
    : ExpensiveCombines(ExpensiveCombines), MaxIterations(MaxIterations) {}

PreservedAnalyses InstCombinePass::run(Function &F,
>>>>>>> 2bdbfd5a
                                       FunctionAnalysisManager &AM) {
  auto &AC = AM.getResult<AssumptionAnalysis>(F);
  auto &DT = AM.getResult<DominatorTreeAnalysis>(F);
  auto &TLI = AM.getResult<TargetLibraryAnalysis>(F);
  auto &ORE = AM.getResult<OptimizationRemarkEmitterAnalysis>(F);

  auto *LI = AM.getCachedResult<LoopAnalysis>(F);

  auto *AA = &AM.getResult<AAManager>(F);
  const ModuleAnalysisManager &MAM =
      AM.getResult<ModuleAnalysisManagerFunctionProxy>(F).getManager();
  ProfileSummaryInfo *PSI =
      MAM.getCachedResult<ProfileSummaryAnalysis>(*F.getParent());
  auto *BFI = (PSI && PSI->hasProfileSummary()) ?
      &AM.getResult<BlockFrequencyAnalysis>(F) : nullptr;

  if (!combineInstructionsOverFunction(F, Worklist, AA, AC, TLI, DT, ORE, BFI,
                                       PSI, ExpensiveCombines, MaxIterations,
                                       LI))
    // No changes, all analyses are preserved.
    return PreservedAnalyses::all();

  // Mark all the analyses that instcombine updates as preserved.
  PreservedAnalyses PA;
  PA.preserveSet<CFGAnalyses>();
  PA.preserve<AAManager>();
  PA.preserve<BasicAA>();
  PA.preserve<GlobalsAA>();
  return PA;
}

void SeaInstructionCombiningPass::getAnalysisUsage(AnalysisUsage &AU) const {
  AU.setPreservesCFG();
  AU.addRequired<AAResultsWrapperPass>();
  AU.addRequired<AssumptionCacheTracker>();
  AU.addRequired<TargetLibraryInfoWrapperPass>();
  AU.addRequired<DominatorTreeWrapperPass>();
  AU.addRequired<OptimizationRemarkEmitterWrapperPass>();
  AU.addPreserved<DominatorTreeWrapperPass>();
  AU.addPreserved<AAResultsWrapperPass>();
  AU.addPreserved<BasicAAWrapperPass>();
  AU.addPreserved<GlobalsAAWrapperPass>();
  AU.addRequired<ProfileSummaryInfoWrapperPass>();
  LazyBlockFrequencyInfoPass::getLazyBFIAnalysisUsage(AU);
}

bool SeaInstructionCombiningPass::runOnFunction(Function &F) {
  if (skipFunction(F))
    return false;

  // Required analyses.
  auto AA = &getAnalysis<AAResultsWrapperPass>().getAAResults();
  auto &AC = getAnalysis<AssumptionCacheTracker>().getAssumptionCache(F);
  auto &TLI = getAnalysis<TargetLibraryInfoWrapperPass>().getTLI(F);
  auto &DT = getAnalysis<DominatorTreeWrapperPass>().getDomTree();
  auto &ORE = getAnalysis<OptimizationRemarkEmitterWrapperPass>().getORE();

  // Optional analyses.
  auto *LIWP = getAnalysisIfAvailable<LoopInfoWrapperPass>();
  auto *LI = LIWP ? &LIWP->getLoopInfo() : nullptr;
  ProfileSummaryInfo *PSI =
      &getAnalysis<ProfileSummaryInfoWrapperPass>().getPSI();
  BlockFrequencyInfo *BFI =
      (PSI && PSI->hasProfileSummary()) ?
      &getAnalysis<LazyBlockFrequencyInfoPass>().getBFI() :
      nullptr;

  return combineInstructionsOverFunction(F, Worklist, AA, AC, TLI, DT, ORE, BFI,
                                         PSI, ExpensiveCombines, MaxIterations,
                                         LI);
}

char SeaInstructionCombiningPass::ID = 0;

<<<<<<< HEAD
INITIALIZE_PASS_BEGIN(SeaInstructionCombiningPass, "sea-instcombine",
=======
InstructionCombiningPass::InstructionCombiningPass(bool ExpensiveCombines)
    : FunctionPass(ID), ExpensiveCombines(ExpensiveCombines),
      MaxIterations(InstCombineDefaultMaxIterations) {
  initializeInstructionCombiningPassPass(*PassRegistry::getPassRegistry());
}

InstructionCombiningPass::InstructionCombiningPass(bool ExpensiveCombines,
                                                   unsigned MaxIterations)
    : FunctionPass(ID), ExpensiveCombines(ExpensiveCombines),
      MaxIterations(MaxIterations) {
  initializeInstructionCombiningPassPass(*PassRegistry::getPassRegistry());
}

INITIALIZE_PASS_BEGIN(InstructionCombiningPass, "instcombine",
>>>>>>> 2bdbfd5a
                      "Combine redundant instructions", false, false)
INITIALIZE_PASS_DEPENDENCY(AssumptionCacheTracker)
INITIALIZE_PASS_DEPENDENCY(TargetLibraryInfoWrapperPass)
INITIALIZE_PASS_DEPENDENCY(DominatorTreeWrapperPass)
INITIALIZE_PASS_DEPENDENCY(AAResultsWrapperPass)
INITIALIZE_PASS_DEPENDENCY(GlobalsAAWrapperPass)
INITIALIZE_PASS_DEPENDENCY(OptimizationRemarkEmitterWrapperPass)
INITIALIZE_PASS_DEPENDENCY(LazyBlockFrequencyInfoPass)
INITIALIZE_PASS_DEPENDENCY(ProfileSummaryInfoWrapperPass)
INITIALIZE_PASS_END(SeaInstructionCombiningPass, "sea-instcombine",
                    "Combine redundant instructions", false, false)

// Initialization Routines
void llvm_seahorn::initializeInstCombine(PassRegistry &Registry) {
  initializeSeaInstructionCombiningPassPass(Registry);
}

FunctionPass *createSeaInstructionCombiningPass(bool ExpensiveCombines) {
  return new SeaInstructionCombiningPass(ExpensiveCombines);
}
<<<<<<< HEAD
=======

FunctionPass *llvm::createInstructionCombiningPass(bool ExpensiveCombines) {
  return new InstructionCombiningPass(ExpensiveCombines);
}

FunctionPass *llvm::createInstructionCombiningPass(bool ExpensiveCombines,
                                                   unsigned MaxIterations) {
  return new InstructionCombiningPass(ExpensiveCombines, MaxIterations);
}

void LLVMAddInstructionCombiningPass(LLVMPassManagerRef PM) {
  unwrap(PM)->add(createInstructionCombiningPass());
}
>>>>>>> 2bdbfd5a
<|MERGE_RESOLUTION|>--- conflicted
+++ resolved
@@ -113,53 +113,41 @@
 
 #define DEBUG_TYPE "sea-instcombine"
 
-STATISTIC(NumCombined, "Number of insts combined");
+STATISTIC(NumCombined , "Number of insts combined");
 STATISTIC(NumConstProp, "Number of constant folds");
-STATISTIC(NumDeadInst, "Number of dead inst eliminated");
-STATISTIC(NumSunkInst, "Number of instructions sunk");
-STATISTIC(NumExpand, "Number of expansions");
-STATISTIC(NumFactor, "Number of factorizations");
-STATISTIC(NumReassoc, "Number of reassociations");
+STATISTIC(NumDeadInst , "Number of dead inst eliminated");
+STATISTIC(NumSunkInst , "Number of instructions sunk");
+STATISTIC(NumExpand,    "Number of expansions");
+STATISTIC(NumFactor   , "Number of factorizations");
+STATISTIC(NumReassoc  , "Number of reassociations");
 DEBUG_COUNTER(VisitCounter, "instcombine-visit",
               "Controls which instructions are visited");
 
-<<<<<<< HEAD
+static constexpr unsigned InstCombineDefaultMaxIterations = 1000;
+static constexpr unsigned InstCombineDefaultInfiniteLoopThreshold = 1000;
+
 static cl::opt<bool> EnableCodeSinking("seaopt-instcombine-code-sinking",
                                        cl::desc("Enable code sinking"),
-                                       cl::init(true));
-=======
-static constexpr unsigned InstCombineDefaultMaxIterations = 1000;
-static constexpr unsigned InstCombineDefaultInfiniteLoopThreshold = 1000;
-
-static cl::opt<bool>
-EnableCodeSinking("instcombine-code-sinking", cl::desc("Enable code sinking"),
                                               cl::init(true));
->>>>>>> 2bdbfd5a
 
 static cl::opt<bool>
 EnableExpensiveCombines("seaopt-expensive-combines",
-                            cl::desc("Enable expensive instruction combines"));
-
-<<<<<<< HEAD
-static cl::opt<unsigned> MaxArraySize(
-    "seaopt-instcombine-maxarray-size", cl::init(1024),
-    cl::desc("Maximum array size considered when doing a combine"));
-=======
+                        cl::desc("Enable expensive instruction combines"));
+
 static cl::opt<unsigned> LimitMaxIterations(
-    "instcombine-max-iterations",
+    "seaopt-instcombine-max-iterations",
     cl::desc("Limit the maximum number of instruction combining iterations"),
     cl::init(InstCombineDefaultMaxIterations));
 
 static cl::opt<unsigned> InfiniteLoopDetectionThreshold(
-    "instcombine-infinite-loop-threshold",
+    "seaopt-instcombine-infinite-loop-threshold",
     cl::desc("Number of instruction combining iterations considered an "
              "infinite loop"),
     cl::init(InstCombineDefaultInfiniteLoopThreshold), cl::Hidden);
 
-static cl::opt<unsigned>
-MaxArraySize("instcombine-maxarray-size", cl::init(1024),
+static cl::opt<unsigned> MaxArraySize(
+    "seaopt-instcombine-maxarray-size", cl::init(1024),
              cl::desc("Maximum array size considered when doing a combine"));
->>>>>>> 2bdbfd5a
 
 // FIXME: Remove this flag when it is no longer necessary to convert
 // llvm.dbg.declare to avoid inaccurate debug info. Setting this to false
@@ -470,7 +458,7 @@
            BinaryOperator::CreateNUW(Opcode, A, B) :
            BinaryOperator::Create(Opcode, A, B);
 
-        if (isa<FPMathOperator>(NewBO)) {
+         if (isa<FPMathOperator>(NewBO)) {
           FastMathFlags Flags = I.getFastMathFlags();
           Flags &= Op0->getFastMathFlags();
           Flags &= Op1->getFastMathFlags();
@@ -644,15 +632,6 @@
 
         if (TopLevelOpcode == Instruction::Add &&
             InnerOpcode == Instruction::Mul) {
-<<<<<<< HEAD
-        // We can propagate 'nsw' if we know that
-        //  %Y = mul nsw i16 %X, C
-        //  %Z = add nsw i16 %Y, %X
-        // =>
-        //  %Z = mul nsw i16 %X, C+1
-        //
-        // iff C+1 isn't INT_MIN
-=======
           // We can propagate 'nsw' if we know that
           //  %Y = mul nsw i16 %X, C
           //  %Z = add nsw i16 %Y, %X
@@ -661,11 +640,10 @@
           //
           // iff C+1 isn't INT_MIN
           const APInt *CInt;
->>>>>>> 2bdbfd5a
           if (match(V, m_APInt(CInt))) {
             if (!CInt->isMinSignedValue())
-            BO->setHasNoSignedWrap(HasNSW);
-      }
+              BO->setHasNoSignedWrap(HasNSW);
+          }
 
           // nuw can be propagated with any constant or nuw value.
           BO->setHasNoUnsignedWrap(HasNUW);
@@ -804,7 +782,7 @@
     return nullptr;
 
   FastMathFlags FMF;
-  BuilderTy::FastMathFlagGuard Guard(Builder);
+    BuilderTy::FastMathFlagGuard Guard(Builder);
   if (isa<FPMathOperator>(&I)) {
     FMF = I.getFastMathFlags();
     Builder.setFastMathFlags(FMF);
@@ -1156,8 +1134,8 @@
   Type *IndexTy = DL.getIndexType(PtrTy);
   int64_t FirstIdx = 0;
   if (int64_t TySize = DL.getTypeAllocSize(Ty)) {
-    FirstIdx = Offset / TySize;
-    Offset -= FirstIdx * TySize;
+    FirstIdx = Offset/TySize;
+    Offset -= FirstIdx*TySize;
 
     // Handle hosts where % returns negative instead of values [0..TySize).
     if (Offset < 0) {
@@ -1190,7 +1168,7 @@
     } else if (ArrayType *AT = dyn_cast<ArrayType>(Ty)) {
       uint64_t EltSize = DL.getTypeAllocSize(AT->getElementType());
       assert(EltSize && "Cannot index into a zero-sized array");
-      NewIndices.push_back(ConstantInt::get(IndexTy, Offset / EltSize));
+      NewIndices.push_back(ConstantInt::get(IndexTy,Offset/EltSize));
       Offset %= EltSize;
       Ty = AT->getElementType();
     } else {
@@ -1543,7 +1521,7 @@
   Constant *C;
   if (match(&Inst, m_c_BinOp(
           m_OneUse(m_ShuffleVector(m_Value(V1), m_Undef(), m_Constant(Mask))),
-                             m_Constant(C))) &&
+          m_Constant(C))) &&
       V1->getType()->getVectorNumElements() <= NumElts) {
     assert(Inst.getType()->getScalarType() == V1->getType()->getScalarType() &&
            "Shuffle should not change scalar type");
@@ -1682,7 +1660,7 @@
 }
 
 Instruction *InstCombiner::visitGetElementPtrInst(GetElementPtrInst &GEP) {
-  SmallVector<Value *, 8> Ops(GEP.op_begin(), GEP.op_end());
+  SmallVector<Value*, 8> Ops(GEP.op_begin(), GEP.op_end());
   Type *GEPType = GEP.getType();
   Type *GEPEltType = GEP.getSourceElementType();
   if (Value *V = SimplifyGEPInst(GEPEltType, Ops, SQ.getWithInstruction(&GEP)))
@@ -1766,7 +1744,7 @@
 
     int DI = -1;
 
-    for (auto I = PN->op_begin() + 1, E = PN->op_end(); I != E; ++I) {
+    for (auto I = PN->op_begin()+1, E = PN->op_end(); I !=E; ++I) {
       auto *Op2 = dyn_cast<GetElementPtrInst>(*I);
       if (!Op2 || Op1->getNumOperands() != Op2->getNumOperands())
         return nullptr;
@@ -1793,7 +1771,7 @@
             if (J > 1) {
               assert(CurTy && "No current type?");
               if (CurTy->isStructTy())
-                return nullptr;
+              return nullptr;
             }
 
             DI = J;
@@ -1921,9 +1899,9 @@
     // avoids us creating a TON of code in some cases.
     if (auto *SrcGEP = dyn_cast<GEPOperator>(Src->getOperand(0)))
       if (SrcGEP->getNumOperands() == 2 && shouldMergeGEPs(*Src, *SrcGEP))
-        return nullptr; // Wait until our source is folded to completion.
-
-    SmallVector<Value *, 8> Indices;
+        return nullptr;   // Wait until our source is folded to completion.
+
+    SmallVector<Value*, 8> Indices;
 
     // Find out whether the last index in the source GEP is a sequential idx.
     bool EndsWithSequential = false;
@@ -1935,7 +1913,7 @@
     if (EndsWithSequential) {
       // Replace: gep (gep %P, long B), long A, ...
       // With:    T = long A+B; gep %P, T, ...
-      Value *SO1 = Src->getOperand(Src->getNumOperands() - 1);
+      Value *SO1 = Src->getOperand(Src->getNumOperands()-1);
       Value *GO1 = GEP.getOperand(1);
 
       // If they aren't the same type, then the input hasn't been processed
@@ -1959,15 +1937,15 @@
         GEP.setOperand(1, Sum);
         return &GEP;
       }
-      Indices.append(Src->op_begin() + 1, Src->op_end() - 1);
+      Indices.append(Src->op_begin()+1, Src->op_end()-1);
       Indices.push_back(Sum);
-      Indices.append(GEP.op_begin() + 2, GEP.op_end());
+      Indices.append(GEP.op_begin()+2, GEP.op_end());
     } else if (isa<Constant>(*GEP.idx_begin()) &&
                cast<Constant>(*GEP.idx_begin())->isNullValue() &&
                Src->getNumOperands() != 1) {
       // Otherwise we can do the fold if the first index of the GEP is a zero
-      Indices.append(Src->op_begin() + 1, Src->op_end());
-      Indices.append(GEP.idx_begin() + 1, GEP.idx_end());
+      Indices.append(Src->op_begin()+1, Src->op_end());
+      Indices.append(GEP.idx_begin()+1, GEP.idx_end());
     }
 
     if (!Indices.empty())
@@ -2050,7 +2028,7 @@
         // GEP (bitcast i8* X to [0 x i8]*), i32 0, ... ?
         if (CATy->getElementType() == StrippedPtrEltTy) {
           // -> GEP i8* X, ...
-          SmallVector<Value *, 8> Idx(GEP.idx_begin() + 1, GEP.idx_end());
+          SmallVector<Value*, 8> Idx(GEP.idx_begin()+1, GEP.idx_end());
           GetElementPtrInst *Res = GetElementPtrInst::Create(
               StrippedPtrEltTy, StrippedPtr, Idx, GEP.getName());
           Res->setIsInBounds(GEP.isInBounds());
@@ -2087,13 +2065,13 @@
             // ->
             // %0 = GEP [10 x i8] addrspace(1)* X, ...
             // addrspacecast i8 addrspace(1)* %0 to i8*
-            SmallVector<Value *, 8> Idx(GEP.idx_begin(), GEP.idx_end());
+            SmallVector<Value*, 8> Idx(GEP.idx_begin(), GEP.idx_end());
             Value *NewGEP =
                 GEP.isInBounds()
                     ? Builder.CreateInBoundsGEP(StrippedPtrEltTy, StrippedPtr,
                                                 Idx, GEP.getName())
                     : Builder.CreateGEP(StrippedPtrEltTy, StrippedPtr, Idx,
-                                                    GEP.getName());
+                                        GEP.getName());
             return new AddrSpaceCastInst(NewGEP, GEPType);
           }
         }
@@ -2106,7 +2084,7 @@
           DL.getTypeAllocSize(StrippedPtrEltTy->getArrayElementType()) ==
               DL.getTypeAllocSize(GEPEltType)) {
         Type *IdxType = DL.getIndexType(GEPType);
-        Value *Idx[2] = {Constant::getNullValue(IdxType), GEP.getOperand(1)};
+        Value *Idx[2] = { Constant::getNullValue(IdxType), GEP.getOperand(1) };
         Value *NewGEP =
             GEP.isInBounds()
                 ? Builder.CreateInBoundsGEP(StrippedPtrEltTy, StrippedPtr, Idx,
@@ -2192,7 +2170,7 @@
                     ? Builder.CreateInBoundsGEP(StrippedPtrEltTy, StrippedPtr,
                                                 Off, GEP.getName())
                     : Builder.CreateGEP(StrippedPtrEltTy, StrippedPtr, Off,
-                                                    GEP.getName());
+                                        GEP.getName());
             // The NewGEP must be pointer typed, so must the old one -> BitCast
             return CastInst::CreatePointerBitCastOrAddrSpaceCast(NewGEP,
                                                                  GEPType);
@@ -2286,7 +2264,7 @@
       // Otherwise, if the offset is non-zero, we need to find out if there is a
       // field at Offset in 'A's type.  If so, we can pull the cast through the
       // GEP.
-      SmallVector<Value *, 8> NewIndices;
+      SmallVector<Value*, 8> NewIndices;
       if (FindElementAtOffset(SrcType, Offset.getSExtValue(), NewIndices)) {
         Value *NGEP =
             GEP.isInBounds()
@@ -2344,7 +2322,7 @@
 static bool isAllocSiteRemovable(Instruction *AI,
                                  SmallVectorImpl<WeakTrackingVH> &Users,
                                  const TargetLibraryInfo *TLI) {
-  SmallVector<Instruction *, 4> Worklist;
+  SmallVector<Instruction*, 4> Worklist;
   Worklist.push_back(AI);
 
   do {
@@ -2449,7 +2427,7 @@
       // Lowering all @llvm.objectsize calls first because they may
       // use a bitcast/GEP of the alloca we are removing.
       if (!Users[i])
-        continue;
+       continue;
 
       Instruction *I = cast<Instruction>(&*Users[i]);
 
@@ -2694,7 +2672,7 @@
   unsigned NewWidth = Known.getBitWidth() - std::max(LeadingKnownZeros, LeadingKnownOnes);
 
   // Shrink the condition operand if the new type is smaller than the old type.
-  // But do not shrink to a non-standard type, because backend can't generate
+  // But do not shrink to a non-standard type, because backend can't generate 
   // good code for that yet.
   // TODO: We can make it aggressive again after fixing PR39569.
   if (NewWidth > 0 && NewWidth < Known.getBitWidth() &&
@@ -2788,15 +2766,15 @@
         replaceInstUsesWith(*WO, UndefValue::get(WO->getType()));
         eraseInstFromFunction(*WO);
         return BinaryOperator::Create(BinOp, LHS, RHS);
-        }
-
-        // If the normal result of the add is dead, and the RHS is a constant,
-        // we can transform this into a range comparison.
-        // overflow = uadd a, -4  -->  overflow = icmp ugt a, 3
+      }
+
+      // If the normal result of the add is dead, and the RHS is a constant,
+      // we can transform this into a range comparison.
+      // overflow = uadd a, -4  -->  overflow = icmp ugt a, 3
       if (WO->getIntrinsicID() == Intrinsic::uadd_with_overflow)
         if (ConstantInt *CI = dyn_cast<ConstantInt>(WO->getRHS()))
           return new ICmpInst(ICmpInst::ICMP_UGT, WO->getLHS(),
-                                ConstantExpr::getNot(CI));
+                              ConstantExpr::getNot(CI));
     }
   }
   if (LoadInst *L = dyn_cast<LoadInst>(Agg))
@@ -2807,11 +2785,11 @@
     // don't want to do the transformation as it loses padding knowledge.
     if (L->isSimple() && L->hasOneUse()) {
       // extractvalue has integer indices, getelementptr has Value*s. Convert.
-      SmallVector<Value *, 4> Indices;
+      SmallVector<Value*, 4> Indices;
       // Prefix an i32 0 since we need the first element.
       Indices.push_back(Builder.getInt32(0));
       for (ExtractValueInst::idx_iterator I = EV.idx_begin(), E = EV.idx_end();
-           I != E; ++I)
+            I != E; ++I)
         Indices.push_back(Builder.getInt32(*I));
 
       // We need to insert these at the location of the old load, not at that of
@@ -2872,7 +2850,7 @@
   return
     cast<ArrayType>(LHS->getType())->getNumElements()
   <
-         cast<ArrayType>(RHS->getType())->getNumElements();
+    cast<ArrayType>(RHS->getType())->getNumElements();
 }
 
 Instruction *InstCombiner::visitLandingPadInst(LandingPadInst &LI) {
@@ -2886,7 +2864,7 @@
   // (these are often created by inlining).
   bool MakeNewInstruction = false; // If true, recreate using the following:
   SmallVector<Constant *, 16> NewClauses; // - Clauses for the new instruction;
-  bool CleanupFlag = LI.isCleanup();      // - The new instruction is a cleanup.
+  bool CleanupFlag = LI.isCleanup();   // - The new instruction is a cleanup.
 
   SmallPtrSet<Value *, 16> AlreadyCaught; // Typeinfos known caught already.
   for (unsigned i = 0, e = LI.getNumClauses(); i != e; ++i) {
@@ -2938,13 +2916,13 @@
         break;
       }
 
-      bool MakeNewFilter = false;                // If true, make a new filter.
+      bool MakeNewFilter = false; // If true, make a new filter.
       SmallVector<Constant *, 16> NewFilterElts; // New elements.
       if (isa<ConstantAggregateZero>(FilterClause)) {
         // Not an empty filter - it contains at least one null typeinfo.
         assert(NumTypeInfos > 0 && "Should have handled empty filter already!");
         Constant *TypeInfo =
-            Constant::getNullValue(FilterType->getElementType());
+          Constant::getNullValue(FilterType->getElementType());
         // If this typeinfo is a catch-all then the filter can never match.
         if (isCatchAll(Personality, TypeInfo)) {
           // Throw the filter away.
@@ -3034,7 +3012,7 @@
   // advantageous because shorter filters are more likely to match, speeding up
   // unwinding, but mostly because it increases the effectiveness of the other
   // filter optimizations below.
-  for (unsigned i = 0, e = NewClauses.size(); i + 1 < e;) {
+  for (unsigned i = 0, e = NewClauses.size(); i + 1 < e; ) {
     unsigned j;
     // Find the maximal 'j' s.t. the range [i, j) consists entirely of filters.
     for (j = i; j != e; ++j)
@@ -3045,7 +3023,7 @@
     // if sorting them is actually going to do anything so that we only make a
     // new landingpad instruction if it does.
     for (unsigned k = i; k + 1 < j; ++k)
-      if (shorter_filter(NewClauses[k + 1], NewClauses[k])) {
+      if (shorter_filter(NewClauses[k+1], NewClauses[k])) {
         // Not sorted, so sort the filters now.  Doing an unstable sort would be
         // correct too but reordering filters pointlessly might confuse users.
         std::stable_sort(NewClauses.begin() + i, NewClauses.begin() + j,
@@ -3278,7 +3256,7 @@
         // original location, and move the unmodified dbg.value to sink with
         // the sunk inst.
         TmpUser[0]->insertBefore(DII);
-      DII->moveBefore(&*InsertPos);
+        DII->moveBefore(&*InsertPos);
       }
     }
   }
@@ -3323,7 +3301,7 @@
     // a value even when the operands are not all constants.
     Type *Ty = I->getType();
     if (ExpensiveCombines && !I->use_empty() && Ty->isIntOrIntVectorTy()) {
-      KnownBits Known = computeKnownBits(I, /*Depth*/ 0, I);
+      KnownBits Known = computeKnownBits(I, /*Depth*/0, I);
       if (Known.isConstant()) {
         Constant *C = ConstantInt::get(Ty, Known.getConstant());
         LLVM_DEBUG(dbgs() << "IC: ConstFold (all bits known) to: " << *C
@@ -3454,10 +3432,10 @@
                                        InstCombineWorklist &ICWorklist,
                                        const TargetLibraryInfo *TLI) {
   bool MadeIRChange = false;
-  SmallVector<BasicBlock *, 256> Worklist;
+  SmallVector<BasicBlock*, 256> Worklist;
   Worklist.push_back(BB);
 
-  SmallVector<Instruction *, 128> InstrsForInstCombineWorklist;
+  SmallVector<Instruction*, 128> InstrsForInstCombineWorklist;
   DenseMap<Constant *, Constant *> FoldedConstants;
 
   do {
@@ -3467,7 +3445,7 @@
     if (!Visited.insert(BB).second)
       continue;
 
-    for (BasicBlock::iterator BBI = BB->begin(), E = BB->end(); BBI != E;) {
+    for (BasicBlock::iterator BBI = BB->begin(), E = BB->end(); BBI != E; ) {
       Instruction *Inst = &*BBI++;
 
       // DCE instruction if trivially dead.
@@ -3647,17 +3625,13 @@
   return MadeIRChange;
 }
 
-<<<<<<< HEAD
-PreservedAnalyses SeaInstCombinePass::run(Function &F,
-=======
 InstCombinePass::InstCombinePass(bool ExpensiveCombines)
     : ExpensiveCombines(ExpensiveCombines), MaxIterations(LimitMaxIterations) {}
 
 InstCombinePass::InstCombinePass(bool ExpensiveCombines, unsigned MaxIterations)
     : ExpensiveCombines(ExpensiveCombines), MaxIterations(MaxIterations) {}
 
-PreservedAnalyses InstCombinePass::run(Function &F,
->>>>>>> 2bdbfd5a
+PreservedAnalyses SeaInstCombinePass::run(Function &F,
                                        FunctionAnalysisManager &AM) {
   auto &AC = AM.getResult<AssumptionAnalysis>(F);
   auto &DT = AM.getResult<DominatorTreeAnalysis>(F);
@@ -3732,24 +3706,20 @@
 
 char SeaInstructionCombiningPass::ID = 0;
 
-<<<<<<< HEAD
-INITIALIZE_PASS_BEGIN(SeaInstructionCombiningPass, "sea-instcombine",
-=======
-InstructionCombiningPass::InstructionCombiningPass(bool ExpensiveCombines)
+SeaInstructionCombiningPass::SeaInstructionCombiningPass(bool ExpensiveCombines)
     : FunctionPass(ID), ExpensiveCombines(ExpensiveCombines),
       MaxIterations(InstCombineDefaultMaxIterations) {
-  initializeInstructionCombiningPassPass(*PassRegistry::getPassRegistry());
-}
-
-InstructionCombiningPass::InstructionCombiningPass(bool ExpensiveCombines,
+  initializeSeaInstructionCombiningPassPass(*PassRegistry::getPassRegistry());
+}
+
+SeaInstructionCombiningPass::SeaInstructionCombiningPass(bool ExpensiveCombines,
                                                    unsigned MaxIterations)
     : FunctionPass(ID), ExpensiveCombines(ExpensiveCombines),
       MaxIterations(MaxIterations) {
-  initializeInstructionCombiningPassPass(*PassRegistry::getPassRegistry());
-}
-
-INITIALIZE_PASS_BEGIN(InstructionCombiningPass, "instcombine",
->>>>>>> 2bdbfd5a
+  initializeSeaInstructionCombiningPassPass(*PassRegistry::getPassRegistry());
+}
+
+INITIALIZE_PASS_BEGIN(SeaInstructionCombiningPass, "sea-instcombine",
                       "Combine redundant instructions", false, false)
 INITIALIZE_PASS_DEPENDENCY(AssumptionCacheTracker)
 INITIALIZE_PASS_DEPENDENCY(TargetLibraryInfoWrapperPass)
@@ -3770,19 +3740,13 @@
 FunctionPass *createSeaInstructionCombiningPass(bool ExpensiveCombines) {
   return new SeaInstructionCombiningPass(ExpensiveCombines);
 }
-<<<<<<< HEAD
-=======
-
-FunctionPass *llvm::createInstructionCombiningPass(bool ExpensiveCombines) {
-  return new InstructionCombiningPass(ExpensiveCombines);
-}
-
-FunctionPass *llvm::createInstructionCombiningPass(bool ExpensiveCombines,
+
+FunctionPass *createSeaInstructionCombiningPass(bool ExpensiveCombines) {
+  return new SeaInstructionCombiningPass(ExpensiveCombines);
+}
+
+FunctionPass *createSeaInstructionCombiningPass(bool ExpensiveCombines,
                                                    unsigned MaxIterations) {
-  return new InstructionCombiningPass(ExpensiveCombines, MaxIterations);
-}
-
-void LLVMAddInstructionCombiningPass(LLVMPassManagerRef PM) {
-  unwrap(PM)->add(createInstructionCombiningPass());
-}
->>>>>>> 2bdbfd5a
+  return new SeaInstructionCombiningPass(ExpensiveCombines, MaxIterations);
+}
+
