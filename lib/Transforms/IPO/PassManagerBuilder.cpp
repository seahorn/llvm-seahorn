//===- PassManagerBuilder.cpp - Build Standard Pass -----------------------===//
//
// Part of the LLVM Project, under the Apache License v2.0 with LLVM Exceptions.
// See https://llvm.org/LICENSE.txt for license information.
// SPDX-License-Identifier: Apache-2.0 WITH LLVM-exception
//
//===----------------------------------------------------------------------===//
//
// This file defines the PassManagerBuilder class, which is used to set up a
// "standard" optimization sequence suitable for languages like C and C++.
//
//===----------------------------------------------------------------------===//

#include "llvm_seahorn/Transforms/IPO/PassManagerBuilder.h"
#include "llvm_seahorn/Transforms/Scalar.h"
#include "llvm-c/Transforms/PassManagerBuilder.h"
#include "llvm/ADT/STLExtras.h"
#include "llvm/ADT/SmallVector.h"
#include "llvm/Analysis/BasicAliasAnalysis.h"
#include "llvm/Analysis/CFLAndersAliasAnalysis.h"
#include "llvm/Analysis/CFLSteensAliasAnalysis.h"
#include "llvm/Analysis/GlobalsModRef.h"
#include "llvm/Analysis/InlineCost.h"
#include "llvm/Analysis/Passes.h"
#include "llvm/Analysis/ScopedNoAliasAA.h"
#include "llvm/Analysis/TargetLibraryInfo.h"
#include "llvm/Analysis/TypeBasedAliasAnalysis.h"
#include "llvm/IR/DataLayout.h"
#include "llvm/IR/LegacyPassManager.h"
#include "llvm/IR/Verifier.h"
#include "llvm/Support/CommandLine.h"
#include "llvm/Support/ManagedStatic.h"
#include "llvm/Transforms/AggressiveInstCombine/AggressiveInstCombine.h"
#include "llvm/Transforms/IPO.h"
#include "llvm/Transforms/IPO/Attributor.h"
#include "llvm/Transforms/IPO/ForceFunctionAttrs.h"
#include "llvm/Transforms/IPO/FunctionAttrs.h"
#include "llvm/Transforms/IPO/InferFunctionAttrs.h"
#include "llvm_seahorn/Transforms/InstCombine/SeaInstCombine.h"
#include "llvm/Transforms/Instrumentation.h"
#include "llvm/Transforms/Scalar.h"
#include "llvm/Transforms/Scalar/GVN.h"
#include "llvm/Transforms/Scalar/InstSimplifyPass.h"
#include "llvm/Transforms/Scalar/LICM.h"
#include "llvm/Transforms/Scalar/LoopUnrollPass.h"
#include "llvm/Transforms/Scalar/SimpleLoopUnswitch.h"
#include "llvm/Transforms/Utils.h"
#include "llvm/Transforms/Vectorize.h"
#include "llvm/Transforms/Vectorize/LoopVectorize.h"
#include "llvm/Transforms/Vectorize/SLPVectorizer.h"
#include "llvm/Transforms/Vectorize/VectorCombine.h"

using namespace llvm;
using namespace llvm_seahorn;

#if 1 /*  SEAHORN ADD */
static cl::opt<bool>
NeverTrue ("sea-never-true", cl::Hidden, cl::init (false));

static cl::opt<bool> SeaEnableIndVar("seaopt-enable-indvar", cl::Hidden,
                                     cl::desc("Enable indvar pass"),
                                     cl::init(true));

static cl::opt<bool> SeaEnableLoopIdiom("seaopt-enable-loop-idiom", cl::Hidden,
                                        cl::desc("Enable loop-idiom pass"),
                                        cl::init(true));
#endif

static cl::opt<bool>
    RunPartialInlining("seaopt-enable-partial-inlining", cl::init(false), cl::Hidden,
                       cl::ZeroOrMore, cl::desc("Run Partial inlinining pass"));

static cl::opt<bool>
UseGVNAfterVectorization("seaopt-use-gvn-after-vectorization",
  cl::init(false), cl::Hidden,
  cl::desc("Run GVN instead of Early CSE after vectorization passes"));

static cl::opt<bool> ExtraVectorizerPasses(
    "seaopt-extra-vectorizer-passes", cl::init(false), cl::Hidden,
    cl::desc("Run cleanup optimization passes after vectorization."));

static cl::opt<bool>
RunLoopRerolling("seaopt-reroll-loops", cl::Hidden,
                 cl::desc("Run the loop rerolling pass"));

static cl::opt<bool> RunNewGVN("seaopt-enable-newgvn", cl::init(false), cl::Hidden,
                               cl::desc("Run the NewGVN pass"));

// Experimental option to use CFL-AA
enum class CFLAAType { None, Steensgaard, Andersen, Both };
static cl::opt<CFLAAType>
    UseCFLAA("seaopt-use-cfl-aa", cl::init(CFLAAType::None), cl::Hidden,
             cl::desc("Enable the new, experimental CFL alias analysis"),
             cl::values(clEnumValN(CFLAAType::None, "none", "Disable CFL-AA"),
                        clEnumValN(CFLAAType::Steensgaard, "steens",
                                   "Enable unification-based CFL-AA"),
                        clEnumValN(CFLAAType::Andersen, "anders",
                                   "Enable inclusion-based CFL-AA"),
                        clEnumValN(CFLAAType::Both, "both",
                                   "Enable both variants of CFL-AA")));

static cl::opt<bool> EnableLoopInterchange(
    "seaopt-enable-loopinterchange", cl::init(false), cl::Hidden,
    cl::desc("Enable the new, experimental LoopInterchange Pass"));

static cl::opt<bool> EnableUnrollAndJam("seaopt-enable-unroll-and-jam",
                                        cl::init(false), cl::Hidden,
                                        cl::desc("Enable Unroll And Jam Pass"));

static cl::opt<bool>
    EnablePrepareForThinLTO("seaopt-prepare-for-thinlto", cl::init(false),
                            cl::Hidden,
                            cl::desc("Enable preparation for ThinLTO."));

static cl::opt<bool>
    EnablePerformThinLTO("seaopt-perform-thinlto", cl::init(false), cl::Hidden,
                         cl::desc("Enable performing ThinLTO."));

<<<<<<< HEAD
extern cl::opt<bool> EnableHotColdSplit;
=======
cl::opt<bool> EnableHotColdSplit("hot-cold-split", cl::init(false),
    cl::ZeroOrMore, cl::desc("Enable hot-cold splitting pass"));
>>>>>>> 6db16072

static cl::opt<bool> UseLoopVersioningLICM(
    "seaopt-enable-loop-versioning-licm", cl::init(false), cl::Hidden,
    cl::desc("Enable the experimental Loop Versioning LICM pass"));

static cl::opt<bool>
    DisablePreInliner("seaopt-disable-preinline", cl::init(false), cl::Hidden,
                      cl::desc("Disable pre-instrumentation inliner"));

static cl::opt<int> PreInlineThreshold(
    "seaopt-preinline-threshold", cl::Hidden, cl::init(75), cl::ZeroOrMore,
    cl::desc("Control the amount of inlining in pre-instrumentation inliner "
             "(default = 75)"));

static cl::opt<bool> EnableGVNHoist(
<<<<<<< HEAD
    "seaopt-enable-gvn-hoist", cl::init(false), cl::Hidden,
=======
    "enable-gvn-hoist", cl::init(false), cl::ZeroOrMore,
>>>>>>> 6db16072
    cl::desc("Enable the GVN hoisting pass (default = off)"));

static cl::opt<bool>
    DisableLibCallsShrinkWrap("seaopt-disable-libcalls-shrinkwrap",
                              cl::init(false), cl::Hidden,
                              cl::desc("Disable shrink-wrap library calls"));

static cl::opt<bool> EnableSimpleLoopUnswitch(
    "seaopt-enable-simple-loop-unswitch", cl::init(false), cl::Hidden,
    cl::desc("Enable the simple loop unswitch pass. Also enables independent "
             "cleanup passes integrated into the loop pass manager pipeline."));

<<<<<<< HEAD
static cl::opt<bool>
    EnableGVNSink("seaopt-enable-gvn-sink", cl::init(false), cl::Hidden,
=======
static cl::opt<bool> EnableGVNSink(
    "enable-gvn-sink", cl::init(false), cl::ZeroOrMore,
>>>>>>> 6db16072
    cl::desc("Enable the GVN sinking pass (default = off)"));

// This option is used in simplifying testing SampleFDO optimizations for
// profile loading.
static cl::opt<bool>
    EnableCHR("seaopt-enable-chr", cl::init(true), cl::Hidden,
              cl::desc("Enable control height reduction optimization (CHR)"));

extern cl::opt<bool> FlattenedProfileUsed;

extern cl::opt<bool> EnableOrderFileInstrumentation;

static cl::opt<bool>
    EnableMatrix("seaopt-enable-matrix", cl::init(false), cl::Hidden,
                 cl::desc("Enable lowering of the matrix intrinsics"));

cl::opt<AttributorRunOption> AttributorRun(
    "attributor-enable", cl::Hidden, cl::init(AttributorRunOption::NONE),
    cl::desc("Enable the attributor inter-procedural deduction pass."),
    cl::values(clEnumValN(AttributorRunOption::ALL, "all",
                          "enable all attributor runs"),
               clEnumValN(AttributorRunOption::MODULE, "module",
                          "enable module-wide attributor runs"),
               clEnumValN(AttributorRunOption::CGSCC, "cgscc",
                          "enable call graph SCC attributor runs"),
               clEnumValN(AttributorRunOption::NONE, "none",
                          "disable attributor runs")));

extern cl::opt<bool> EnableKnowledgeRetention;

PassManagerBuilder::PassManagerBuilder() {
    OptLevel = 2;
    SizeLevel = 0;
    LibraryInfo = nullptr;
    Inliner = nullptr;
    DisableUnrollLoops = false;
    SLPVectorize = false;
    LoopVectorize = true;
    LoopsInterleaved = true;
    RerollLoops = RunLoopRerolling;
    NewGVN = RunNewGVN;
    LicmMssaOptCap = SetLicmMssaOptCap;
    LicmMssaNoAccForPromotionCap = SetLicmMssaNoAccForPromotionCap;
    DisableGVNLoadPRE = false;
    ForgetAllSCEVInLoopUnroll = ForgetSCEVInLoopUnroll;
    VerifyInput = false;
    VerifyOutput = false;
    MergeFunctions = false;
    PrepareForLTO = false;
    EnablePGOInstrGen = false;
    EnablePGOCSInstrGen = false;
    EnablePGOCSInstrUse = false;
    PGOInstrGen = "";
    PGOInstrUse = "";
    PGOSampleUse = "";
    PrepareForThinLTO = EnablePrepareForThinLTO;
    PerformThinLTO = EnablePerformThinLTO;
    DivergentTarget = false;
    CallGraphProfile = true;
}

PassManagerBuilder::~PassManagerBuilder() {
  delete LibraryInfo;
  delete Inliner;
}

/// Set of global extensions, automatically added as part of the standard set.
static ManagedStatic<
    SmallVector<std::tuple<PassManagerBuilder::ExtensionPointTy,
                           PassManagerBuilder::ExtensionFn,
                           PassManagerBuilder::GlobalExtensionID>,
                8>>
    GlobalExtensions;
static PassManagerBuilder::GlobalExtensionID GlobalExtensionsCounter;

/// Check if GlobalExtensions is constructed and not empty.
/// Since GlobalExtensions is a managed static, calling 'empty()' will trigger
/// the construction of the object.
static bool GlobalExtensionsNotEmpty() {
  return GlobalExtensions.isConstructed() && !GlobalExtensions->empty();
}

PassManagerBuilder::GlobalExtensionID
PassManagerBuilder::addGlobalExtension(PassManagerBuilder::ExtensionPointTy Ty,
                                       PassManagerBuilder::ExtensionFn Fn) {
  auto ExtensionID = GlobalExtensionsCounter++;
  GlobalExtensions->push_back(std::make_tuple(Ty, std::move(Fn), ExtensionID));
  return ExtensionID;
}

void PassManagerBuilder::removeGlobalExtension(
    PassManagerBuilder::GlobalExtensionID ExtensionID) {
  // RegisterStandardPasses may try to call this function after GlobalExtensions
  // has already been destroyed; doing so should not generate an error.
  if (!GlobalExtensions.isConstructed())
    return;

  auto GlobalExtension =
      llvm::find_if(*GlobalExtensions, [ExtensionID](const auto &elem) {
        return std::get<2>(elem) == ExtensionID;
      });
  assert(GlobalExtension != GlobalExtensions->end() &&
         "The extension ID to be removed should always be valid.");

  GlobalExtensions->erase(GlobalExtension);
}

void PassManagerBuilder::addExtension(ExtensionPointTy Ty, ExtensionFn Fn) {
  Extensions.push_back(std::make_pair(Ty, std::move(Fn)));
}

void PassManagerBuilder::addExtensionsToPM(ExtensionPointTy ETy,
                                           legacy::PassManagerBase &PM) const {
  if (GlobalExtensionsNotEmpty()) {
    for (auto &Ext : *GlobalExtensions) {
      if (std::get<0>(Ext) == ETy)
        std::get<1>(Ext)(*this, PM);
    }
  }
  for (unsigned i = 0, e = Extensions.size(); i != e; ++i)
    if (Extensions[i].first == ETy)
      Extensions[i].second(*this, PM);
}

void PassManagerBuilder::addInitialAliasAnalysisPasses(
    legacy::PassManagerBase &PM) const {
  switch (UseCFLAA) {
  case CFLAAType::Steensgaard:
    PM.add(createCFLSteensAAWrapperPass());
    break;
  case CFLAAType::Andersen:
    PM.add(createCFLAndersAAWrapperPass());
    break;
  case CFLAAType::Both:
    PM.add(createCFLSteensAAWrapperPass());
    PM.add(createCFLAndersAAWrapperPass());
    break;
  default:
    break;
  }

  // Add TypeBasedAliasAnalysis before BasicAliasAnalysis so that
  // BasicAliasAnalysis wins if they disagree. This is intended to help
  // support "obvious" type-punning idioms.
  PM.add(createTypeBasedAAWrapperPass());
  PM.add(createScopedNoAliasAAWrapperPass());
}

<<<<<<< HEAD
void PassManagerBuilder::addInstructionCombiningPass(
    legacy::PassManagerBase &PM) const {
  bool ExpensiveCombines = OptLevel > 2;
  PM.add(createSeaInstructionCombiningPass(ExpensiveCombines));
}

=======
>>>>>>> 6db16072
void PassManagerBuilder::populateFunctionPassManager(
    legacy::FunctionPassManager &FPM) {
  addExtensionsToPM(EP_EarlyAsPossible, FPM);
  FPM.add(createEntryExitInstrumenterPass());

  // Add LibraryInfo if we have some.
  if (LibraryInfo)
    FPM.add(new TargetLibraryInfoWrapperPass(*LibraryInfo));

  if (OptLevel == 0) return;

  addInitialAliasAnalysisPasses(FPM);

  FPM.add(createCFGSimplificationPass());
  FPM.add(createSROAPass());
  FPM.add(createEarlyCSEPass());
  FPM.add(createLowerExpectIntrinsicPass());
}

// Do PGO instrumentation generation or use pass as the option specified.
void PassManagerBuilder::addPGOInstrPasses(legacy::PassManagerBase &MPM,
                                           bool IsCS = false) {
  if (IsCS) {
    if (!EnablePGOCSInstrGen && !EnablePGOCSInstrUse)
    return;
  } else if (!EnablePGOInstrGen && PGOInstrUse.empty() && PGOSampleUse.empty())
    return;

  // Perform the preinline and cleanup passes for O1 and above.
  // And avoid doing them if optimizing for size.
  // We will not do this inline for context sensitive PGO (when IsCS is true).
  if (OptLevel > 0 && SizeLevel == 0 && !DisablePreInliner &&
      PGOSampleUse.empty() && !IsCS) {
    // Create preinline pass. We construct an InlineParams object and specify
    // the threshold here to avoid the command line options of the regular
    // inliner to influence pre-inlining. The only fields of InlineParams we
    // care about are DefaultThreshold and HintThreshold.
    InlineParams IP;
    IP.DefaultThreshold = PreInlineThreshold;
    // FIXME: The hint threshold has the same value used by the regular inliner.
    // This should probably be lowered after performance testing.
    IP.HintThreshold = 325;

    MPM.add(createFunctionInliningPass(IP));
    MPM.add(createSROAPass());
    MPM.add(createEarlyCSEPass());             // Catch trivial redundancies
    MPM.add(createCFGSimplificationPass());    // Merge & remove BBs
    MPM.add(createSeaInstructionCombiningPass()); // Combine silly seq's
    addExtensionsToPM(EP_Peephole, MPM);
  }
  if ((EnablePGOInstrGen && !IsCS) || (EnablePGOCSInstrGen && IsCS)) {
    MPM.add(createPGOInstrumentationGenLegacyPass(IsCS));
    // Add the profile lowering pass.
    InstrProfOptions Options;
    if (!PGOInstrGen.empty())
      Options.InstrProfileOutput = PGOInstrGen;
    Options.DoCounterPromotion = true;
    Options.UseBFIInPromotion = IsCS;
    MPM.add(createLoopRotatePass());
    MPM.add(createInstrProfilingLegacyPass(Options, IsCS));
  }
  if (!PGOInstrUse.empty())
    MPM.add(createPGOInstrumentationUseLegacyPass(PGOInstrUse, IsCS));
  // Indirect call promotion that promotes intra-module targets only.
  // For ThinLTO this is done earlier due to interactions with globalopt
  // for imported functions. We don't run this at -O0.
  if (OptLevel > 0 && !IsCS)
    MPM.add(
        createPGOIndirectCallPromotionLegacyPass(false, !PGOSampleUse.empty()));
}
void PassManagerBuilder::addFunctionSimplificationPasses(
    legacy::PassManagerBase &MPM) {
  // Start of function pass.
  // Break up aggregate allocas, using SSAUpdater.
  assert(OptLevel >= 1 && "Calling function optimizer with no optimization level!");
  MPM.add(createSROAPass());
  MPM.add(createEarlyCSEPass(true /* Enable mem-ssa. */)); // Catch trivial redundancies
  if (EnableKnowledgeRetention)
    MPM.add(createAssumeSimplifyPass());

  if (OptLevel > 1) {
    if (EnableGVNHoist)
      MPM.add(createGVNHoistPass());
    if (EnableGVNSink) {
      MPM.add(createGVNSinkPass());
      MPM.add(createCFGSimplificationPass());
    }
  }

  if (OptLevel > 1) {
    // Speculative execution if the target has divergent branches; otherwise nop.
    MPM.add(createSpeculativeExecutionIfHasBranchDivergencePass());

    MPM.add(createJumpThreadingPass());         // Thread jumps.
    MPM.add(createCorrelatedValuePropagationPass()); // Propagate conditionals
  }
  MPM.add(createCFGSimplificationPass());     // Merge & remove BBs
  // Combine silly seq's
  if (OptLevel > 2)
    MPM.add(createAggressiveInstCombinerPass());
  MPM.add(createInstructionCombiningPass());
  if (SizeLevel == 0 && !DisableLibCallsShrinkWrap)
    MPM.add(createLibCallsShrinkWrapPass());
  addExtensionsToPM(EP_Peephole, MPM);

  // Optimize memory intrinsic calls based on the profiled size information.
  if (SizeLevel == 0)
    MPM.add(createPGOMemOPSizeOptLegacyPass());

  // TODO: Investigate the cost/benefit of tail call elimination on debugging.
  if (OptLevel > 1)
    MPM.add(createTailCallEliminationPass()); // Eliminate tail calls
  MPM.add(createCFGSimplificationPass());      // Merge & remove BBs
  MPM.add(createReassociatePass());           // Reassociate expressions

  // Begin the loop pass pipeline.
  if (EnableSimpleLoopUnswitch) {
    // The simple loop unswitch pass relies on separate cleanup passes. Schedule
    // them first so when we re-process a loop they run before other loop
    // passes.
    MPM.add(createLoopInstSimplifyPass());
    MPM.add(createLoopSimplifyCFGPass());
  }
  // Rotate Loop - disable header duplication at -Oz
  MPM.add(createLoopRotatePass(SizeLevel == 2 ? 0 : -1));
  // TODO: Investigate promotion cap for O1.
  MPM.add(createLICMPass(LicmMssaOptCap, LicmMssaNoAccForPromotionCap));
  if (EnableSimpleLoopUnswitch)
    MPM.add(createSimpleLoopUnswitchLegacyPass());
  else
    MPM.add(createLoopUnswitchPass(SizeLevel || OptLevel < 3, DivergentTarget));
  // FIXME: We break the loop pass pipeline here in order to do full
  // simplify-cfg. Eventually loop-simplifycfg should be enhanced to replace the
  // need for this.
  MPM.add(createCFGSimplificationPass());
  MPM.add(createInstructionCombiningPass());
  // We resume loop passes creating a second loop pipeline here.
  if (SeaEnableIndVar)
    MPM.add(llvm_seahorn::createIndVarSimplifyPass());        // Canonicalize indvars
  
  if (SeaEnableLoopIdiom)
  MPM.add(createLoopIdiomPass());             // Recognize idioms like memset.
  addExtensionsToPM(EP_LateLoopOptimizations, MPM);
  MPM.add(createLoopDeletionPass());          // Delete dead loops

  if (EnableLoopInterchange)
    MPM.add(createLoopInterchangePass()); // Interchange loops

  // Unroll small loops
  MPM.add(createSimpleLoopUnrollPass(OptLevel, DisableUnrollLoops,
                                     ForgetAllSCEVInLoopUnroll));
  addExtensionsToPM(EP_LoopOptimizerEnd, MPM);
  // This ends the loop pass pipelines.

  if (OptLevel > 1) {
    MPM.add(createMergedLoadStoreMotionPass()); // Merge ld/st in diamonds
    MPM.add(NewGVN ? createNewGVNPass()
                   : createGVNPass(DisableGVNLoadPRE)); // Remove redundancies
  }
  MPM.add(createMemCpyOptPass());             // Remove memcpy / form memset
  MPM.add(createSCCPPass());                  // Constant prop with SCCP

  // Delete dead bit computations (instcombine runs after to fold away the dead
  // computations, and then ADCE will run later to exploit any new DCE
  // opportunities that creates).
  MPM.add(createBitTrackingDCEPass());        // Delete dead bit computations

  // Run instcombine after redundancy elimination to exploit opportunities
  // opened up by them.
  MPM.add(createInstructionCombiningPass());
  addExtensionsToPM(EP_Peephole, MPM);
  if (OptLevel > 1) {
    MPM.add(createJumpThreadingPass());         // Thread jumps
    MPM.add(createCorrelatedValuePropagationPass());
    MPM.add(createDeadStoreEliminationPass());  // Delete dead stores
    MPM.add(createLICMPass(LicmMssaOptCap, LicmMssaNoAccForPromotionCap));
  }

  addExtensionsToPM(EP_ScalarOptimizerLate, MPM);

  if (RerollLoops)
    MPM.add(createLoopRerollPass());

  // TODO: Investigate if this is too expensive at O1.
  MPM.add(createAggressiveDCEPass());         // Delete dead instructions
  MPM.add(createCFGSimplificationPass()); // Merge & remove BBs
  // Clean up after everything.
  MPM.add(createInstructionCombiningPass());
  addExtensionsToPM(EP_Peephole, MPM);

  if (EnableCHR && OptLevel >= 3 &&
      (!PGOInstrUse.empty() || !PGOSampleUse.empty() || EnablePGOCSInstrGen))
    MPM.add(createControlHeightReductionLegacyPass());
}

void PassManagerBuilder::populateModulePassManager(
    legacy::PassManagerBase &MPM) {
  // Whether this is a default or *LTO pre-link pipeline. The FullLTO post-link
  // is handled separately, so just check this is not the ThinLTO post-link.
  bool DefaultOrPreLinkPipeline = !PerformThinLTO;

  if (!PGOSampleUse.empty()) {
    MPM.add(createPruneEHPass());
    // In ThinLTO mode, when flattened profile is used, all the available
    // profile information will be annotated in PreLink phase so there is
    // no need to load the profile again in PostLink.
    if (!(FlattenedProfileUsed && PerformThinLTO))
    MPM.add(createSampleProfileLoaderPass(PGOSampleUse));
  }

#if 1 /*  SEAHORN ADD */
  if (NeverTrue)
    MPM.add (llvm_seahorn::createFakeLatchExitPass ());
#endif

  // Allow forcing function attributes as a debugging and tuning aid.
  MPM.add(createForceFunctionAttrsLegacyPass());

  // If all optimizations are disabled, just run the always-inline pass and,
  // if enabled, the function merging pass.
  if (OptLevel == 0) {
    addPGOInstrPasses(MPM);
    if (Inliner) {
      MPM.add(Inliner);
      Inliner = nullptr;
    }

    // FIXME: The BarrierNoopPass is a HACK! The inliner pass above implicitly
    // creates a CGSCC pass manager, but we don't want to add extensions into
    // that pass manager. To prevent this we insert a no-op module pass to reset
    // the pass manager to get the same behavior as EP_OptimizerLast in non-O0
    // builds. The function merging pass is
    if (MergeFunctions)
      MPM.add(createMergeFunctionsPass());
    else if (GlobalExtensionsNotEmpty() || !Extensions.empty())
      MPM.add(createBarrierNoopPass());

    if (PerformThinLTO) {
      MPM.add(createLowerTypeTestsPass(nullptr, nullptr, true));
      // Drop available_externally and unreferenced globals. This is necessary
      // with ThinLTO in order to avoid leaving undefined references to dead
      // globals in the object file.
      MPM.add(createEliminateAvailableExternallyPass());
      MPM.add(createGlobalDCEPass());
    }

    addExtensionsToPM(EP_EnabledOnOptLevel0, MPM);

    if (PrepareForLTO || PrepareForThinLTO) {
      MPM.add(createCanonicalizeAliasesPass());
      // Rename anon globals to be able to export them in the summary.
      // This has to be done after we add the extensions to the pass manager
      // as there could be passes (e.g. Adddress sanitizer) which introduce
      // new unnamed globals.
      MPM.add(createNameAnonGlobalPass());
    }
    return;
  }

  // Add LibraryInfo if we have some.
  if (LibraryInfo)
    MPM.add(new TargetLibraryInfoWrapperPass(*LibraryInfo));

  addInitialAliasAnalysisPasses(MPM);

  // For ThinLTO there are two passes of indirect call promotion. The
  // first is during the compile phase when PerformThinLTO=false and
  // intra-module indirect call targets are promoted. The second is during
  // the ThinLTO backend when PerformThinLTO=true, when we promote imported
  // inter-module indirect calls. For that we perform indirect call promotion
  // earlier in the pass pipeline, here before globalopt. Otherwise imported
  // available_externally functions look unreferenced and are removed.
  if (PerformThinLTO) {
    MPM.add(createPGOIndirectCallPromotionLegacyPass(/*InLTO = */ true,
                                                     !PGOSampleUse.empty()));
    MPM.add(createLowerTypeTestsPass(nullptr, nullptr, true));
  }

  // For SamplePGO in ThinLTO compile phase, we do not want to unroll loops
  // as it will change the CFG too much to make the 2nd profile annotation
  // in backend more difficult.
  bool PrepareForThinLTOUsingPGOSampleProfile =
      PrepareForThinLTO && !PGOSampleUse.empty();
  if (PrepareForThinLTOUsingPGOSampleProfile)
    DisableUnrollLoops = true;

  // Infer attributes about declarations if possible.
  MPM.add(createInferFunctionAttrsLegacyPass());

  // Infer attributes on declarations, call sites, arguments, etc.
  if (AttributorRun & AttributorRunOption::MODULE)
    MPM.add(createAttributorLegacyPass());

  addExtensionsToPM(EP_ModuleOptimizerEarly, MPM);

  if (OptLevel > 2)
    MPM.add(createCallSiteSplittingPass());

  MPM.add(createIPSCCPPass());          // IP SCCP
  MPM.add(createCalledValuePropagationPass());

  MPM.add(createGlobalOptimizerPass()); // Optimize out global vars
  // Promote any localized global vars.
  MPM.add(createPromoteMemoryToRegisterPass());

  MPM.add(createDeadArgEliminationPass()); // Dead argument elimination

  MPM.add(createInstructionCombiningPass()); // Clean up after IPCP & DAE
  addExtensionsToPM(EP_Peephole, MPM);
  MPM.add(createCFGSimplificationPass()); // Clean up after IPCP & DAE

  // For SamplePGO in ThinLTO compile phase, we do not want to do indirect
  // call promotion as it will change the CFG too much to make the 2nd
  // profile annotation in backend more difficult.
  // PGO instrumentation is added during the compile phase for ThinLTO, do
  // not run it a second time
  if (DefaultOrPreLinkPipeline && !PrepareForThinLTOUsingPGOSampleProfile)
    addPGOInstrPasses(MPM);

  // Create profile COMDAT variables. Lld linker wants to see all variables
  // before the LTO/ThinLTO link since it needs to resolve symbols/comdats.
  if (!PerformThinLTO && EnablePGOCSInstrGen)
    MPM.add(createPGOInstrumentationGenCreateVarLegacyPass(PGOInstrGen));

  // We add a module alias analysis pass here. In part due to bugs in the
  // analysis infrastructure this "works" in that the analysis stays alive
  // for the entire SCC pass run below.
  MPM.add(createGlobalsAAWrapperPass());

  // Start of CallGraph SCC passes.
  MPM.add(createPruneEHPass()); // Remove dead EH info
  bool RunInliner = false;
  if (Inliner) {
    MPM.add(Inliner);
    Inliner = nullptr;
    RunInliner = true;
  }

  // Infer attributes on declarations, call sites, arguments, etc. for an SCC.
  if (AttributorRun & AttributorRunOption::CGSCC)
    MPM.add(createAttributorCGSCCLegacyPass());

  // Try to perform OpenMP specific optimizations. This is a (quick!) no-op if
  // there are no OpenMP runtime calls present in the module.
  if (OptLevel > 1)
    MPM.add(createOpenMPOptLegacyPass());

  MPM.add(createPostOrderFunctionAttrsLegacyPass());
  if (OptLevel > 2)
    MPM.add(createArgumentPromotionPass()); // Scalarize uninlined fn args

  addExtensionsToPM(EP_CGSCCOptimizerLate, MPM);
  addFunctionSimplificationPasses(MPM);

  // FIXME: This is a HACK! The inliner pass above implicitly creates a CGSCC
  // pass manager that we are specifically trying to avoid. To prevent this
  // we must insert a no-op module pass to reset the pass manager.
  MPM.add(createBarrierNoopPass());

  if (RunPartialInlining)
    MPM.add(createPartialInliningPass());

  if (OptLevel > 1 && !PrepareForLTO && !PrepareForThinLTO)
    // Remove avail extern fns and globals definitions if we aren't
    // compiling an object file for later LTO. For LTO we want to preserve
    // these so they are eligible for inlining at link-time. Note if they
    // are unreferenced they will be removed by GlobalDCE later, so
    // this only impacts referenced available externally globals.
    // Eventually they will be suppressed during codegen, but eliminating
    // here enables more opportunity for GlobalDCE as it may make
    // globals referenced by available external functions dead
    // and saves running remaining passes on the eliminated functions.
    MPM.add(createEliminateAvailableExternallyPass());

  // CSFDO instrumentation and use pass. Don't invoke this for Prepare pass
  // for LTO and ThinLTO -- The actual pass will be called after all inlines
  // are performed.
  // Need to do this after COMDAT variables have been eliminated,
  // (i.e. after EliminateAvailableExternallyPass).
  if (!(PrepareForLTO || PrepareForThinLTO))
    addPGOInstrPasses(MPM, /* IsCS */ true);

  if (EnableOrderFileInstrumentation)
    MPM.add(createInstrOrderFilePass());

  MPM.add(createReversePostOrderFunctionAttrsPass());

  // The inliner performs some kind of dead code elimination as it goes,
  // but there are cases that are not really caught by it. We might
  // at some point consider teaching the inliner about them, but it
  // is OK for now to run GlobalOpt + GlobalDCE in tandem as their
  // benefits generally outweight the cost, making the whole pipeline
  // faster.
  if (RunInliner) {
    MPM.add(createGlobalOptimizerPass());
    MPM.add(createGlobalDCEPass());
  }

  // If we are planning to perform ThinLTO later, let's not bloat the code with
  // unrolling/vectorization/... now. We'll first run the inliner + CGSCC passes
  // during ThinLTO and perform the rest of the optimizations afterward.
  if (PrepareForThinLTO) {
    // Ensure we perform any last passes, but do so before renaming anonymous
    // globals in case the passes add any.
    addExtensionsToPM(EP_OptimizerLast, MPM);
    MPM.add(createCanonicalizeAliasesPass());
    // Rename anon globals to be able to export them in the summary.
    MPM.add(createNameAnonGlobalPass());
    return;
  }

  if (PerformThinLTO)
    // Optimize globals now when performing ThinLTO, this enables more
    // optimizations later.
    MPM.add(createGlobalOptimizerPass());

  // Scheduling LoopVersioningLICM when inlining is over, because after that
  // we may see more accurate aliasing. Reason to run this late is that too
  // early versioning may prevent further inlining due to increase of code
  // size. By placing it just after inlining other optimizations which runs
  // later might get benefit of no-alias assumption in clone loop.
  if (UseLoopVersioningLICM) {
    MPM.add(createLoopVersioningLICMPass());    // Do LoopVersioningLICM
    MPM.add(createLICMPass(LicmMssaOptCap, LicmMssaNoAccForPromotionCap));
  }

  // We add a fresh GlobalsModRef run at this point. This is particularly
  // useful as the above will have inlined, DCE'ed, and function-attr
  // propagated everything. We should at this point have a reasonably minimal
  // and richly annotated call graph. By computing aliasing and mod/ref
  // information for all local globals here, the late loop passes and notably
  // the vectorizer will be able to use them to help recognize vectorizable
  // memory operations.
  //
  // Note that this relies on a bug in the pass manager which preserves
  // a module analysis into a function pass pipeline (and throughout it) so
  // long as the first function pass doesn't invalidate the module analysis.
  // Thus both Float2Int and LoopRotate have to preserve AliasAnalysis for
  // this to work. Fortunately, it is trivial to preserve AliasAnalysis
  // (doing nothing preserves it as it is required to be conservatively
  // correct in the face of IR changes).
  MPM.add(createGlobalsAAWrapperPass());

  MPM.add(createFloat2IntPass());
  MPM.add(createLowerConstantIntrinsicsPass());

  if (EnableMatrix) {
    MPM.add(createLowerMatrixIntrinsicsPass());
    // CSE the pointer arithmetic of the column vectors.  This allows alias
    // analysis to establish no-aliasing between loads and stores of different
    // columns of the same matrix.
    MPM.add(createEarlyCSEPass(false));
  }

  addExtensionsToPM(EP_VectorizerStart, MPM);

  // Re-rotate loops in all our loop nests. These may have fallout out of
  // rotated form due to GVN or other transformations, and the vectorizer relies
  // on the rotated form. Disable header duplication at -Oz.
  MPM.add(createLoopRotatePass(SizeLevel == 2 ? 0 : -1));

  // Distribute loops to allow partial vectorization.  I.e. isolate dependences
  // into separate loop that would otherwise inhibit vectorization.  This is
  // currently only performed for loops marked with the metadata
  // llvm.loop.distribute=true or when -enable-loop-distribute is specified.
  MPM.add(createLoopDistributePass());

  MPM.add(createLoopVectorizePass(!LoopsInterleaved, !LoopVectorize));

  // Eliminate loads by forwarding stores from the previous iteration to loads
  // of the current iteration.
  MPM.add(createLoopLoadEliminationPass());

  // FIXME: Because of #pragma vectorize enable, the passes below are always
  // inserted in the pipeline, even when the vectorizer doesn't run (ex. when
  // on -O1 and no #pragma is found). Would be good to have these two passes
  // as function calls, so that we can only pass them when the vectorizer
  // changed the code.
  MPM.add(createInstructionCombiningPass());
  if (OptLevel > 1 && ExtraVectorizerPasses) {
    // At higher optimization levels, try to clean up any runtime overlap and
    // alignment checks inserted by the vectorizer. We want to track correllated
    // runtime checks for two inner loops in the same outer loop, fold any
    // common computations, hoist loop-invariant aspects out of any outer loop,
    // and unswitch the runtime checks if possible. Once hoisted, we may have
    // dead (or speculatable) control flows or more combining opportunities.
    MPM.add(createEarlyCSEPass());
    MPM.add(createCorrelatedValuePropagationPass());
    MPM.add(createInstructionCombiningPass());
    MPM.add(createLICMPass(LicmMssaOptCap, LicmMssaNoAccForPromotionCap));
    MPM.add(createLoopUnswitchPass(SizeLevel || OptLevel < 3, DivergentTarget));
    MPM.add(createCFGSimplificationPass());
    MPM.add(createInstructionCombiningPass());
  }

  // Cleanup after loop vectorization, etc. Simplification passes like CVP and
  // GVN, loop transforms, and others have already run, so it's now better to
  // convert to more optimized IR using more aggressive simplify CFG options.
  // The extra sinking transform can create larger basic blocks, so do this
  // before SLP vectorization.
  MPM.add(createCFGSimplificationPass(1, true, true, false, true));

  if (SLPVectorize) {
    MPM.add(createSLPVectorizerPass()); // Vectorize parallel scalar chains.
    if (OptLevel > 1 && ExtraVectorizerPasses) {
      MPM.add(createEarlyCSEPass());
    }
  }

  // Enhance/cleanup vector code.
  MPM.add(createVectorCombinePass());

  addExtensionsToPM(EP_Peephole, MPM);
  MPM.add(createInstructionCombiningPass());

  if (EnableUnrollAndJam && !DisableUnrollLoops) {
    // Unroll and Jam. We do this before unroll but need to be in a separate
    // loop pass manager in order for the outer loop to be processed by
    // unroll and jam before the inner loop is unrolled.
    MPM.add(createLoopUnrollAndJamPass(OptLevel));
  }

  // Unroll small loops
  MPM.add(createLoopUnrollPass(OptLevel, DisableUnrollLoops,
                               ForgetAllSCEVInLoopUnroll));

  if (!DisableUnrollLoops) {
    // LoopUnroll may generate some redundency to cleanup.
    MPM.add(createInstructionCombiningPass());

    // Runtime unrolling will introduce runtime check in loop prologue. If the
    // unrolled loop is a inner loop, then the prologue will be inside the
    // outer loop. LICM pass can help to promote the runtime check out if the
    // checked value is loop invariant.
    MPM.add(createLICMPass(LicmMssaOptCap, LicmMssaNoAccForPromotionCap));
  }

  MPM.add(createWarnMissedTransformationsPass());

  // After vectorization and unrolling, assume intrinsics may tell us more
  // about pointer alignments.
  MPM.add(createAlignmentFromAssumptionsPass());

  // FIXME: We shouldn't bother with this anymore.
  MPM.add(createStripDeadPrototypesPass()); // Get rid of dead prototypes

  // GlobalOpt already deletes dead functions and globals, at -O2 try a
  // late pass of GlobalDCE.  It is capable of deleting dead cycles.
  if (OptLevel > 1) {
    MPM.add(createGlobalDCEPass());         // Remove dead fns and globals.
    MPM.add(createConstantMergePass());     // Merge dup global constants
  }

  // See comment in the new PM for justification of scheduling splitting at
  // this stage (\ref buildModuleSimplificationPipeline).
  if (EnableHotColdSplit && !(PrepareForLTO || PrepareForThinLTO))
    MPM.add(createHotColdSplittingPass());

  if (MergeFunctions)
    MPM.add(createMergeFunctionsPass());

  // Add Module flag "CG Profile" based on Branch Frequency Information.
  if (CallGraphProfile)
    MPM.add(createCGProfileLegacyPass());

  // LoopSink pass sinks instructions hoisted by LICM, which serves as a
  // canonicalization pass that enables other optimizations. As a result,
  // LoopSink pass needs to be a very late IR pass to avoid undoing LICM
  // result too early.
  MPM.add(createLoopSinkPass());
  // Get rid of LCSSA nodes.
  MPM.add(createInstSimplifyLegacyPass());

  // This hoists/decomposes div/rem ops. It should run after other sink/hoist
  // passes to avoid re-sinking, but before SimplifyCFG because it can allow
  // flattening of blocks.
  MPM.add(createDivRemPairsPass());

  // LoopSink (and other loop passes since the last simplifyCFG) might have
  // resulted in single-entry-single-exit or empty blocks. Clean up the CFG.
  MPM.add(createCFGSimplificationPass());

  addExtensionsToPM(EP_OptimizerLast, MPM);

  if (PrepareForLTO) {
    MPM.add(createCanonicalizeAliasesPass());
    // Rename anon globals to be able to handle them in the summary
    MPM.add(createNameAnonGlobalPass());
  }
}

void PassManagerBuilder::addLTOOptimizationPasses(legacy::PassManagerBase &PM) {
  // Load sample profile before running the LTO optimization pipeline.
  if (!PGOSampleUse.empty()) {
    PM.add(createPruneEHPass());
    PM.add(createSampleProfileLoaderPass(PGOSampleUse));
  }

  // Remove unused virtual tables to improve the quality of code generated by
  // whole-program devirtualization and bitset lowering.
  PM.add(createGlobalDCEPass());

  // Provide AliasAnalysis services for optimizations.
  addInitialAliasAnalysisPasses(PM);

  // Allow forcing function attributes as a debugging and tuning aid.
  PM.add(createForceFunctionAttrsLegacyPass());

  // Infer attributes about declarations if possible.
  PM.add(createInferFunctionAttrsLegacyPass());

  if (OptLevel > 1) {
    // Split call-site with more constrained arguments.
    PM.add(createCallSiteSplittingPass());

    // Indirect call promotion. This should promote all the targets that are
    // left by the earlier promotion pass that promotes intra-module targets.
    // This two-step promotion is to save the compile time. For LTO, it should
    // produce the same result as if we only do promotion here.
    PM.add(
        createPGOIndirectCallPromotionLegacyPass(true, !PGOSampleUse.empty()));

    // Propagate constants at call sites into the functions they call.  This
    // opens opportunities for globalopt (and inlining) by substituting function
    // pointers passed as arguments to direct uses of functions.
    PM.add(createIPSCCPPass());

    // Attach metadata to indirect call sites indicating the set of functions
    // they may target at run-time. This should follow IPSCCP.
    PM.add(createCalledValuePropagationPass());

    // Infer attributes on declarations, call sites, arguments, etc.
    if (AttributorRun & AttributorRunOption::MODULE)
      PM.add(createAttributorLegacyPass());
  }

  // Infer attributes about definitions. The readnone attribute in particular is
  // required for virtual constant propagation.
  PM.add(createPostOrderFunctionAttrsLegacyPass());
  PM.add(createReversePostOrderFunctionAttrsPass());

  // Split globals using inrange annotations on GEP indices. This can help
  // improve the quality of generated code when virtual constant propagation or
  // control flow integrity are enabled.
  PM.add(createGlobalSplitPass());

  // Apply whole-program devirtualization and virtual constant propagation.
  PM.add(createWholeProgramDevirtPass(ExportSummary, nullptr));

  // That's all we need at opt level 1.
  if (OptLevel == 1)
    return;

  // Now that we internalized some globals, see if we can hack on them!
  PM.add(createGlobalOptimizerPass());
  // Promote any localized global vars.
  PM.add(createPromoteMemoryToRegisterPass());

  // Linking modules together can lead to duplicated global constants, only
  // keep one copy of each constant.
  PM.add(createConstantMergePass());

  // Remove unused arguments from functions.
  PM.add(createDeadArgEliminationPass());

  // Reduce the code after globalopt and ipsccp.  Both can open up significant
  // simplification opportunities, and both can propagate functions through
  // function pointers.  When this happens, we often have to resolve varargs
  // calls, etc, so let instcombine do this.
  if (OptLevel > 2)
    PM.add(createAggressiveInstCombinerPass());
  PM.add(createInstructionCombiningPass());
  addExtensionsToPM(EP_Peephole, PM);

  // Inline small functions
  bool RunInliner = Inliner;
  if (RunInliner) {
    PM.add(Inliner);
    Inliner = nullptr;
  }

  PM.add(createPruneEHPass());   // Remove dead EH info.

  // CSFDO instrumentation and use pass.
  addPGOInstrPasses(PM, /* IsCS */ true);

  // Infer attributes on declarations, call sites, arguments, etc. for an SCC.
  if (AttributorRun & AttributorRunOption::CGSCC)
    PM.add(createAttributorCGSCCLegacyPass());

  // Try to perform OpenMP specific optimizations. This is a (quick!) no-op if
  // there are no OpenMP runtime calls present in the module.
  if (OptLevel > 1)
    PM.add(createOpenMPOptLegacyPass());

  // Optimize globals again if we ran the inliner.
  if (RunInliner)
    PM.add(createGlobalOptimizerPass());
  PM.add(createGlobalDCEPass()); // Remove dead functions.

  // If we didn't decide to inline a function, check to see if we can
  // transform it to pass arguments by value instead of by reference.
  PM.add(createArgumentPromotionPass());

  // The IPO passes may leave cruft around.  Clean up after them.
  PM.add(createInstructionCombiningPass());
  addExtensionsToPM(EP_Peephole, PM);
  PM.add(createJumpThreadingPass());

  // Break up allocas
  PM.add(createSROAPass());

  // LTO provides additional opportunities for tailcall elimination due to
  // link-time inlining, and visibility of nocapture attribute.
  if (OptLevel > 1)
    PM.add(createTailCallEliminationPass());

  // Infer attributes on declarations, call sites, arguments, etc.
  PM.add(createPostOrderFunctionAttrsLegacyPass()); // Add nocapture.
  // Run a few AA driven optimizations here and now, to cleanup the code.
  PM.add(createGlobalsAAWrapperPass()); // IP alias analysis.

  PM.add(createLICMPass(LicmMssaOptCap, LicmMssaNoAccForPromotionCap));
  PM.add(createMergedLoadStoreMotionPass()); // Merge ld/st in diamonds.
  PM.add(NewGVN ? createNewGVNPass()
                : createGVNPass(DisableGVNLoadPRE)); // Remove redundancies.
  PM.add(createMemCpyOptPass());            // Remove dead memcpys.

  // Nuke dead stores.
  PM.add(createDeadStoreEliminationPass());

  // More loops are countable; try to optimize them.
  if (SeaEnableIndVar)
  PM.add(createIndVarSimplifyPass());
  PM.add(createLoopDeletionPass());
  if (EnableLoopInterchange)
    PM.add(createLoopInterchangePass());

  // Unroll small loops
  PM.add(createSimpleLoopUnrollPass(OptLevel, DisableUnrollLoops,
                                    ForgetAllSCEVInLoopUnroll));
  PM.add(createLoopVectorizePass(true, !LoopVectorize));
  // The vectorizer may have significantly shortened a loop body; unroll again.
  PM.add(createLoopUnrollPass(OptLevel, DisableUnrollLoops,
                              ForgetAllSCEVInLoopUnroll));

  PM.add(createWarnMissedTransformationsPass());

  // Now that we've optimized loops (in particular loop induction variables),
  // we may have exposed more scalar opportunities. Run parts of the scalar
  // optimizer again at this point.
  PM.add(createInstructionCombiningPass()); // Initial cleanup
  PM.add(createCFGSimplificationPass()); // if-convert
  PM.add(createSCCPPass()); // Propagate exposed constants
  PM.add(createInstructionCombiningPass()); // Clean up again
  PM.add(createBitTrackingDCEPass());

  // More scalar chains could be vectorized due to more alias information
    if (SLPVectorize)
      PM.add(createSLPVectorizerPass()); // Vectorize parallel scalar chains.

  PM.add(createVectorCombinePass()); // Clean up partial vectorization.

  // After vectorization, assume intrinsics may tell us more about pointer
  // alignments.
  PM.add(createAlignmentFromAssumptionsPass());

  // Cleanup and simplify the code after the scalar optimizations.
  PM.add(createInstructionCombiningPass());
  addExtensionsToPM(EP_Peephole, PM);

  PM.add(createJumpThreadingPass());
}

void PassManagerBuilder::addLateLTOOptimizationPasses(
    legacy::PassManagerBase &PM) {
  // See comment in the new PM for justification of scheduling splitting at
  // this stage (\ref buildLTODefaultPipeline).
  if (EnableHotColdSplit)
    PM.add(createHotColdSplittingPass());

  // Delete basic blocks, which optimization passes may have killed.
  PM.add(createCFGSimplificationPass());

  // Drop bodies of available externally objects to improve GlobalDCE.
  PM.add(createEliminateAvailableExternallyPass());

  // Now that we have optimized the program, discard unreachable functions.
  PM.add(createGlobalDCEPass());

  // FIXME: this is profitable (for compiler time) to do at -O0 too, but
  // currently it damages debug info.
  if (MergeFunctions)
    PM.add(createMergeFunctionsPass());
}

void PassManagerBuilder::populateThinLTOPassManager(
    legacy::PassManagerBase &PM) {
  PerformThinLTO = true;
  if (LibraryInfo)
    PM.add(new TargetLibraryInfoWrapperPass(*LibraryInfo));

  if (VerifyInput)
    PM.add(createVerifierPass());

  if (ImportSummary) {
    // This pass imports type identifier resolutions for whole-program
    // devirtualization and CFI. It must run early because other passes may
    // disturb the specific instruction patterns that these passes look for,
    // creating dependencies on resolutions that may not appear in the summary.
    //
    // For example, GVN may transform the pattern assume(type.test) appearing in
    // two basic blocks into assume(phi(type.test, type.test)), which would
    // transform a dependency on a WPD resolution into a dependency on a type
    // identifier resolution for CFI.
    //
    // Also, WPD has access to more precise information than ICP and can
    // devirtualize more effectively, so it should operate on the IR first.
    PM.add(createWholeProgramDevirtPass(nullptr, ImportSummary));
    PM.add(createLowerTypeTestsPass(nullptr, ImportSummary));
  }

  populateModulePassManager(PM);

  if (VerifyOutput)
    PM.add(createVerifierPass());
  PerformThinLTO = false;
}

void PassManagerBuilder::populateLTOPassManager(legacy::PassManagerBase &PM) {
  if (LibraryInfo)
    PM.add(new TargetLibraryInfoWrapperPass(*LibraryInfo));

  if (VerifyInput)
    PM.add(createVerifierPass());

  addExtensionsToPM(EP_FullLinkTimeOptimizationEarly, PM);

  if (OptLevel != 0)
    addLTOOptimizationPasses(PM);
  else {
    // The whole-program-devirt pass needs to run at -O0 because only it knows
    // about the llvm.type.checked.load intrinsic: it needs to both lower the
    // intrinsic itself and handle it in the summary.
    PM.add(createWholeProgramDevirtPass(ExportSummary, nullptr));
  }

  // Create a function that performs CFI checks for cross-DSO calls with targets
  // in the current module.
  PM.add(createCrossDSOCFIPass());

  // Lower type metadata and the type.test intrinsic. This pass supports Clang's
  // control flow integrity mechanisms (-fsanitize=cfi*) and needs to run at
  // link time if CFI is enabled. The pass does nothing if CFI is disabled.
  PM.add(createLowerTypeTestsPass(ExportSummary, nullptr));
  // Run a second time to clean up any type tests left behind by WPD for use
  // in ICP (which is performed earlier than this in the regular LTO pipeline).
  PM.add(createLowerTypeTestsPass(nullptr, nullptr, true));

  if (OptLevel != 0)
    addLateLTOOptimizationPasses(PM);

  addExtensionsToPM(EP_FullLinkTimeOptimizationLast, PM);

  if (VerifyOutput)
    PM.add(createVerifierPass());
}
<<<<<<< HEAD
=======

LLVMPassManagerBuilderRef LLVMPassManagerBuilderCreate() {
  PassManagerBuilder *PMB = new PassManagerBuilder();
  return wrap(PMB);
}

void LLVMPassManagerBuilderDispose(LLVMPassManagerBuilderRef PMB) {
  PassManagerBuilder *Builder = unwrap(PMB);
  delete Builder;
}

void
LLVMPassManagerBuilderSetOptLevel(LLVMPassManagerBuilderRef PMB,
                                  unsigned OptLevel) {
  PassManagerBuilder *Builder = unwrap(PMB);
  Builder->OptLevel = OptLevel;
}

void
LLVMPassManagerBuilderSetSizeLevel(LLVMPassManagerBuilderRef PMB,
                                   unsigned SizeLevel) {
  PassManagerBuilder *Builder = unwrap(PMB);
  Builder->SizeLevel = SizeLevel;
}

void
LLVMPassManagerBuilderSetDisableUnitAtATime(LLVMPassManagerBuilderRef PMB,
                                            LLVMBool Value) {
  // NOTE: The DisableUnitAtATime switch has been removed.
}

void
LLVMPassManagerBuilderSetDisableUnrollLoops(LLVMPassManagerBuilderRef PMB,
                                            LLVMBool Value) {
  PassManagerBuilder *Builder = unwrap(PMB);
  Builder->DisableUnrollLoops = Value;
}

void
LLVMPassManagerBuilderSetDisableSimplifyLibCalls(LLVMPassManagerBuilderRef PMB,
                                                 LLVMBool Value) {
  // NOTE: The simplify-libcalls pass has been removed.
}

void
LLVMPassManagerBuilderUseInlinerWithThreshold(LLVMPassManagerBuilderRef PMB,
                                              unsigned Threshold) {
  PassManagerBuilder *Builder = unwrap(PMB);
  Builder->Inliner = createFunctionInliningPass(Threshold);
}

void
LLVMPassManagerBuilderPopulateFunctionPassManager(LLVMPassManagerBuilderRef PMB,
                                                  LLVMPassManagerRef PM) {
  PassManagerBuilder *Builder = unwrap(PMB);
  legacy::FunctionPassManager *FPM = unwrap<legacy::FunctionPassManager>(PM);
  Builder->populateFunctionPassManager(*FPM);
}

void
LLVMPassManagerBuilderPopulateModulePassManager(LLVMPassManagerBuilderRef PMB,
                                                LLVMPassManagerRef PM) {
  PassManagerBuilder *Builder = unwrap(PMB);
  legacy::PassManagerBase *MPM = unwrap(PM);
  Builder->populateModulePassManager(*MPM);
}

void LLVMPassManagerBuilderPopulateLTOPassManager(LLVMPassManagerBuilderRef PMB,
                                                  LLVMPassManagerRef PM,
                                                  LLVMBool Internalize,
                                                  LLVMBool RunInliner) {
  PassManagerBuilder *Builder = unwrap(PMB);
  legacy::PassManagerBase *LPM = unwrap(PM);

  // A small backwards compatibility hack. populateLTOPassManager used to take
  // an RunInliner option.
  if (RunInliner && !Builder->Inliner)
    Builder->Inliner = createFunctionInliningPass();

  Builder->populateLTOPassManager(*LPM);
}
>>>>>>> 6db16072
<|MERGE_RESOLUTION|>--- conflicted
+++ resolved
@@ -116,12 +116,8 @@
     EnablePerformThinLTO("seaopt-perform-thinlto", cl::init(false), cl::Hidden,
                          cl::desc("Enable performing ThinLTO."));
 
-<<<<<<< HEAD
-extern cl::opt<bool> EnableHotColdSplit;
-=======
-cl::opt<bool> EnableHotColdSplit("hot-cold-split", cl::init(false),
+cl::opt<bool> EnableHotColdSplit("seaopt-hot-cold-split", cl::init(false),
     cl::ZeroOrMore, cl::desc("Enable hot-cold splitting pass"));
->>>>>>> 6db16072
 
 static cl::opt<bool> UseLoopVersioningLICM(
     "seaopt-enable-loop-versioning-licm", cl::init(false), cl::Hidden,
@@ -137,11 +133,7 @@
              "(default = 75)"));
 
 static cl::opt<bool> EnableGVNHoist(
-<<<<<<< HEAD
-    "seaopt-enable-gvn-hoist", cl::init(false), cl::Hidden,
-=======
-    "enable-gvn-hoist", cl::init(false), cl::ZeroOrMore,
->>>>>>> 6db16072
+    "seaopt-enable-gvn-hoist", cl::init(false), cl::ZeroOrMore,
     cl::desc("Enable the GVN hoisting pass (default = off)"));
 
 static cl::opt<bool>
@@ -154,13 +146,8 @@
     cl::desc("Enable the simple loop unswitch pass. Also enables independent "
              "cleanup passes integrated into the loop pass manager pipeline."));
 
-<<<<<<< HEAD
-static cl::opt<bool>
-    EnableGVNSink("seaopt-enable-gvn-sink", cl::init(false), cl::Hidden,
-=======
 static cl::opt<bool> EnableGVNSink(
-    "enable-gvn-sink", cl::init(false), cl::ZeroOrMore,
->>>>>>> 6db16072
+    "seaopt-enable-gvn-sink", cl::init(false), cl::ZeroOrMore,
     cl::desc("Enable the GVN sinking pass (default = off)"));
 
 // This option is used in simplifying testing SampleFDO optimizations for
@@ -169,16 +156,21 @@
     EnableCHR("seaopt-enable-chr", cl::init(true), cl::Hidden,
               cl::desc("Enable control height reduction optimization (CHR)"));
 
-extern cl::opt<bool> FlattenedProfileUsed;
-
-extern cl::opt<bool> EnableOrderFileInstrumentation;
+cl::opt<bool> FlattenedProfileUsed(
+    "seaopt-flattened-profile-used", cl::init(false), cl::Hidden,
+    cl::desc("Indicate the sample profile being used is flattened, i.e., "
+             "no inline hierachy exists in the profile. "));
+
+cl::opt<bool> EnableOrderFileInstrumentation(
+    "seaopt-enable-order-file-instrumentation", cl::init(false), cl::Hidden,
+    cl::desc("Enable order file instrumentation (default = off)"));
 
 static cl::opt<bool>
     EnableMatrix("seaopt-enable-matrix", cl::init(false), cl::Hidden,
                  cl::desc("Enable lowering of the matrix intrinsics"));
 
 cl::opt<AttributorRunOption> AttributorRun(
-    "attributor-enable", cl::Hidden, cl::init(AttributorRunOption::NONE),
+    "seaopt-attributor-enable", cl::Hidden, cl::init(AttributorRunOption::NONE),
     cl::desc("Enable the attributor inter-procedural deduction pass."),
     cl::values(clEnumValN(AttributorRunOption::ALL, "all",
                           "enable all attributor runs"),
@@ -245,7 +237,7 @@
 
 PassManagerBuilder::GlobalExtensionID
 PassManagerBuilder::addGlobalExtension(PassManagerBuilder::ExtensionPointTy Ty,
-                                       PassManagerBuilder::ExtensionFn Fn) {
+    PassManagerBuilder::ExtensionFn Fn) {
   auto ExtensionID = GlobalExtensionsCounter++;
   GlobalExtensions->push_back(std::make_tuple(Ty, std::move(Fn), ExtensionID));
   return ExtensionID;
@@ -309,15 +301,6 @@
   PM.add(createScopedNoAliasAAWrapperPass());
 }
 
-<<<<<<< HEAD
-void PassManagerBuilder::addInstructionCombiningPass(
-    legacy::PassManagerBase &PM) const {
-  bool ExpensiveCombines = OptLevel > 2;
-  PM.add(createSeaInstructionCombiningPass(ExpensiveCombines));
-}
-
-=======
->>>>>>> 6db16072
 void PassManagerBuilder::populateFunctionPassManager(
     legacy::FunctionPassManager &FPM) {
   addExtensionsToPM(EP_EarlyAsPossible, FPM);
@@ -342,7 +325,7 @@
                                            bool IsCS = false) {
   if (IsCS) {
     if (!EnablePGOCSInstrGen && !EnablePGOCSInstrUse)
-    return;
+      return;
   } else if (!EnablePGOInstrGen && PGOInstrUse.empty() && PGOSampleUse.empty())
     return;
 
@@ -399,26 +382,26 @@
     MPM.add(createAssumeSimplifyPass());
 
   if (OptLevel > 1) {
-    if (EnableGVNHoist)
-      MPM.add(createGVNHoistPass());
-    if (EnableGVNSink) {
-      MPM.add(createGVNSinkPass());
-      MPM.add(createCFGSimplificationPass());
-    }
+  if (EnableGVNHoist)
+    MPM.add(createGVNHoistPass());
+  if (EnableGVNSink) {
+    MPM.add(createGVNSinkPass());
+    MPM.add(createCFGSimplificationPass());
+  }
   }
 
   if (OptLevel > 1) {
-    // Speculative execution if the target has divergent branches; otherwise nop.
-    MPM.add(createSpeculativeExecutionIfHasBranchDivergencePass());
-
-    MPM.add(createJumpThreadingPass());         // Thread jumps.
-    MPM.add(createCorrelatedValuePropagationPass()); // Propagate conditionals
+  // Speculative execution if the target has divergent branches; otherwise nop.
+  MPM.add(createSpeculativeExecutionIfHasBranchDivergencePass());
+
+  MPM.add(createJumpThreadingPass());         // Thread jumps.
+  MPM.add(createCorrelatedValuePropagationPass()); // Propagate conditionals
   }
   MPM.add(createCFGSimplificationPass());     // Merge & remove BBs
   // Combine silly seq's
   if (OptLevel > 2)
     MPM.add(createAggressiveInstCombinerPass());
-  MPM.add(createInstructionCombiningPass());
+  MPM.add(createSeaInstructionCombiningPass());
   if (SizeLevel == 0 && !DisableLibCallsShrinkWrap)
     MPM.add(createLibCallsShrinkWrapPass());
   addExtensionsToPM(EP_Peephole, MPM);
@@ -429,8 +412,8 @@
 
   // TODO: Investigate the cost/benefit of tail call elimination on debugging.
   if (OptLevel > 1)
-    MPM.add(createTailCallEliminationPass()); // Eliminate tail calls
-  MPM.add(createCFGSimplificationPass());      // Merge & remove BBs
+  MPM.add(createTailCallEliminationPass()); // Eliminate tail calls
+  MPM.add(createCFGSimplificationPass());     // Merge & remove BBs
   MPM.add(createReassociatePass());           // Reassociate expressions
 
   // Begin the loop pass pipeline.
@@ -453,13 +436,13 @@
   // simplify-cfg. Eventually loop-simplifycfg should be enhanced to replace the
   // need for this.
   MPM.add(createCFGSimplificationPass());
-  MPM.add(createInstructionCombiningPass());
+  MPM.add(createSeaInstructionCombiningPass());
   // We resume loop passes creating a second loop pipeline here.
   if (SeaEnableIndVar)
     MPM.add(llvm_seahorn::createIndVarSimplifyPass());        // Canonicalize indvars
   
   if (SeaEnableLoopIdiom)
-  MPM.add(createLoopIdiomPass());             // Recognize idioms like memset.
+    MPM.add(createLoopIdiomPass());             // Recognize idioms like memset.
   addExtensionsToPM(EP_LateLoopOptimizations, MPM);
   MPM.add(createLoopDeletionPass());          // Delete dead loops
 
@@ -487,13 +470,13 @@
 
   // Run instcombine after redundancy elimination to exploit opportunities
   // opened up by them.
-  MPM.add(createInstructionCombiningPass());
+  MPM.add(createSeaInstructionCombiningPass());
   addExtensionsToPM(EP_Peephole, MPM);
   if (OptLevel > 1) {
-    MPM.add(createJumpThreadingPass());         // Thread jumps
-    MPM.add(createCorrelatedValuePropagationPass());
-    MPM.add(createDeadStoreEliminationPass());  // Delete dead stores
-    MPM.add(createLICMPass(LicmMssaOptCap, LicmMssaNoAccForPromotionCap));
+  MPM.add(createJumpThreadingPass());         // Thread jumps
+  MPM.add(createCorrelatedValuePropagationPass());
+  MPM.add(createDeadStoreEliminationPass());  // Delete dead stores
+  MPM.add(createLICMPass(LicmMssaOptCap, LicmMssaNoAccForPromotionCap));
   }
 
   addExtensionsToPM(EP_ScalarOptimizerLate, MPM);
@@ -505,7 +488,7 @@
   MPM.add(createAggressiveDCEPass());         // Delete dead instructions
   MPM.add(createCFGSimplificationPass()); // Merge & remove BBs
   // Clean up after everything.
-  MPM.add(createInstructionCombiningPass());
+  MPM.add(createSeaInstructionCombiningPass());
   addExtensionsToPM(EP_Peephole, MPM);
 
   if (EnableCHR && OptLevel >= 3 &&
@@ -525,7 +508,7 @@
     // profile information will be annotated in PreLink phase so there is
     // no need to load the profile again in PostLink.
     if (!(FlattenedProfileUsed && PerformThinLTO))
-    MPM.add(createSampleProfileLoaderPass(PGOSampleUse));
+      MPM.add(createSampleProfileLoaderPass(PGOSampleUse));
   }
 
 #if 1 /*  SEAHORN ADD */
@@ -625,7 +608,7 @@
 
   MPM.add(createDeadArgEliminationPass()); // Dead argument elimination
 
-  MPM.add(createInstructionCombiningPass()); // Clean up after IPCP & DAE
+  MPM.add(createSeaInstructionCombiningPass()); // Clean up after IPCP & DAE
   addExtensionsToPM(EP_Peephole, MPM);
   MPM.add(createCFGSimplificationPass()); // Clean up after IPCP & DAE
 
@@ -796,7 +779,7 @@
   // on -O1 and no #pragma is found). Would be good to have these two passes
   // as function calls, so that we can only pass them when the vectorizer
   // changed the code.
-  MPM.add(createInstructionCombiningPass());
+  MPM.add(createSeaInstructionCombiningPass());
   if (OptLevel > 1 && ExtraVectorizerPasses) {
     // At higher optimization levels, try to clean up any runtime overlap and
     // alignment checks inserted by the vectorizer. We want to track correllated
@@ -806,11 +789,11 @@
     // dead (or speculatable) control flows or more combining opportunities.
     MPM.add(createEarlyCSEPass());
     MPM.add(createCorrelatedValuePropagationPass());
-    MPM.add(createInstructionCombiningPass());
+    MPM.add(createSeaInstructionCombiningPass());
     MPM.add(createLICMPass(LicmMssaOptCap, LicmMssaNoAccForPromotionCap));
     MPM.add(createLoopUnswitchPass(SizeLevel || OptLevel < 3, DivergentTarget));
     MPM.add(createCFGSimplificationPass());
-    MPM.add(createInstructionCombiningPass());
+    MPM.add(createSeaInstructionCombiningPass());
   }
 
   // Cleanup after loop vectorization, etc. Simplification passes like CVP and
@@ -831,7 +814,7 @@
   MPM.add(createVectorCombinePass());
 
   addExtensionsToPM(EP_Peephole, MPM);
-  MPM.add(createInstructionCombiningPass());
+  MPM.add(createSeaInstructionCombiningPass());
 
   if (EnableUnrollAndJam && !DisableUnrollLoops) {
     // Unroll and Jam. We do this before unroll but need to be in a separate
@@ -846,7 +829,7 @@
 
   if (!DisableUnrollLoops) {
     // LoopUnroll may generate some redundency to cleanup.
-    MPM.add(createInstructionCombiningPass());
+    MPM.add(createSeaInstructionCombiningPass());
 
     // Runtime unrolling will introduce runtime check in loop prologue. If the
     // unrolled loop is a inner loop, then the prologue will be inside the
@@ -951,7 +934,7 @@
 
     // Infer attributes on declarations, call sites, arguments, etc.
     if (AttributorRun & AttributorRunOption::MODULE)
-      PM.add(createAttributorLegacyPass());
+    PM.add(createAttributorLegacyPass());
   }
 
   // Infer attributes about definitions. The readnone attribute in particular is
@@ -989,7 +972,7 @@
   // calls, etc, so let instcombine do this.
   if (OptLevel > 2)
     PM.add(createAggressiveInstCombinerPass());
-  PM.add(createInstructionCombiningPass());
+  PM.add(createSeaInstructionCombiningPass());
   addExtensionsToPM(EP_Peephole, PM);
 
   // Inline small functions
@@ -1023,7 +1006,7 @@
   PM.add(createArgumentPromotionPass());
 
   // The IPO passes may leave cruft around.  Clean up after them.
-  PM.add(createInstructionCombiningPass());
+  PM.add(createSeaInstructionCombiningPass());
   addExtensionsToPM(EP_Peephole, PM);
   PM.add(createJumpThreadingPass());
 
@@ -1033,7 +1016,7 @@
   // LTO provides additional opportunities for tailcall elimination due to
   // link-time inlining, and visibility of nocapture attribute.
   if (OptLevel > 1)
-    PM.add(createTailCallEliminationPass());
+  PM.add(createTailCallEliminationPass());
 
   // Infer attributes on declarations, call sites, arguments, etc.
   PM.add(createPostOrderFunctionAttrsLegacyPass()); // Add nocapture.
@@ -1051,7 +1034,7 @@
 
   // More loops are countable; try to optimize them.
   if (SeaEnableIndVar)
-  PM.add(createIndVarSimplifyPass());
+    PM.add(createIndVarSimplifyPass());
   PM.add(createLoopDeletionPass());
   if (EnableLoopInterchange)
     PM.add(createLoopInterchangePass());
@@ -1069,15 +1052,15 @@
   // Now that we've optimized loops (in particular loop induction variables),
   // we may have exposed more scalar opportunities. Run parts of the scalar
   // optimizer again at this point.
-  PM.add(createInstructionCombiningPass()); // Initial cleanup
+  PM.add(createSeaInstructionCombiningPass()); // Initial cleanup
   PM.add(createCFGSimplificationPass()); // if-convert
   PM.add(createSCCPPass()); // Propagate exposed constants
-  PM.add(createInstructionCombiningPass()); // Clean up again
+  PM.add(createSeaInstructionCombiningPass()); // Clean up again
   PM.add(createBitTrackingDCEPass());
 
   // More scalar chains could be vectorized due to more alias information
-    if (SLPVectorize)
-      PM.add(createSLPVectorizerPass()); // Vectorize parallel scalar chains.
+  if (SLPVectorize)
+    PM.add(createSLPVectorizerPass()); // Vectorize parallel scalar chains.
 
   PM.add(createVectorCombinePass()); // Clean up partial vectorization.
 
@@ -1086,7 +1069,7 @@
   PM.add(createAlignmentFromAssumptionsPass());
 
   // Cleanup and simplify the code after the scalar optimizations.
-  PM.add(createInstructionCombiningPass());
+  PM.add(createSeaInstructionCombiningPass());
   addExtensionsToPM(EP_Peephole, PM);
 
   PM.add(createJumpThreadingPass());
@@ -1184,88 +1167,4 @@
 
   if (VerifyOutput)
     PM.add(createVerifierPass());
-}
-<<<<<<< HEAD
-=======
-
-LLVMPassManagerBuilderRef LLVMPassManagerBuilderCreate() {
-  PassManagerBuilder *PMB = new PassManagerBuilder();
-  return wrap(PMB);
-}
-
-void LLVMPassManagerBuilderDispose(LLVMPassManagerBuilderRef PMB) {
-  PassManagerBuilder *Builder = unwrap(PMB);
-  delete Builder;
-}
-
-void
-LLVMPassManagerBuilderSetOptLevel(LLVMPassManagerBuilderRef PMB,
-                                  unsigned OptLevel) {
-  PassManagerBuilder *Builder = unwrap(PMB);
-  Builder->OptLevel = OptLevel;
-}
-
-void
-LLVMPassManagerBuilderSetSizeLevel(LLVMPassManagerBuilderRef PMB,
-                                   unsigned SizeLevel) {
-  PassManagerBuilder *Builder = unwrap(PMB);
-  Builder->SizeLevel = SizeLevel;
-}
-
-void
-LLVMPassManagerBuilderSetDisableUnitAtATime(LLVMPassManagerBuilderRef PMB,
-                                            LLVMBool Value) {
-  // NOTE: The DisableUnitAtATime switch has been removed.
-}
-
-void
-LLVMPassManagerBuilderSetDisableUnrollLoops(LLVMPassManagerBuilderRef PMB,
-                                            LLVMBool Value) {
-  PassManagerBuilder *Builder = unwrap(PMB);
-  Builder->DisableUnrollLoops = Value;
-}
-
-void
-LLVMPassManagerBuilderSetDisableSimplifyLibCalls(LLVMPassManagerBuilderRef PMB,
-                                                 LLVMBool Value) {
-  // NOTE: The simplify-libcalls pass has been removed.
-}
-
-void
-LLVMPassManagerBuilderUseInlinerWithThreshold(LLVMPassManagerBuilderRef PMB,
-                                              unsigned Threshold) {
-  PassManagerBuilder *Builder = unwrap(PMB);
-  Builder->Inliner = createFunctionInliningPass(Threshold);
-}
-
-void
-LLVMPassManagerBuilderPopulateFunctionPassManager(LLVMPassManagerBuilderRef PMB,
-                                                  LLVMPassManagerRef PM) {
-  PassManagerBuilder *Builder = unwrap(PMB);
-  legacy::FunctionPassManager *FPM = unwrap<legacy::FunctionPassManager>(PM);
-  Builder->populateFunctionPassManager(*FPM);
-}
-
-void
-LLVMPassManagerBuilderPopulateModulePassManager(LLVMPassManagerBuilderRef PMB,
-                                                LLVMPassManagerRef PM) {
-  PassManagerBuilder *Builder = unwrap(PMB);
-  legacy::PassManagerBase *MPM = unwrap(PM);
-  Builder->populateModulePassManager(*MPM);
-}
-
-void LLVMPassManagerBuilderPopulateLTOPassManager(LLVMPassManagerBuilderRef PMB,
-                                                  LLVMPassManagerRef PM,
-                                                  LLVMBool Internalize,
-                                                  LLVMBool RunInliner) {
-  PassManagerBuilder *Builder = unwrap(PMB);
-  legacy::PassManagerBase *LPM = unwrap(PM);
-
-  // A small backwards compatibility hack. populateLTOPassManager used to take
-  // an RunInliner option.
-  if (RunInliner && !Builder->Inliner)
-    Builder->Inliner = createFunctionInliningPass();
-
-  Builder->populateLTOPassManager(*LPM);
-}
->>>>>>> 6db16072
+}