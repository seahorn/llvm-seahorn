--- conflicted
+++ resolved
@@ -11,12 +11,8 @@
 //
 //===----------------------------------------------------------------------===//
 
-<<<<<<< HEAD
-#include "llvm_seahorn/Transforms/IPO/PassManagerBuilder.h"
+#include "llvm/Transforms/IPO/PassManagerBuilder.h"
 #include "llvm_seahorn/Transforms/Scalar.h"
-=======
-#include "llvm/Transforms/IPO/PassManagerBuilder.h"
->>>>>>> e4cd1630
 #include "llvm-c/Transforms/PassManagerBuilder.h"
 #include "llvm/ADT/SmallVector.h"
 #include "llvm/Analysis/BasicAliasAnalysis.h"
@@ -72,17 +68,7 @@
                        cl::ZeroOrMore, cl::desc("Run Partial inlinining pass"));
 
 static cl::opt<bool>
-<<<<<<< HEAD
-    RunLoopVectorization("seaopt-vectorize-loops", cl::Hidden,
-                         cl::desc("Run the Loop vectorization passes"));
-static cl::opt<bool>
-RunSLPVectorization("seaopt-vectorize-slp", cl::Hidden,
-                    cl::desc("Run the SLP vectorization passes"));
-static cl::opt<bool>
 UseGVNAfterVectorization("seaopt-use-gvn-after-vectorization",
-=======
-UseGVNAfterVectorization("use-gvn-after-vectorization",
->>>>>>> e4cd1630
   cl::init(false), cl::Hidden,
   cl::desc("Run GVN instead of Early CSE after vectorization passes"));
 
@@ -90,20 +76,13 @@
     "seaopt-extra-vectorizer-passes", cl::init(false), cl::Hidden,
     cl::desc("Run cleanup optimization passes after vectorization."));
 
-static cl::opt<bool> RunLoopRerolling("seaopt-reroll-loops", cl::Hidden,
-                                      cl::desc("Run the loop rerolling pass"));
-
-static cl::opt<bool> RunNewGVN("seaopt-enable-newgvn", cl::init(false),
-                               cl::Hidden, cl::desc("Run the NewGVN pass"));
-
-<<<<<<< HEAD
-static cl::opt<bool> RunSLPAfterLoopVectorization(
-    "seaopt-run-slp-after-loop-vectorization", cl::init(true), cl::Hidden,
-    cl::desc("Run the SLP vectorizer (and BB vectorizer) after the Loop "
-             "vectorizer instead of before"));
-
-=======
->>>>>>> e4cd1630
+static cl::opt<bool>
+RunLoopRerolling("seaopt-reroll-loops", cl::Hidden,
+                 cl::desc("Run the loop rerolling pass"));
+
+static cl::opt<bool> RunNewGVN("seaopt-enable-newgvn", cl::init(false), cl::Hidden,
+                               cl::desc("Run the NewGVN pass"));
+
 // Experimental option to use CFL-AA
 enum class CFLAAType { None, Steensgaard, Andersen, Both };
 static cl::opt<CFLAAType>
@@ -130,31 +109,13 @@
                             cl::Hidden,
                             cl::desc("Enable preparation for ThinLTO."));
 
-<<<<<<< HEAD
+static cl::opt<bool>
+    EnablePerformThinLTO("seaopt-perform-thinlto", cl::init(false), cl::Hidden,
+                         cl::desc("Enable performing ThinLTO."));
+
 cl::opt<bool> EnableHotColdSplit("seaopt-hot-cold-split", cl::init(false),
                                  cl::Hidden,
-                                 cl::desc("Enable hot-cold splitting pass"));
-
-static cl::opt<bool> RunPGOInstrGen("seaopt-profile-generate", cl::init(false),
-                                    cl::Hidden,
-                                    cl::desc("Enable PGO instrumentation."));
-
-static cl::opt<std::string>
-    PGOOutputFile("seaopt-profile-generate-file", cl::init(""), cl::Hidden,
-                  cl::desc("Specify the path of profile data file."));
-
-static cl::opt<std::string> RunPGOInstrUse(
-    "seaopt-profile-use", cl::init(""), cl::Hidden, cl::value_desc("filename"),
-    cl::desc("Enable use phase of PGO instrumentation and specify the path "
-             "of profile data file"));
-=======
-static cl::opt<bool>
-    EnablePerformThinLTO("perform-thinlto", cl::init(false), cl::Hidden,
-                         cl::desc("Enable performing ThinLTO."));
-
-cl::opt<bool> EnableHotColdSplit("hot-cold-split", cl::init(false), cl::Hidden,
     cl::desc("Enable hot-cold splitting pass"));
->>>>>>> e4cd1630
 
 static cl::opt<bool> UseLoopVersioningLICM(
     "seaopt-enable-loop-versioning-licm", cl::init(false), cl::Hidden,
@@ -169,19 +130,9 @@
     cl::desc("Control the amount of inlining in pre-instrumentation inliner "
              "(default = 75)"));
 
-<<<<<<< HEAD
-static cl::opt<bool> EnableEarlyCSEMemSSA(
-    "seaopt-enable-earlycse-memssa", cl::init(true), cl::Hidden,
-    cl::desc("Enable the EarlyCSE w/ MemorySSA pass (default = on)"));
-
-static cl::opt<bool>
-    EnableGVNHoist("seaopt-enable-gvn-hoist", cl::init(false), cl::Hidden,
-                   cl::desc("Enable the GVN hoisting pass (default = off)"));
-=======
 static cl::opt<bool> EnableGVNHoist(
-    "enable-gvn-hoist", cl::init(false), cl::Hidden,
+    "seaopt-enable-gvn-hoist", cl::init(false), cl::Hidden,
     cl::desc("Enable the GVN hoisting pass (default = off)"));
->>>>>>> e4cd1630
 
 static cl::opt<bool>
     DisableLibCallsShrinkWrap("seaopt-disable-libcalls-shrinkwrap",
@@ -195,7 +146,7 @@
 
 static cl::opt<bool>
     EnableGVNSink("seaopt-enable-gvn-sink", cl::init(false), cl::Hidden,
-                  cl::desc("Enable the GVN sinking pass (default = off)"));
+    cl::desc("Enable the GVN sinking pass (default = off)"));
 
 // This option is used in simplifying testing SampleFDO optimizations for
 // profile loading.
@@ -204,12 +155,12 @@
               cl::desc("Enable control height reduction optimization (CHR)"));
 
 cl::opt<bool> FlattenedProfileUsed(
-    "flattened-profile-used", cl::init(false), cl::Hidden,
+    "seaopt-flattened-profile-used", cl::init(false), cl::Hidden,
     cl::desc("Indicate the sample profile being used is flattened, i.e., "
              "no inline hierachy exists in the profile. "));
 
 cl::opt<bool> EnableOrderFileInstrumentation(
-    "enable-order-file-instrumentation", cl::init(false), cl::Hidden,
+    "seaopt-enable-order-file-instrumentation", cl::init(false), cl::Hidden,
     cl::desc("Enable order file instrumentation (default = off)"));
 
 PassManagerBuilder::PassManagerBuilder() {
@@ -335,7 +286,7 @@
                                            bool IsCS = false) {
   if (IsCS) {
     if (!EnablePGOCSInstrGen && !EnablePGOCSInstrUse)
-      return;
+    return;
   } else if (!EnablePGOInstrGen && PGOInstrUse.empty() && PGOSampleUse.empty())
     return;
 
@@ -440,7 +391,7 @@
     MPM.add(llvm_seahorn::createIndVarSimplifyPass());        // Canonicalize indvars
   
   if (SeaEnableLoopIdiom)
-    MPM.add(createLoopIdiomPass());             // Recognize idioms like memset.
+  MPM.add(createLoopIdiomPass());             // Recognize idioms like memset.
   addExtensionsToPM(EP_LateLoopOptimizations, MPM);
   MPM.add(createLoopDeletionPass());          // Delete dead loops
 
@@ -503,7 +454,7 @@
     // profile information will be annotated in PreLink phase so there is
     // no need to load the profile again in PostLink.
     if (!(FlattenedProfileUsed && PerformThinLTO))
-      MPM.add(createSampleProfileLoaderPass(PGOSampleUse));
+    MPM.add(createSampleProfileLoaderPass(PGOSampleUse));
   }
 
 #if 1 /*  SEAHORN ADD */
@@ -989,7 +940,7 @@
 
   // More loops are countable; try to optimize them.
   if (SeaEnableIndVar)
-    PM.add(createIndVarSimplifyPass());
+  PM.add(createIndVarSimplifyPass());
   PM.add(createLoopDeletionPass());
   if (EnableLoopInterchange)
     PM.add(createLoopInterchangePass());
@@ -1014,8 +965,8 @@
   PM.add(createBitTrackingDCEPass());
 
   // More scalar chains could be vectorized due to more alias information
-  if (SLPVectorize)
-    PM.add(createSLPVectorizerPass()); // Vectorize parallel scalar chains.
+    if (SLPVectorize)
+      PM.add(createSLPVectorizerPass()); // Vectorize parallel scalar chains.
 
   // After vectorization, assume intrinsics may tell us more about pointer
   // alignments.
