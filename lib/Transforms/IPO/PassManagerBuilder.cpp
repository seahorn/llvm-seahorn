//===- PassManagerBuilder.cpp - Build Standard Pass -----------------------===//
//
// Part of the LLVM Project, under the Apache License v2.0 with LLVM Exceptions.
// See https://llvm.org/LICENSE.txt for license information.
// SPDX-License-Identifier: Apache-2.0 WITH LLVM-exception
//
//===----------------------------------------------------------------------===//
//
// This file defines the PassManagerBuilder class, which is used to set up a
// "standard" optimization sequence suitable for languages like C and C++.
//
//===----------------------------------------------------------------------===//

#include "llvm_seahorn/Transforms/IPO/PassManagerBuilder.h"
#include "llvm_seahorn/Transforms/Scalar.h"
#include "llvm-c/Transforms/PassManagerBuilder.h"
#include "llvm/ADT/STLExtras.h"
#include "llvm/ADT/SmallVector.h"
#include "llvm/Analysis/BasicAliasAnalysis.h"
#include "llvm/Analysis/CFLAndersAliasAnalysis.h"
#include "llvm/Analysis/CFLSteensAliasAnalysis.h"
#include "llvm/Analysis/GlobalsModRef.h"
#include "llvm/Analysis/InlineCost.h"
#include "llvm/Analysis/Passes.h"
#include "llvm/Analysis/ScopedNoAliasAA.h"
#include "llvm/Analysis/TargetLibraryInfo.h"
#include "llvm/Analysis/TypeBasedAliasAnalysis.h"
#include "llvm/IR/DataLayout.h"
#include "llvm/IR/LegacyPassManager.h"
#include "llvm/IR/Verifier.h"
#include "llvm/Support/CommandLine.h"
#include "llvm/Support/ManagedStatic.h"
#include "llvm/Transforms/AggressiveInstCombine/AggressiveInstCombine.h"
#include "llvm/Transforms/IPO.h"
#include "llvm/Transforms/IPO/Attributor.h"
#include "llvm/Transforms/IPO/ForceFunctionAttrs.h"
#include "llvm/Transforms/IPO/FunctionAttrs.h"
#include "llvm/Transforms/IPO/InferFunctionAttrs.h"
#include "llvm_seahorn/Transforms/InstCombine/SeaInstCombine.h"
#include "llvm/Transforms/Instrumentation.h"
#include "llvm/Transforms/Scalar.h"
#include "llvm/Transforms/Scalar/GVN.h"
#include "llvm/Transforms/Scalar/InstSimplifyPass.h"
#include "llvm/Transforms/Scalar/LICM.h"
#include "llvm/Transforms/Scalar/LoopUnrollPass.h"
#include "llvm/Transforms/Scalar/SimpleLoopUnswitch.h"
#include "llvm/Transforms/Utils.h"
#include "llvm/Transforms/Vectorize.h"
#include "llvm/Transforms/Vectorize/LoopVectorize.h"
#include "llvm/Transforms/Vectorize/SLPVectorizer.h"
#include "llvm/Transforms/Vectorize/VectorCombine.h"

using namespace llvm;
using namespace llvm_seahorn;

<<<<<<< HEAD
#if 1 /*  SEAHORN ADD */
static cl::opt<bool>
NeverTrue ("sea-never-true", cl::Hidden, cl::init (false));

static cl::opt<bool> SeaEnableIndVar("seaopt-enable-indvar", cl::Hidden,
                                     cl::desc("Enable indvar pass"),
                                     cl::init(true));

static cl::opt<bool> SeaEnableLoopIdiom("seaopt-enable-loop-idiom", cl::Hidden,
                                        cl::desc("Enable loop-idiom pass"),
                                        cl::init(true));
#endif

static cl::opt<bool>
    RunPartialInlining("seaopt-enable-partial-inlining", cl::init(false), cl::Hidden,
                       cl::ZeroOrMore, cl::desc("Run Partial inlinining pass"));
=======
cl::opt<bool> RunPartialInlining("enable-partial-inlining", cl::init(false),
                                 cl::Hidden, cl::ZeroOrMore,
                                 cl::desc("Run Partial inlinining pass"));
>>>>>>> 4ce1d18d

static cl::opt<bool>
UseGVNAfterVectorization("seaopt-use-gvn-after-vectorization",
  cl::init(false), cl::Hidden,
  cl::desc("Run GVN instead of Early CSE after vectorization passes"));

<<<<<<< HEAD
static cl::opt<bool> ExtraVectorizerPasses(
    "seaopt-extra-vectorizer-passes", cl::init(false), cl::Hidden,
=======
cl::opt<bool> ExtraVectorizerPasses(
    "extra-vectorizer-passes", cl::init(false), cl::Hidden,
>>>>>>> 4ce1d18d
    cl::desc("Run cleanup optimization passes after vectorization."));

static cl::opt<bool>
RunLoopRerolling("seaopt-reroll-loops", cl::Hidden,
                 cl::desc("Run the loop rerolling pass"));

<<<<<<< HEAD
static cl::opt<bool> RunNewGVN("seaopt-enable-newgvn", cl::init(false), cl::Hidden,
                               cl::desc("Run the NewGVN pass"));

// Experimental option to use CFL-AA
enum class CFLAAType { None, Steensgaard, Andersen, Both };
static cl::opt<CFLAAType>
    UseCFLAA("seaopt-use-cfl-aa", cl::init(CFLAAType::None), cl::Hidden,
=======
cl::opt<bool> RunNewGVN("enable-newgvn", cl::init(false), cl::Hidden,
                        cl::desc("Run the NewGVN pass"));

// Experimental option to use CFL-AA
enum class CFLAAType { None, Steensgaard, Andersen, Both };
static cl::opt<::CFLAAType>
    UseCFLAA("use-cfl-aa", cl::init(::CFLAAType::None), cl::Hidden,
>>>>>>> 4ce1d18d
             cl::desc("Enable the new, experimental CFL alias analysis"),
             cl::values(clEnumValN(::CFLAAType::None, "none", "Disable CFL-AA"),
                        clEnumValN(::CFLAAType::Steensgaard, "steens",
                                   "Enable unification-based CFL-AA"),
                        clEnumValN(::CFLAAType::Andersen, "anders",
                                   "Enable inclusion-based CFL-AA"),
                        clEnumValN(::CFLAAType::Both, "both",
                                   "Enable both variants of CFL-AA")));

static cl::opt<bool> EnableLoopInterchange(
    "seaopt-enable-loopinterchange", cl::init(false), cl::Hidden,
    cl::desc("Enable the new, experimental LoopInterchange Pass"));

<<<<<<< HEAD
static cl::opt<bool> EnableUnrollAndJam("seaopt-enable-unroll-and-jam",
                                        cl::init(false), cl::Hidden,
                                        cl::desc("Enable Unroll And Jam Pass"));
=======
cl::opt<bool> EnableUnrollAndJam("enable-unroll-and-jam", cl::init(false),
                                 cl::Hidden,
                                 cl::desc("Enable Unroll And Jam Pass"));

cl::opt<bool> EnableLoopFlatten("enable-loop-flatten", cl::init(false),
                                cl::Hidden,
                                cl::desc("Enable the LoopFlatten Pass"));
>>>>>>> 4ce1d18d

static cl::opt<bool>
    EnablePrepareForThinLTO("seaopt-prepare-for-thinlto", cl::init(false),
                            cl::Hidden,
                            cl::desc("Enable preparation for ThinLTO."));

static cl::opt<bool>
    EnablePerformThinLTO("seaopt-perform-thinlto", cl::init(false), cl::Hidden,
                         cl::desc("Enable performing ThinLTO."));

static cl::opt<bool> EnableHotColdSplit("seaopt-hot-cold-split", cl::init(false),
    cl::ZeroOrMore, cl::desc("Enable hot-cold splitting pass"));

cl::opt<bool> EnableIROutliner("ir-outliner", cl::init(false), cl::Hidden,
    cl::desc("Enable ir outliner pass"));

static cl::opt<bool> UseLoopVersioningLICM(
    "seaopt-enable-loop-versioning-licm", cl::init(false), cl::Hidden,
    cl::desc("Enable the experimental Loop Versioning LICM pass"));

<<<<<<< HEAD
static cl::opt<bool>
    DisablePreInliner("seaopt-disable-preinline", cl::init(false), cl::Hidden,
                      cl::desc("Disable pre-instrumentation inliner"));

static cl::opt<int> PreInlineThreshold(
    "seaopt-preinline-threshold", cl::Hidden, cl::init(75), cl::ZeroOrMore,
    cl::desc("Control the amount of inlining in pre-instrumentation inliner "
             "(default = 75)"));

static cl::opt<bool> EnableGVNHoist(
    "seaopt-enable-gvn-hoist", cl::init(false), cl::ZeroOrMore,
    cl::desc("Enable the GVN hoisting pass (default = off)"));
=======
cl::opt<bool>
    DisablePreInliner("disable-preinline", cl::init(false), cl::Hidden,
                      cl::desc("Disable pre-instrumentation inliner"));

cl::opt<int> PreInlineThreshold(
    "preinline-threshold", cl::Hidden, cl::init(75), cl::ZeroOrMore,
    cl::desc("Control the amount of inlining in pre-instrumentation inliner "
             "(default = 75)"));

cl::opt<bool>
    EnableGVNHoist("enable-gvn-hoist", cl::init(false), cl::ZeroOrMore,
                   cl::desc("Enable the GVN hoisting pass (default = off)"));
>>>>>>> 4ce1d18d

static cl::opt<bool>
    DisableLibCallsShrinkWrap("seaopt-disable-libcalls-shrinkwrap",
                              cl::init(false), cl::Hidden,
                              cl::desc("Disable shrink-wrap library calls"));

static cl::opt<bool> EnableSimpleLoopUnswitch(
    "seaopt-enable-simple-loop-unswitch", cl::init(false), cl::Hidden,
    cl::desc("Enable the simple loop unswitch pass. Also enables independent "
             "cleanup passes integrated into the loop pass manager pipeline."));

<<<<<<< HEAD
static cl::opt<bool> EnableGVNSink(
    "seaopt-enable-gvn-sink", cl::init(false), cl::ZeroOrMore,
    cl::desc("Enable the GVN sinking pass (default = off)"));

// This option is used in simplifying testing SampleFDO optimizations for
// profile loading.
static cl::opt<bool>
    EnableCHR("seaopt-enable-chr", cl::init(true), cl::Hidden,
=======
cl::opt<bool>
    EnableGVNSink("enable-gvn-sink", cl::init(false), cl::ZeroOrMore,
                  cl::desc("Enable the GVN sinking pass (default = off)"));

// This option is used in simplifying testing SampleFDO optimizations for
// profile loading.
cl::opt<bool>
    EnableCHR("enable-chr", cl::init(true), cl::Hidden,
>>>>>>> 4ce1d18d
              cl::desc("Enable control height reduction optimization (CHR)"));

static cl::opt<bool> FlattenedProfileUsed(
    "seaopt-flattened-profile-used", cl::init(false), cl::Hidden,
    cl::desc("Indicate the sample profile being used is flattened, i.e., "
             "no inline hierachy exists in the profile. "));

static cl::opt<bool> EnableOrderFileInstrumentation(
    "seaopt-enable-order-file-instrumentation", cl::init(false), cl::Hidden,
    cl::desc("Enable order file instrumentation (default = off)"));

<<<<<<< HEAD
static cl::opt<bool>
    EnableMatrix("seaopt-enable-matrix", cl::init(false), cl::Hidden,
                 cl::desc("Enable lowering of the matrix intrinsics"));
=======
cl::opt<bool> EnableMatrix(
    "enable-matrix", cl::init(false), cl::Hidden,
    cl::desc("Enable lowering of the matrix intrinsics"));

cl::opt<bool> EnableConstraintElimination(
    "enable-constraint-elimination", cl::init(false), cl::Hidden,
    cl::desc(
        "Enable pass to eliminate conditions based on linear constraints."));
>>>>>>> 4ce1d18d

static cl::opt<AttributorRunOption> AttributorRun(
    "seaopt-attributor-enable", cl::Hidden, cl::init(AttributorRunOption::NONE),
    cl::desc("Enable the attributor inter-procedural deduction pass."),
    cl::values(clEnumValN(AttributorRunOption::ALL, "all",
                          "enable all attributor runs"),
               clEnumValN(AttributorRunOption::MODULE, "module",
                          "enable module-wide attributor runs"),
               clEnumValN(AttributorRunOption::CGSCC, "cgscc",
                          "enable call graph SCC attributor runs"),
               clEnumValN(AttributorRunOption::NONE, "none",
                          "disable attributor runs")));

extern cl::opt<bool> EnableKnowledgeRetention;

PassManagerBuilder::PassManagerBuilder() {
    OptLevel = 2;
    SizeLevel = 0;
    LibraryInfo = nullptr;
    Inliner = nullptr;
    DisableUnrollLoops = false;
    SLPVectorize = false;
    LoopVectorize = true;
    LoopsInterleaved = true;
    RerollLoops = RunLoopRerolling;
    NewGVN = RunNewGVN;
    LicmMssaOptCap = SetLicmMssaOptCap;
    LicmMssaNoAccForPromotionCap = SetLicmMssaNoAccForPromotionCap;
    DisableGVNLoadPRE = false;
    ForgetAllSCEVInLoopUnroll = ForgetSCEVInLoopUnroll;
    VerifyInput = false;
    VerifyOutput = false;
    MergeFunctions = false;
    PrepareForLTO = false;
    EnablePGOInstrGen = false;
    EnablePGOCSInstrGen = false;
    EnablePGOCSInstrUse = false;
    PGOInstrGen = "";
    PGOInstrUse = "";
    PGOSampleUse = "";
    PrepareForThinLTO = EnablePrepareForThinLTO;
    PerformThinLTO = EnablePerformThinLTO;
    DivergentTarget = false;
    CallGraphProfile = true;
}

PassManagerBuilder::~PassManagerBuilder() {
  delete LibraryInfo;
  delete Inliner;
}

/// Set of global extensions, automatically added as part of the standard set.
static ManagedStatic<
    SmallVector<std::tuple<PassManagerBuilder::ExtensionPointTy,
                           PassManagerBuilder::ExtensionFn,
                           PassManagerBuilder::GlobalExtensionID>,
                8>>
    GlobalExtensions;
static PassManagerBuilder::GlobalExtensionID GlobalExtensionsCounter;

/// Check if GlobalExtensions is constructed and not empty.
/// Since GlobalExtensions is a managed static, calling 'empty()' will trigger
/// the construction of the object.
static bool GlobalExtensionsNotEmpty() {
  return GlobalExtensions.isConstructed() && !GlobalExtensions->empty();
}

PassManagerBuilder::GlobalExtensionID
PassManagerBuilder::addGlobalExtension(PassManagerBuilder::ExtensionPointTy Ty,
    PassManagerBuilder::ExtensionFn Fn) {
  auto ExtensionID = GlobalExtensionsCounter++;
  GlobalExtensions->push_back(std::make_tuple(Ty, std::move(Fn), ExtensionID));
  return ExtensionID;
}

void PassManagerBuilder::removeGlobalExtension(
    PassManagerBuilder::GlobalExtensionID ExtensionID) {
  // RegisterStandardPasses may try to call this function after GlobalExtensions
  // has already been destroyed; doing so should not generate an error.
  if (!GlobalExtensions.isConstructed())
    return;

  auto GlobalExtension =
      llvm::find_if(*GlobalExtensions, [ExtensionID](const auto &elem) {
        return std::get<2>(elem) == ExtensionID;
      });
  assert(GlobalExtension != GlobalExtensions->end() &&
         "The extension ID to be removed should always be valid.");

  GlobalExtensions->erase(GlobalExtension);
}

void PassManagerBuilder::addExtension(ExtensionPointTy Ty, ExtensionFn Fn) {
  Extensions.push_back(std::make_pair(Ty, std::move(Fn)));
}

void PassManagerBuilder::addExtensionsToPM(ExtensionPointTy ETy,
                                           legacy::PassManagerBase &PM) const {
  if (GlobalExtensionsNotEmpty()) {
    for (auto &Ext : *GlobalExtensions) {
      if (std::get<0>(Ext) == ETy)
        std::get<1>(Ext)(*this, PM);
    }
  }
  for (unsigned i = 0, e = Extensions.size(); i != e; ++i)
    if (Extensions[i].first == ETy)
      Extensions[i].second(*this, PM);
}

void PassManagerBuilder::addInitialAliasAnalysisPasses(
    legacy::PassManagerBase &PM) const {
  switch (UseCFLAA) {
  case ::CFLAAType::Steensgaard:
    PM.add(createCFLSteensAAWrapperPass());
    break;
  case ::CFLAAType::Andersen:
    PM.add(createCFLAndersAAWrapperPass());
    break;
  case ::CFLAAType::Both:
    PM.add(createCFLSteensAAWrapperPass());
    PM.add(createCFLAndersAAWrapperPass());
    break;
  default:
    break;
  }

  // Add TypeBasedAliasAnalysis before BasicAliasAnalysis so that
  // BasicAliasAnalysis wins if they disagree. This is intended to help
  // support "obvious" type-punning idioms.
  PM.add(createTypeBasedAAWrapperPass());
  PM.add(createScopedNoAliasAAWrapperPass());
}

void PassManagerBuilder::populateFunctionPassManager(
    legacy::FunctionPassManager &FPM) {
  addExtensionsToPM(EP_EarlyAsPossible, FPM);
  FPM.add(createEntryExitInstrumenterPass());

  // Add LibraryInfo if we have some.
  if (LibraryInfo)
    FPM.add(new TargetLibraryInfoWrapperPass(*LibraryInfo));

  // The backends do not handle matrix intrinsics currently.
  // Make sure they are also lowered in O0.
  // FIXME: A lightweight version of the pass should run in the backend
  //        pipeline on demand.
  if (EnableMatrix && OptLevel == 0)
    FPM.add(createLowerMatrixIntrinsicsMinimalPass());

  if (OptLevel == 0) return;

  addInitialAliasAnalysisPasses(FPM);

  FPM.add(createCFGSimplificationPass());
  FPM.add(createSROAPass());
  FPM.add(createEarlyCSEPass());
  FPM.add(createLowerExpectIntrinsicPass());
}

// Do PGO instrumentation generation or use pass as the option specified.
void PassManagerBuilder::addPGOInstrPasses(legacy::PassManagerBase &MPM,
                                           bool IsCS = false) {
  if (IsCS) {
    if (!EnablePGOCSInstrGen && !EnablePGOCSInstrUse)
      return;
  } else if (!EnablePGOInstrGen && PGOInstrUse.empty() && PGOSampleUse.empty())
    return;

  // Perform the preinline and cleanup passes for O1 and above.
  // We will not do this inline for context sensitive PGO (when IsCS is true).
  if (OptLevel > 0 && !DisablePreInliner && PGOSampleUse.empty() && !IsCS) {
    // Create preinline pass. We construct an InlineParams object and specify
    // the threshold here to avoid the command line options of the regular
    // inliner to influence pre-inlining. The only fields of InlineParams we
    // care about are DefaultThreshold and HintThreshold.
    InlineParams IP;
    IP.DefaultThreshold = PreInlineThreshold;
    // FIXME: The hint threshold has the same value used by the regular inliner
    // when not optimzing for size. This should probably be lowered after
    // performance testing.
    // Use PreInlineThreshold for both -Os and -Oz. Not running preinliner makes
    // the instrumented binary unusably large. Even if PreInlineThreshold is not
    // correct thresold for -Oz, it is better than not running preinliner.
    IP.HintThreshold = SizeLevel > 0 ? PreInlineThreshold : 325;

    MPM.add(createFunctionInliningPass(IP));
    MPM.add(createSROAPass());
    MPM.add(createEarlyCSEPass());             // Catch trivial redundancies
    MPM.add(createCFGSimplificationPass());    // Merge & remove BBs
    MPM.add(createSeaInstructionCombiningPass()); // Combine silly seq's
    addExtensionsToPM(EP_Peephole, MPM);
  }
  if ((EnablePGOInstrGen && !IsCS) || (EnablePGOCSInstrGen && IsCS)) {
    MPM.add(createPGOInstrumentationGenLegacyPass(IsCS));
    // Add the profile lowering pass.
    InstrProfOptions Options;
    if (!PGOInstrGen.empty())
      Options.InstrProfileOutput = PGOInstrGen;
    Options.DoCounterPromotion = true;
    Options.UseBFIInPromotion = IsCS;
    MPM.add(createLoopRotatePass());
    MPM.add(createInstrProfilingLegacyPass(Options, IsCS));
  }
  if (!PGOInstrUse.empty())
    MPM.add(createPGOInstrumentationUseLegacyPass(PGOInstrUse, IsCS));
  // Indirect call promotion that promotes intra-module targets only.
  // For ThinLTO this is done earlier due to interactions with globalopt
  // for imported functions. We don't run this at -O0.
  if (OptLevel > 0 && !IsCS)
    MPM.add(
        createPGOIndirectCallPromotionLegacyPass(false, !PGOSampleUse.empty()));
}
void PassManagerBuilder::addFunctionSimplificationPasses(
    legacy::PassManagerBase &MPM) {
  // Start of function pass.
  // Break up aggregate allocas, using SSAUpdater.
  assert(OptLevel >= 1 && "Calling function optimizer with no optimization level!");
  MPM.add(createSROAPass());
  MPM.add(createEarlyCSEPass(true /* Enable mem-ssa. */)); // Catch trivial redundancies
  if (EnableKnowledgeRetention)
    MPM.add(createAssumeSimplifyPass());

  if (OptLevel > 1) {
  if (EnableGVNHoist)
    MPM.add(createGVNHoistPass());
  if (EnableGVNSink) {
    MPM.add(createGVNSinkPass());
    MPM.add(createCFGSimplificationPass());
  }
  }

  if (EnableConstraintElimination)
    MPM.add(createConstraintEliminationPass());

  if (OptLevel > 1) {
  // Speculative execution if the target has divergent branches; otherwise nop.
  MPM.add(createSpeculativeExecutionIfHasBranchDivergencePass());

  MPM.add(createJumpThreadingPass());         // Thread jumps.
  MPM.add(createCorrelatedValuePropagationPass()); // Propagate conditionals
  }
  MPM.add(createCFGSimplificationPass());     // Merge & remove BBs
  // Combine silly seq's
  if (OptLevel > 2)
    MPM.add(createAggressiveInstCombinerPass());
  MPM.add(createSeaInstructionCombiningPass());
  if (SizeLevel == 0 && !DisableLibCallsShrinkWrap)
    MPM.add(createLibCallsShrinkWrapPass());
  addExtensionsToPM(EP_Peephole, MPM);

  // Optimize memory intrinsic calls based on the profiled size information.
  if (SizeLevel == 0)
    MPM.add(createPGOMemOPSizeOptLegacyPass());

  // TODO: Investigate the cost/benefit of tail call elimination on debugging.
  if (OptLevel > 1)
  MPM.add(createTailCallEliminationPass()); // Eliminate tail calls
  MPM.add(createCFGSimplificationPass());     // Merge & remove BBs
  MPM.add(createReassociatePass());           // Reassociate expressions

  // Begin the loop pass pipeline.
  if (EnableSimpleLoopUnswitch) {
    // The simple loop unswitch pass relies on separate cleanup passes. Schedule
    // them first so when we re-process a loop they run before other loop
    // passes.
    MPM.add(createLoopInstSimplifyPass());
    MPM.add(createLoopSimplifyCFGPass());
  }
  // Rotate Loop - disable header duplication at -Oz
  MPM.add(createLoopRotatePass(SizeLevel == 2 ? 0 : -1, PrepareForLTO));
  // TODO: Investigate promotion cap for O1.
  MPM.add(createLICMPass(LicmMssaOptCap, LicmMssaNoAccForPromotionCap));
  if (EnableSimpleLoopUnswitch)
    MPM.add(createSimpleLoopUnswitchLegacyPass());
  else
    MPM.add(createLoopUnswitchPass(SizeLevel || OptLevel < 3, DivergentTarget));
  // FIXME: We break the loop pass pipeline here in order to do full
  // simplify-cfg. Eventually loop-simplifycfg should be enhanced to replace the
  // need for this.
  MPM.add(createCFGSimplificationPass());
  MPM.add(createSeaInstructionCombiningPass());
  // We resume loop passes creating a second loop pipeline here.
<<<<<<< HEAD
  if (SeaEnableIndVar)
    MPM.add(llvm_seahorn::createIndVarSimplifyPass());        // Canonicalize indvars
  
  if (SeaEnableLoopIdiom)
    MPM.add(createLoopIdiomPass());             // Recognize idioms like memset.
=======
  if (EnableLoopFlatten) {
    MPM.add(createLoopFlattenPass()); // Flatten loops
    MPM.add(createLoopSimplifyCFGPass());
  }
  MPM.add(createLoopIdiomPass());             // Recognize idioms like memset.
  MPM.add(createIndVarSimplifyPass());        // Canonicalize indvars
>>>>>>> 4ce1d18d
  addExtensionsToPM(EP_LateLoopOptimizations, MPM);
  MPM.add(createLoopDeletionPass());          // Delete dead loops

  if (EnableLoopInterchange)
    MPM.add(createLoopInterchangePass()); // Interchange loops

  // Unroll small loops and perform peeling.
  MPM.add(createSimpleLoopUnrollPass(OptLevel, DisableUnrollLoops,
                                     ForgetAllSCEVInLoopUnroll));
  addExtensionsToPM(EP_LoopOptimizerEnd, MPM);
  // This ends the loop pass pipelines.

  // Break up allocas that may now be splittable after loop unrolling.
  MPM.add(createSROAPass());

  if (OptLevel > 1) {
    MPM.add(createMergedLoadStoreMotionPass()); // Merge ld/st in diamonds
    MPM.add(NewGVN ? createNewGVNPass()
                   : createGVNPass(DisableGVNLoadPRE)); // Remove redundancies
  }
  MPM.add(createMemCpyOptPass());             // Remove memcpy / form memset
  MPM.add(createSCCPPass());                  // Constant prop with SCCP

  if (EnableConstraintElimination)
    MPM.add(createConstraintEliminationPass());

  // Delete dead bit computations (instcombine runs after to fold away the dead
  // computations, and then ADCE will run later to exploit any new DCE
  // opportunities that creates).
  MPM.add(createBitTrackingDCEPass());        // Delete dead bit computations

  // Run instcombine after redundancy elimination to exploit opportunities
  // opened up by them.
  MPM.add(createSeaInstructionCombiningPass());
  addExtensionsToPM(EP_Peephole, MPM);
  if (OptLevel > 1) {
<<<<<<< HEAD
  MPM.add(createJumpThreadingPass());         // Thread jumps
  MPM.add(createCorrelatedValuePropagationPass());
  MPM.add(createDeadStoreEliminationPass());  // Delete dead stores
  MPM.add(createLICMPass(LicmMssaOptCap, LicmMssaNoAccForPromotionCap));
=======
    MPM.add(createJumpThreadingPass());         // Thread jumps
    MPM.add(createCorrelatedValuePropagationPass());
  }
  MPM.add(createAggressiveDCEPass()); // Delete dead instructions

  // TODO: Investigate if this is too expensive at O1.
  if (OptLevel > 1) {
    MPM.add(createDeadStoreEliminationPass());  // Delete dead stores
    MPM.add(createLICMPass(LicmMssaOptCap, LicmMssaNoAccForPromotionCap));
>>>>>>> 4ce1d18d
  }

  addExtensionsToPM(EP_ScalarOptimizerLate, MPM);

  if (RerollLoops)
    MPM.add(createLoopRerollPass());

  MPM.add(createCFGSimplificationPass()); // Merge & remove BBs
  // Clean up after everything.
  MPM.add(createSeaInstructionCombiningPass());
  addExtensionsToPM(EP_Peephole, MPM);

  if (EnableCHR && OptLevel >= 3 &&
      (!PGOInstrUse.empty() || !PGOSampleUse.empty() || EnablePGOCSInstrGen))
    MPM.add(createControlHeightReductionLegacyPass());
}

void PassManagerBuilder::populateModulePassManager(
    legacy::PassManagerBase &MPM) {
  // Whether this is a default or *LTO pre-link pipeline. The FullLTO post-link
  // is handled separately, so just check this is not the ThinLTO post-link.
  bool DefaultOrPreLinkPipeline = !PerformThinLTO;

  MPM.add(createAnnotation2MetadataLegacyPass());

  if (!PGOSampleUse.empty()) {
    MPM.add(createPruneEHPass());
    // In ThinLTO mode, when flattened profile is used, all the available
    // profile information will be annotated in PreLink phase so there is
    // no need to load the profile again in PostLink.
    if (!(FlattenedProfileUsed && PerformThinLTO))
      MPM.add(createSampleProfileLoaderPass(PGOSampleUse));
  }

#if 1 /*  SEAHORN ADD */
  if (NeverTrue)
    MPM.add (llvm_seahorn::createFakeLatchExitPass ());
#endif

  // Allow forcing function attributes as a debugging and tuning aid.
  MPM.add(createForceFunctionAttrsLegacyPass());

  // If all optimizations are disabled, just run the always-inline pass and,
  // if enabled, the function merging pass.
  if (OptLevel == 0) {
    addPGOInstrPasses(MPM);
    if (Inliner) {
      MPM.add(Inliner);
      Inliner = nullptr;
    }

    // FIXME: The BarrierNoopPass is a HACK! The inliner pass above implicitly
    // creates a CGSCC pass manager, but we don't want to add extensions into
    // that pass manager. To prevent this we insert a no-op module pass to reset
    // the pass manager to get the same behavior as EP_OptimizerLast in non-O0
    // builds. The function merging pass is
    if (MergeFunctions)
      MPM.add(createMergeFunctionsPass());
    else if (GlobalExtensionsNotEmpty() || !Extensions.empty())
      MPM.add(createBarrierNoopPass());

    if (PerformThinLTO) {
      MPM.add(createLowerTypeTestsPass(nullptr, nullptr, true));
      // Drop available_externally and unreferenced globals. This is necessary
      // with ThinLTO in order to avoid leaving undefined references to dead
      // globals in the object file.
      MPM.add(createEliminateAvailableExternallyPass());
      MPM.add(createGlobalDCEPass());
    }

    addExtensionsToPM(EP_EnabledOnOptLevel0, MPM);

    if (PrepareForLTO || PrepareForThinLTO) {
      MPM.add(createCanonicalizeAliasesPass());
      // Rename anon globals to be able to export them in the summary.
      // This has to be done after we add the extensions to the pass manager
      // as there could be passes (e.g. Adddress sanitizer) which introduce
      // new unnamed globals.
      MPM.add(createNameAnonGlobalPass());
    }

    MPM.add(createAnnotationRemarksLegacyPass());
    return;
  }

  // Add LibraryInfo if we have some.
  if (LibraryInfo)
    MPM.add(new TargetLibraryInfoWrapperPass(*LibraryInfo));

  addInitialAliasAnalysisPasses(MPM);

  // For ThinLTO there are two passes of indirect call promotion. The
  // first is during the compile phase when PerformThinLTO=false and
  // intra-module indirect call targets are promoted. The second is during
  // the ThinLTO backend when PerformThinLTO=true, when we promote imported
  // inter-module indirect calls. For that we perform indirect call promotion
  // earlier in the pass pipeline, here before globalopt. Otherwise imported
  // available_externally functions look unreferenced and are removed.
  if (PerformThinLTO) {
    MPM.add(createPGOIndirectCallPromotionLegacyPass(/*InLTO = */ true,
                                                     !PGOSampleUse.empty()));
    MPM.add(createLowerTypeTestsPass(nullptr, nullptr, true));
  }

  // For SamplePGO in ThinLTO compile phase, we do not want to unroll loops
  // as it will change the CFG too much to make the 2nd profile annotation
  // in backend more difficult.
  bool PrepareForThinLTOUsingPGOSampleProfile =
      PrepareForThinLTO && !PGOSampleUse.empty();
  if (PrepareForThinLTOUsingPGOSampleProfile)
    DisableUnrollLoops = true;

  // Infer attributes about declarations if possible.
  MPM.add(createInferFunctionAttrsLegacyPass());

  // Infer attributes on declarations, call sites, arguments, etc.
  if (AttributorRun & AttributorRunOption::MODULE)
    MPM.add(createAttributorLegacyPass());

  addExtensionsToPM(EP_ModuleOptimizerEarly, MPM);

  if (OptLevel > 2)
    MPM.add(createCallSiteSplittingPass());

  MPM.add(createIPSCCPPass());          // IP SCCP
  MPM.add(createCalledValuePropagationPass());

  MPM.add(createGlobalOptimizerPass()); // Optimize out global vars
  // Promote any localized global vars.
  MPM.add(createPromoteMemoryToRegisterPass());

  MPM.add(createDeadArgEliminationPass()); // Dead argument elimination

  MPM.add(createSeaInstructionCombiningPass()); // Clean up after IPCP & DAE
  addExtensionsToPM(EP_Peephole, MPM);
  MPM.add(createCFGSimplificationPass()); // Clean up after IPCP & DAE

  // For SamplePGO in ThinLTO compile phase, we do not want to do indirect
  // call promotion as it will change the CFG too much to make the 2nd
  // profile annotation in backend more difficult.
  // PGO instrumentation is added during the compile phase for ThinLTO, do
  // not run it a second time
  if (DefaultOrPreLinkPipeline && !PrepareForThinLTOUsingPGOSampleProfile)
    addPGOInstrPasses(MPM);

  // Create profile COMDAT variables. Lld linker wants to see all variables
  // before the LTO/ThinLTO link since it needs to resolve symbols/comdats.
  if (!PerformThinLTO && EnablePGOCSInstrGen)
    MPM.add(createPGOInstrumentationGenCreateVarLegacyPass(PGOInstrGen));

  // We add a module alias analysis pass here. In part due to bugs in the
  // analysis infrastructure this "works" in that the analysis stays alive
  // for the entire SCC pass run below.
  MPM.add(createGlobalsAAWrapperPass());

  // Start of CallGraph SCC passes.
  MPM.add(createPruneEHPass()); // Remove dead EH info
  bool RunInliner = false;
  if (Inliner) {
    MPM.add(Inliner);
    Inliner = nullptr;
    RunInliner = true;
  }

  // Infer attributes on declarations, call sites, arguments, etc. for an SCC.
  if (AttributorRun & AttributorRunOption::CGSCC)
    MPM.add(createAttributorCGSCCLegacyPass());

  // Try to perform OpenMP specific optimizations. This is a (quick!) no-op if
  // there are no OpenMP runtime calls present in the module.
  if (OptLevel > 1)
    MPM.add(createOpenMPOptLegacyPass());

  MPM.add(createPostOrderFunctionAttrsLegacyPass());
  if (OptLevel > 2)
    MPM.add(createArgumentPromotionPass()); // Scalarize uninlined fn args

  addExtensionsToPM(EP_CGSCCOptimizerLate, MPM);
  addFunctionSimplificationPasses(MPM);

  // FIXME: This is a HACK! The inliner pass above implicitly creates a CGSCC
  // pass manager that we are specifically trying to avoid. To prevent this
  // we must insert a no-op module pass to reset the pass manager.
  MPM.add(createBarrierNoopPass());

  if (RunPartialInlining)
    MPM.add(createPartialInliningPass());

  if (OptLevel > 1 && !PrepareForLTO && !PrepareForThinLTO)
    // Remove avail extern fns and globals definitions if we aren't
    // compiling an object file for later LTO. For LTO we want to preserve
    // these so they are eligible for inlining at link-time. Note if they
    // are unreferenced they will be removed by GlobalDCE later, so
    // this only impacts referenced available externally globals.
    // Eventually they will be suppressed during codegen, but eliminating
    // here enables more opportunity for GlobalDCE as it may make
    // globals referenced by available external functions dead
    // and saves running remaining passes on the eliminated functions.
    MPM.add(createEliminateAvailableExternallyPass());

  // CSFDO instrumentation and use pass. Don't invoke this for Prepare pass
  // for LTO and ThinLTO -- The actual pass will be called after all inlines
  // are performed.
  // Need to do this after COMDAT variables have been eliminated,
  // (i.e. after EliminateAvailableExternallyPass).
  if (!(PrepareForLTO || PrepareForThinLTO))
    addPGOInstrPasses(MPM, /* IsCS */ true);

  if (EnableOrderFileInstrumentation)
    MPM.add(createInstrOrderFilePass());

  MPM.add(createReversePostOrderFunctionAttrsPass());

  // The inliner performs some kind of dead code elimination as it goes,
  // but there are cases that are not really caught by it. We might
  // at some point consider teaching the inliner about them, but it
  // is OK for now to run GlobalOpt + GlobalDCE in tandem as their
  // benefits generally outweight the cost, making the whole pipeline
  // faster.
  if (RunInliner) {
    MPM.add(createGlobalOptimizerPass());
    MPM.add(createGlobalDCEPass());
  }

  // If we are planning to perform ThinLTO later, let's not bloat the code with
  // unrolling/vectorization/... now. We'll first run the inliner + CGSCC passes
  // during ThinLTO and perform the rest of the optimizations afterward.
  if (PrepareForThinLTO) {
    // Ensure we perform any last passes, but do so before renaming anonymous
    // globals in case the passes add any.
    addExtensionsToPM(EP_OptimizerLast, MPM);
    MPM.add(createCanonicalizeAliasesPass());
    // Rename anon globals to be able to export them in the summary.
    MPM.add(createNameAnonGlobalPass());
    return;
  }

  if (PerformThinLTO)
    // Optimize globals now when performing ThinLTO, this enables more
    // optimizations later.
    MPM.add(createGlobalOptimizerPass());

  // Scheduling LoopVersioningLICM when inlining is over, because after that
  // we may see more accurate aliasing. Reason to run this late is that too
  // early versioning may prevent further inlining due to increase of code
  // size. By placing it just after inlining other optimizations which runs
  // later might get benefit of no-alias assumption in clone loop.
  if (UseLoopVersioningLICM) {
    MPM.add(createLoopVersioningLICMPass());    // Do LoopVersioningLICM
    MPM.add(createLICMPass(LicmMssaOptCap, LicmMssaNoAccForPromotionCap));
  }

  // We add a fresh GlobalsModRef run at this point. This is particularly
  // useful as the above will have inlined, DCE'ed, and function-attr
  // propagated everything. We should at this point have a reasonably minimal
  // and richly annotated call graph. By computing aliasing and mod/ref
  // information for all local globals here, the late loop passes and notably
  // the vectorizer will be able to use them to help recognize vectorizable
  // memory operations.
  //
  // Note that this relies on a bug in the pass manager which preserves
  // a module analysis into a function pass pipeline (and throughout it) so
  // long as the first function pass doesn't invalidate the module analysis.
  // Thus both Float2Int and LoopRotate have to preserve AliasAnalysis for
  // this to work. Fortunately, it is trivial to preserve AliasAnalysis
  // (doing nothing preserves it as it is required to be conservatively
  // correct in the face of IR changes).
  MPM.add(createGlobalsAAWrapperPass());

  MPM.add(createFloat2IntPass());
  MPM.add(createLowerConstantIntrinsicsPass());

  if (EnableMatrix) {
    MPM.add(createLowerMatrixIntrinsicsPass());
    // CSE the pointer arithmetic of the column vectors.  This allows alias
    // analysis to establish no-aliasing between loads and stores of different
    // columns of the same matrix.
    MPM.add(createEarlyCSEPass(false));
  }

  addExtensionsToPM(EP_VectorizerStart, MPM);

  // Re-rotate loops in all our loop nests. These may have fallout out of
  // rotated form due to GVN or other transformations, and the vectorizer relies
  // on the rotated form. Disable header duplication at -Oz.
  MPM.add(createLoopRotatePass(SizeLevel == 2 ? 0 : -1, PrepareForLTO));

  // Distribute loops to allow partial vectorization.  I.e. isolate dependences
  // into separate loop that would otherwise inhibit vectorization.  This is
  // currently only performed for loops marked with the metadata
  // llvm.loop.distribute=true or when -enable-loop-distribute is specified.
  MPM.add(createLoopDistributePass());

  MPM.add(createLoopVectorizePass(!LoopsInterleaved, !LoopVectorize));

  // Eliminate loads by forwarding stores from the previous iteration to loads
  // of the current iteration.
  MPM.add(createLoopLoadEliminationPass());

  // FIXME: Because of #pragma vectorize enable, the passes below are always
  // inserted in the pipeline, even when the vectorizer doesn't run (ex. when
  // on -O1 and no #pragma is found). Would be good to have these two passes
  // as function calls, so that we can only pass them when the vectorizer
  // changed the code.
  MPM.add(createSeaInstructionCombiningPass());
  if (OptLevel > 1 && ExtraVectorizerPasses) {
    // At higher optimization levels, try to clean up any runtime overlap and
    // alignment checks inserted by the vectorizer. We want to track correllated
    // runtime checks for two inner loops in the same outer loop, fold any
    // common computations, hoist loop-invariant aspects out of any outer loop,
    // and unswitch the runtime checks if possible. Once hoisted, we may have
    // dead (or speculatable) control flows or more combining opportunities.
    MPM.add(createEarlyCSEPass());
    MPM.add(createCorrelatedValuePropagationPass());
    MPM.add(createSeaInstructionCombiningPass());
    MPM.add(createLICMPass(LicmMssaOptCap, LicmMssaNoAccForPromotionCap));
    MPM.add(createLoopUnswitchPass(SizeLevel || OptLevel < 3, DivergentTarget));
    MPM.add(createCFGSimplificationPass());
    MPM.add(createSeaInstructionCombiningPass());
  }

  // Cleanup after loop vectorization, etc. Simplification passes like CVP and
  // GVN, loop transforms, and others have already run, so it's now better to
  // convert to more optimized IR using more aggressive simplify CFG options.
  // The extra sinking transform can create larger basic blocks, so do this
  // before SLP vectorization.
  // FIXME: study whether hoisting and/or sinking of common instructions should
  //        be delayed until after SLP vectorizer.
  MPM.add(createCFGSimplificationPass(SimplifyCFGOptions()
                                          .forwardSwitchCondToPhi(true)
                                          .convertSwitchToLookupTable(true)
                                          .needCanonicalLoops(false)
                                          .hoistCommonInsts(true)
                                          .sinkCommonInsts(true)));

  if (SLPVectorize) {
    MPM.add(createSLPVectorizerPass()); // Vectorize parallel scalar chains.
    if (OptLevel > 1 && ExtraVectorizerPasses) {
      MPM.add(createEarlyCSEPass());
    }
  }

  // Enhance/cleanup vector code.
  MPM.add(createVectorCombinePass());

  addExtensionsToPM(EP_Peephole, MPM);
  MPM.add(createSeaInstructionCombiningPass());

  if (EnableUnrollAndJam && !DisableUnrollLoops) {
    // Unroll and Jam. We do this before unroll but need to be in a separate
    // loop pass manager in order for the outer loop to be processed by
    // unroll and jam before the inner loop is unrolled.
    MPM.add(createLoopUnrollAndJamPass(OptLevel));
  }

  // Unroll small loops
  MPM.add(createLoopUnrollPass(OptLevel, DisableUnrollLoops,
                               ForgetAllSCEVInLoopUnroll));

  if (!DisableUnrollLoops) {
    // LoopUnroll may generate some redundency to cleanup.
    MPM.add(createSeaInstructionCombiningPass());

    // Runtime unrolling will introduce runtime check in loop prologue. If the
    // unrolled loop is a inner loop, then the prologue will be inside the
    // outer loop. LICM pass can help to promote the runtime check out if the
    // checked value is loop invariant.
    MPM.add(createLICMPass(LicmMssaOptCap, LicmMssaNoAccForPromotionCap));
  }

  MPM.add(createWarnMissedTransformationsPass());

  // After vectorization and unrolling, assume intrinsics may tell us more
  // about pointer alignments.
  MPM.add(createAlignmentFromAssumptionsPass());

  // FIXME: We shouldn't bother with this anymore.
  MPM.add(createStripDeadPrototypesPass()); // Get rid of dead prototypes

  // GlobalOpt already deletes dead functions and globals, at -O2 try a
  // late pass of GlobalDCE.  It is capable of deleting dead cycles.
  if (OptLevel > 1) {
    MPM.add(createGlobalDCEPass());         // Remove dead fns and globals.
    MPM.add(createConstantMergePass());     // Merge dup global constants
  }

  // See comment in the new PM for justification of scheduling splitting at
  // this stage (\ref buildModuleSimplificationPipeline).
  if (EnableHotColdSplit && !(PrepareForLTO || PrepareForThinLTO))
    MPM.add(createHotColdSplittingPass());

  if (EnableIROutliner)
    MPM.add(createIROutlinerPass());

  if (MergeFunctions)
    MPM.add(createMergeFunctionsPass());

  // Add Module flag "CG Profile" based on Branch Frequency Information.
  if (CallGraphProfile)
    MPM.add(createCGProfileLegacyPass());

  // LoopSink pass sinks instructions hoisted by LICM, which serves as a
  // canonicalization pass that enables other optimizations. As a result,
  // LoopSink pass needs to be a very late IR pass to avoid undoing LICM
  // result too early.
  MPM.add(createLoopSinkPass());
  // Get rid of LCSSA nodes.
  MPM.add(createInstSimplifyLegacyPass());

  // This hoists/decomposes div/rem ops. It should run after other sink/hoist
  // passes to avoid re-sinking, but before SimplifyCFG because it can allow
  // flattening of blocks.
  MPM.add(createDivRemPairsPass());

  // LoopSink (and other loop passes since the last simplifyCFG) might have
  // resulted in single-entry-single-exit or empty blocks. Clean up the CFG.
  MPM.add(createCFGSimplificationPass());

  addExtensionsToPM(EP_OptimizerLast, MPM);

  if (PrepareForLTO) {
    MPM.add(createCanonicalizeAliasesPass());
    // Rename anon globals to be able to handle them in the summary
    MPM.add(createNameAnonGlobalPass());
  }

  MPM.add(createAnnotationRemarksLegacyPass());
}

void PassManagerBuilder::addLTOOptimizationPasses(legacy::PassManagerBase &PM) {
  // Load sample profile before running the LTO optimization pipeline.
  if (!PGOSampleUse.empty()) {
    PM.add(createPruneEHPass());
    PM.add(createSampleProfileLoaderPass(PGOSampleUse));
  }

  // Remove unused virtual tables to improve the quality of code generated by
  // whole-program devirtualization and bitset lowering.
  PM.add(createGlobalDCEPass());

  // Provide AliasAnalysis services for optimizations.
  addInitialAliasAnalysisPasses(PM);

  // Allow forcing function attributes as a debugging and tuning aid.
  PM.add(createForceFunctionAttrsLegacyPass());

  // Infer attributes about declarations if possible.
  PM.add(createInferFunctionAttrsLegacyPass());

  if (OptLevel > 1) {
    // Split call-site with more constrained arguments.
    PM.add(createCallSiteSplittingPass());

    // Indirect call promotion. This should promote all the targets that are
    // left by the earlier promotion pass that promotes intra-module targets.
    // This two-step promotion is to save the compile time. For LTO, it should
    // produce the same result as if we only do promotion here.
    PM.add(
        createPGOIndirectCallPromotionLegacyPass(true, !PGOSampleUse.empty()));

    // Propagate constants at call sites into the functions they call.  This
    // opens opportunities for globalopt (and inlining) by substituting function
    // pointers passed as arguments to direct uses of functions.
    PM.add(createIPSCCPPass());

    // Attach metadata to indirect call sites indicating the set of functions
    // they may target at run-time. This should follow IPSCCP.
    PM.add(createCalledValuePropagationPass());

    // Infer attributes on declarations, call sites, arguments, etc.
    if (AttributorRun & AttributorRunOption::MODULE)
    PM.add(createAttributorLegacyPass());
  }

  // Infer attributes about definitions. The readnone attribute in particular is
  // required for virtual constant propagation.
  PM.add(createPostOrderFunctionAttrsLegacyPass());
  PM.add(createReversePostOrderFunctionAttrsPass());

  // Split globals using inrange annotations on GEP indices. This can help
  // improve the quality of generated code when virtual constant propagation or
  // control flow integrity are enabled.
  PM.add(createGlobalSplitPass());

  // Apply whole-program devirtualization and virtual constant propagation.
  PM.add(createWholeProgramDevirtPass(ExportSummary, nullptr));

  // That's all we need at opt level 1.
  if (OptLevel == 1)
    return;

  // Now that we internalized some globals, see if we can hack on them!
  PM.add(createGlobalOptimizerPass());
  // Promote any localized global vars.
  PM.add(createPromoteMemoryToRegisterPass());

  // Linking modules together can lead to duplicated global constants, only
  // keep one copy of each constant.
  PM.add(createConstantMergePass());

  // Remove unused arguments from functions.
  PM.add(createDeadArgEliminationPass());

  // Reduce the code after globalopt and ipsccp.  Both can open up significant
  // simplification opportunities, and both can propagate functions through
  // function pointers.  When this happens, we often have to resolve varargs
  // calls, etc, so let instcombine do this.
  if (OptLevel > 2)
    PM.add(createAggressiveInstCombinerPass());
  PM.add(createSeaInstructionCombiningPass());
  addExtensionsToPM(EP_Peephole, PM);

  // Inline small functions
  bool RunInliner = Inliner;
  if (RunInliner) {
    PM.add(Inliner);
    Inliner = nullptr;
  }

  PM.add(createPruneEHPass());   // Remove dead EH info.

  // CSFDO instrumentation and use pass.
  addPGOInstrPasses(PM, /* IsCS */ true);

  // Infer attributes on declarations, call sites, arguments, etc. for an SCC.
  if (AttributorRun & AttributorRunOption::CGSCC)
    PM.add(createAttributorCGSCCLegacyPass());

  // Try to perform OpenMP specific optimizations. This is a (quick!) no-op if
  // there are no OpenMP runtime calls present in the module.
  if (OptLevel > 1)
    PM.add(createOpenMPOptLegacyPass());

  // Optimize globals again if we ran the inliner.
  if (RunInliner)
    PM.add(createGlobalOptimizerPass());
  PM.add(createGlobalDCEPass()); // Remove dead functions.

  // If we didn't decide to inline a function, check to see if we can
  // transform it to pass arguments by value instead of by reference.
  PM.add(createArgumentPromotionPass());

  // The IPO passes may leave cruft around.  Clean up after them.
  PM.add(createSeaInstructionCombiningPass());
  addExtensionsToPM(EP_Peephole, PM);
  PM.add(createJumpThreadingPass(/*FreezeSelectCond*/ true));

  // Break up allocas
  PM.add(createSROAPass());

  // LTO provides additional opportunities for tailcall elimination due to
  // link-time inlining, and visibility of nocapture attribute.
  if (OptLevel > 1)
  PM.add(createTailCallEliminationPass());

  // Infer attributes on declarations, call sites, arguments, etc.
  PM.add(createPostOrderFunctionAttrsLegacyPass()); // Add nocapture.
  // Run a few AA driven optimizations here and now, to cleanup the code.
  PM.add(createGlobalsAAWrapperPass()); // IP alias analysis.

  PM.add(createLICMPass(LicmMssaOptCap, LicmMssaNoAccForPromotionCap));
  PM.add(NewGVN ? createNewGVNPass()
                : createGVNPass(DisableGVNLoadPRE)); // Remove redundancies.
  PM.add(createMemCpyOptPass());            // Remove dead memcpys.

  // Nuke dead stores.
  PM.add(createDeadStoreEliminationPass());
  PM.add(createMergedLoadStoreMotionPass()); // Merge ld/st in diamonds.

  // More loops are countable; try to optimize them.
<<<<<<< HEAD
  if (SeaEnableIndVar)
    PM.add(createIndVarSimplifyPass());
=======
  if (EnableLoopFlatten)
    PM.add(createLoopFlattenPass());
  PM.add(createIndVarSimplifyPass());
>>>>>>> 4ce1d18d
  PM.add(createLoopDeletionPass());
  if (EnableLoopInterchange)
    PM.add(createLoopInterchangePass());

  if (EnableConstraintElimination)
    PM.add(createConstraintEliminationPass());

  // Unroll small loops and perform peeling.
  PM.add(createSimpleLoopUnrollPass(OptLevel, DisableUnrollLoops,
                                    ForgetAllSCEVInLoopUnroll));
  PM.add(createLoopDistributePass());
  PM.add(createLoopVectorizePass(true, !LoopVectorize));
  // The vectorizer may have significantly shortened a loop body; unroll again.
  PM.add(createLoopUnrollPass(OptLevel, DisableUnrollLoops,
                              ForgetAllSCEVInLoopUnroll));

  PM.add(createWarnMissedTransformationsPass());

  // Now that we've optimized loops (in particular loop induction variables),
  // we may have exposed more scalar opportunities. Run parts of the scalar
  // optimizer again at this point.
<<<<<<< HEAD
  PM.add(createSeaInstructionCombiningPass()); // Initial cleanup
  PM.add(createCFGSimplificationPass()); // if-convert
=======
  PM.add(createInstructionCombiningPass()); // Initial cleanup
  PM.add(createCFGSimplificationPass(SimplifyCFGOptions() // if-convert
                                         .hoistCommonInsts(true)));
>>>>>>> 4ce1d18d
  PM.add(createSCCPPass()); // Propagate exposed constants
  PM.add(createSeaInstructionCombiningPass()); // Clean up again
  PM.add(createBitTrackingDCEPass());

  // More scalar chains could be vectorized due to more alias information
  if (SLPVectorize)
    PM.add(createSLPVectorizerPass()); // Vectorize parallel scalar chains.

  PM.add(createVectorCombinePass()); // Clean up partial vectorization.

  // After vectorization, assume intrinsics may tell us more about pointer
  // alignments.
  PM.add(createAlignmentFromAssumptionsPass());

  // Cleanup and simplify the code after the scalar optimizations.
  PM.add(createSeaInstructionCombiningPass());
  addExtensionsToPM(EP_Peephole, PM);

  PM.add(createJumpThreadingPass(/*FreezeSelectCond*/ true));
}

void PassManagerBuilder::addLateLTOOptimizationPasses(
    legacy::PassManagerBase &PM) {
  // See comment in the new PM for justification of scheduling splitting at
  // this stage (\ref buildLTODefaultPipeline).
  if (EnableHotColdSplit)
    PM.add(createHotColdSplittingPass());

  // Delete basic blocks, which optimization passes may have killed.
  PM.add(
      createCFGSimplificationPass(SimplifyCFGOptions().hoistCommonInsts(true)));

  // Drop bodies of available externally objects to improve GlobalDCE.
  PM.add(createEliminateAvailableExternallyPass());

  // Now that we have optimized the program, discard unreachable functions.
  PM.add(createGlobalDCEPass());

  // FIXME: this is profitable (for compiler time) to do at -O0 too, but
  // currently it damages debug info.
  if (MergeFunctions)
    PM.add(createMergeFunctionsPass());
}

void PassManagerBuilder::populateThinLTOPassManager(
    legacy::PassManagerBase &PM) {
  PerformThinLTO = true;
  if (LibraryInfo)
    PM.add(new TargetLibraryInfoWrapperPass(*LibraryInfo));

  if (VerifyInput)
    PM.add(createVerifierPass());

  if (ImportSummary) {
    // This pass imports type identifier resolutions for whole-program
    // devirtualization and CFI. It must run early because other passes may
    // disturb the specific instruction patterns that these passes look for,
    // creating dependencies on resolutions that may not appear in the summary.
    //
    // For example, GVN may transform the pattern assume(type.test) appearing in
    // two basic blocks into assume(phi(type.test, type.test)), which would
    // transform a dependency on a WPD resolution into a dependency on a type
    // identifier resolution for CFI.
    //
    // Also, WPD has access to more precise information than ICP and can
    // devirtualize more effectively, so it should operate on the IR first.
    PM.add(createWholeProgramDevirtPass(nullptr, ImportSummary));
    PM.add(createLowerTypeTestsPass(nullptr, ImportSummary));
  }

  populateModulePassManager(PM);

  if (VerifyOutput)
    PM.add(createVerifierPass());
  PerformThinLTO = false;
}

void PassManagerBuilder::populateLTOPassManager(legacy::PassManagerBase &PM) {
  if (LibraryInfo)
    PM.add(new TargetLibraryInfoWrapperPass(*LibraryInfo));

  if (VerifyInput)
    PM.add(createVerifierPass());

  addExtensionsToPM(EP_FullLinkTimeOptimizationEarly, PM);

  if (OptLevel != 0)
    addLTOOptimizationPasses(PM);
  else {
    // The whole-program-devirt pass needs to run at -O0 because only it knows
    // about the llvm.type.checked.load intrinsic: it needs to both lower the
    // intrinsic itself and handle it in the summary.
    PM.add(createWholeProgramDevirtPass(ExportSummary, nullptr));
  }

  // Create a function that performs CFI checks for cross-DSO calls with targets
  // in the current module.
  PM.add(createCrossDSOCFIPass());

  // Lower type metadata and the type.test intrinsic. This pass supports Clang's
  // control flow integrity mechanisms (-fsanitize=cfi*) and needs to run at
  // link time if CFI is enabled. The pass does nothing if CFI is disabled.
  PM.add(createLowerTypeTestsPass(ExportSummary, nullptr));
  // Run a second time to clean up any type tests left behind by WPD for use
  // in ICP (which is performed earlier than this in the regular LTO pipeline).
  PM.add(createLowerTypeTestsPass(nullptr, nullptr, true));

  if (OptLevel != 0)
    addLateLTOOptimizationPasses(PM);

  addExtensionsToPM(EP_FullLinkTimeOptimizationLast, PM);

  PM.add(createAnnotationRemarksLegacyPass());

  if (VerifyOutput)
    PM.add(createVerifierPass());
}<|MERGE_RESOLUTION|>--- conflicted
+++ resolved
@@ -53,7 +53,6 @@
 using namespace llvm;
 using namespace llvm_seahorn;
 
-<<<<<<< HEAD
 #if 1 /*  SEAHORN ADD */
 static cl::opt<bool>
 NeverTrue ("sea-never-true", cl::Hidden, cl::init (false));
@@ -70,47 +69,27 @@
 static cl::opt<bool>
     RunPartialInlining("seaopt-enable-partial-inlining", cl::init(false), cl::Hidden,
                        cl::ZeroOrMore, cl::desc("Run Partial inlinining pass"));
-=======
-cl::opt<bool> RunPartialInlining("enable-partial-inlining", cl::init(false),
-                                 cl::Hidden, cl::ZeroOrMore,
-                                 cl::desc("Run Partial inlinining pass"));
->>>>>>> 4ce1d18d
 
 static cl::opt<bool>
 UseGVNAfterVectorization("seaopt-use-gvn-after-vectorization",
   cl::init(false), cl::Hidden,
   cl::desc("Run GVN instead of Early CSE after vectorization passes"));
 
-<<<<<<< HEAD
-static cl::opt<bool> ExtraVectorizerPasses(
+cl::opt<bool> ExtraVectorizerPasses(
     "seaopt-extra-vectorizer-passes", cl::init(false), cl::Hidden,
-=======
-cl::opt<bool> ExtraVectorizerPasses(
-    "extra-vectorizer-passes", cl::init(false), cl::Hidden,
->>>>>>> 4ce1d18d
     cl::desc("Run cleanup optimization passes after vectorization."));
 
 static cl::opt<bool>
 RunLoopRerolling("seaopt-reroll-loops", cl::Hidden,
                  cl::desc("Run the loop rerolling pass"));
 
-<<<<<<< HEAD
-static cl::opt<bool> RunNewGVN("seaopt-enable-newgvn", cl::init(false), cl::Hidden,
+cl::opt<bool> RunNewGVN("seaopt-enable-newgvn", cl::init(false), cl::Hidden,
                                cl::desc("Run the NewGVN pass"));
-
-// Experimental option to use CFL-AA
-enum class CFLAAType { None, Steensgaard, Andersen, Both };
-static cl::opt<CFLAAType>
-    UseCFLAA("seaopt-use-cfl-aa", cl::init(CFLAAType::None), cl::Hidden,
-=======
-cl::opt<bool> RunNewGVN("enable-newgvn", cl::init(false), cl::Hidden,
-                        cl::desc("Run the NewGVN pass"));
 
 // Experimental option to use CFL-AA
 enum class CFLAAType { None, Steensgaard, Andersen, Both };
 static cl::opt<::CFLAAType>
-    UseCFLAA("use-cfl-aa", cl::init(::CFLAAType::None), cl::Hidden,
->>>>>>> 4ce1d18d
+    UseCFLAA("seaopt-use-cfl-aa", cl::init(::CFLAAType::None), cl::Hidden,
              cl::desc("Enable the new, experimental CFL alias analysis"),
              cl::values(clEnumValN(::CFLAAType::None, "none", "Disable CFL-AA"),
                         clEnumValN(::CFLAAType::Steensgaard, "steens",
@@ -124,19 +103,13 @@
     "seaopt-enable-loopinterchange", cl::init(false), cl::Hidden,
     cl::desc("Enable the new, experimental LoopInterchange Pass"));
 
-<<<<<<< HEAD
-static cl::opt<bool> EnableUnrollAndJam("seaopt-enable-unroll-and-jam",
-                                        cl::init(false), cl::Hidden,
+static cl::opt<bool> EnableUnrollAndJam("seaopt-enable-unroll-and-jam", cl::init(false),
+                                 cl::Hidden,
                                         cl::desc("Enable Unroll And Jam Pass"));
-=======
-cl::opt<bool> EnableUnrollAndJam("enable-unroll-and-jam", cl::init(false),
-                                 cl::Hidden,
-                                 cl::desc("Enable Unroll And Jam Pass"));
-
-cl::opt<bool> EnableLoopFlatten("enable-loop-flatten", cl::init(false),
+
+static cl::opt<bool> EnableLoopFlatten("seaopt-enable-loop-flatten", cl::init(false),
                                 cl::Hidden,
                                 cl::desc("Enable the LoopFlatten Pass"));
->>>>>>> 4ce1d18d
 
 static cl::opt<bool>
     EnablePrepareForThinLTO("seaopt-prepare-for-thinlto", cl::init(false),
@@ -150,40 +123,25 @@
 static cl::opt<bool> EnableHotColdSplit("seaopt-hot-cold-split", cl::init(false),
     cl::ZeroOrMore, cl::desc("Enable hot-cold splitting pass"));
 
-cl::opt<bool> EnableIROutliner("ir-outliner", cl::init(false), cl::Hidden,
+static cl::opt<bool> EnableIROutliner("seaopt-ir-outliner", cl::init(false), cl::Hidden,
     cl::desc("Enable ir outliner pass"));
 
 static cl::opt<bool> UseLoopVersioningLICM(
     "seaopt-enable-loop-versioning-licm", cl::init(false), cl::Hidden,
     cl::desc("Enable the experimental Loop Versioning LICM pass"));
 
-<<<<<<< HEAD
-static cl::opt<bool>
+cl::opt<bool>
     DisablePreInliner("seaopt-disable-preinline", cl::init(false), cl::Hidden,
                       cl::desc("Disable pre-instrumentation inliner"));
 
-static cl::opt<int> PreInlineThreshold(
+cl::opt<int> PreInlineThreshold(
     "seaopt-preinline-threshold", cl::Hidden, cl::init(75), cl::ZeroOrMore,
     cl::desc("Control the amount of inlining in pre-instrumentation inliner "
              "(default = 75)"));
 
-static cl::opt<bool> EnableGVNHoist(
-    "seaopt-enable-gvn-hoist", cl::init(false), cl::ZeroOrMore,
+static cl::opt<bool>
+    EnableGVNHoist("seaopt-enable-gvn-hoist", cl::init(false), cl::ZeroOrMore,
     cl::desc("Enable the GVN hoisting pass (default = off)"));
-=======
-cl::opt<bool>
-    DisablePreInliner("disable-preinline", cl::init(false), cl::Hidden,
-                      cl::desc("Disable pre-instrumentation inliner"));
-
-cl::opt<int> PreInlineThreshold(
-    "preinline-threshold", cl::Hidden, cl::init(75), cl::ZeroOrMore,
-    cl::desc("Control the amount of inlining in pre-instrumentation inliner "
-             "(default = 75)"));
-
-cl::opt<bool>
-    EnableGVNHoist("enable-gvn-hoist", cl::init(false), cl::ZeroOrMore,
-                   cl::desc("Enable the GVN hoisting pass (default = off)"));
->>>>>>> 4ce1d18d
 
 static cl::opt<bool>
     DisableLibCallsShrinkWrap("seaopt-disable-libcalls-shrinkwrap",
@@ -195,7 +153,6 @@
     cl::desc("Enable the simple loop unswitch pass. Also enables independent "
              "cleanup passes integrated into the loop pass manager pipeline."));
 
-<<<<<<< HEAD
 static cl::opt<bool> EnableGVNSink(
     "seaopt-enable-gvn-sink", cl::init(false), cl::ZeroOrMore,
     cl::desc("Enable the GVN sinking pass (default = off)"));
@@ -204,16 +161,6 @@
 // profile loading.
 static cl::opt<bool>
     EnableCHR("seaopt-enable-chr", cl::init(true), cl::Hidden,
-=======
-cl::opt<bool>
-    EnableGVNSink("enable-gvn-sink", cl::init(false), cl::ZeroOrMore,
-                  cl::desc("Enable the GVN sinking pass (default = off)"));
-
-// This option is used in simplifying testing SampleFDO optimizations for
-// profile loading.
-cl::opt<bool>
-    EnableCHR("enable-chr", cl::init(true), cl::Hidden,
->>>>>>> 4ce1d18d
               cl::desc("Enable control height reduction optimization (CHR)"));
 
 static cl::opt<bool> FlattenedProfileUsed(
@@ -225,20 +172,14 @@
     "seaopt-enable-order-file-instrumentation", cl::init(false), cl::Hidden,
     cl::desc("Enable order file instrumentation (default = off)"));
 
-<<<<<<< HEAD
 static cl::opt<bool>
     EnableMatrix("seaopt-enable-matrix", cl::init(false), cl::Hidden,
                  cl::desc("Enable lowering of the matrix intrinsics"));
-=======
-cl::opt<bool> EnableMatrix(
-    "enable-matrix", cl::init(false), cl::Hidden,
-    cl::desc("Enable lowering of the matrix intrinsics"));
-
-cl::opt<bool> EnableConstraintElimination(
-    "enable-constraint-elimination", cl::init(false), cl::Hidden,
+
+static cl::opt<bool> EnableConstraintElimination(
+    "seaopt-enable-constraint-elimination", cl::init(false), cl::Hidden,
     cl::desc(
         "Enable pass to eliminate conditions based on linear constraints."));
->>>>>>> 4ce1d18d
 
 static cl::opt<AttributorRunOption> AttributorRun(
     "seaopt-attributor-enable", cl::Hidden, cl::init(AttributorRunOption::NONE),
@@ -308,7 +249,7 @@
 
 PassManagerBuilder::GlobalExtensionID
 PassManagerBuilder::addGlobalExtension(PassManagerBuilder::ExtensionPointTy Ty,
-    PassManagerBuilder::ExtensionFn Fn) {
+                                       PassManagerBuilder::ExtensionFn Fn) {
   auto ExtensionID = GlobalExtensionsCounter++;
   GlobalExtensions->push_back(std::make_tuple(Ty, std::move(Fn), ExtensionID));
   return ExtensionID;
@@ -462,23 +403,23 @@
     MPM.add(createAssumeSimplifyPass());
 
   if (OptLevel > 1) {
-  if (EnableGVNHoist)
-    MPM.add(createGVNHoistPass());
-  if (EnableGVNSink) {
-    MPM.add(createGVNSinkPass());
-    MPM.add(createCFGSimplificationPass());
-  }
+    if (EnableGVNHoist)
+      MPM.add(createGVNHoistPass());
+    if (EnableGVNSink) {
+      MPM.add(createGVNSinkPass());
+      MPM.add(createCFGSimplificationPass());
+    }
   }
 
   if (EnableConstraintElimination)
     MPM.add(createConstraintEliminationPass());
 
   if (OptLevel > 1) {
-  // Speculative execution if the target has divergent branches; otherwise nop.
-  MPM.add(createSpeculativeExecutionIfHasBranchDivergencePass());
-
-  MPM.add(createJumpThreadingPass());         // Thread jumps.
-  MPM.add(createCorrelatedValuePropagationPass()); // Propagate conditionals
+    // Speculative execution if the target has divergent branches; otherwise nop.
+    MPM.add(createSpeculativeExecutionIfHasBranchDivergencePass());
+
+    MPM.add(createJumpThreadingPass());         // Thread jumps.
+    MPM.add(createCorrelatedValuePropagationPass()); // Propagate conditionals
   }
   MPM.add(createCFGSimplificationPass());     // Merge & remove BBs
   // Combine silly seq's
@@ -495,8 +436,8 @@
 
   // TODO: Investigate the cost/benefit of tail call elimination on debugging.
   if (OptLevel > 1)
-  MPM.add(createTailCallEliminationPass()); // Eliminate tail calls
-  MPM.add(createCFGSimplificationPass());     // Merge & remove BBs
+    MPM.add(createTailCallEliminationPass()); // Eliminate tail calls
+  MPM.add(createCFGSimplificationPass());      // Merge & remove BBs
   MPM.add(createReassociatePass());           // Reassociate expressions
 
   // Begin the loop pass pipeline.
@@ -521,20 +462,16 @@
   MPM.add(createCFGSimplificationPass());
   MPM.add(createSeaInstructionCombiningPass());
   // We resume loop passes creating a second loop pipeline here.
-<<<<<<< HEAD
+  if (EnableLoopFlatten) {
+    MPM.add(createLoopFlattenPass()); // Flatten loops
+    MPM.add(createLoopSimplifyCFGPass());
+  }
+  if (SeaEnableLoopIdiom)  
+    MPM.add(createLoopIdiomPass());             // Recognize idioms like memset.
   if (SeaEnableIndVar)
     MPM.add(llvm_seahorn::createIndVarSimplifyPass());        // Canonicalize indvars
   
-  if (SeaEnableLoopIdiom)
-    MPM.add(createLoopIdiomPass());             // Recognize idioms like memset.
-=======
-  if (EnableLoopFlatten) {
-    MPM.add(createLoopFlattenPass()); // Flatten loops
-    MPM.add(createLoopSimplifyCFGPass());
-  }
-  MPM.add(createLoopIdiomPass());             // Recognize idioms like memset.
-  MPM.add(createIndVarSimplifyPass());        // Canonicalize indvars
->>>>>>> 4ce1d18d
+
   addExtensionsToPM(EP_LateLoopOptimizations, MPM);
   MPM.add(createLoopDeletionPass());          // Delete dead loops
 
@@ -571,12 +508,6 @@
   MPM.add(createSeaInstructionCombiningPass());
   addExtensionsToPM(EP_Peephole, MPM);
   if (OptLevel > 1) {
-<<<<<<< HEAD
-  MPM.add(createJumpThreadingPass());         // Thread jumps
-  MPM.add(createCorrelatedValuePropagationPass());
-  MPM.add(createDeadStoreEliminationPass());  // Delete dead stores
-  MPM.add(createLICMPass(LicmMssaOptCap, LicmMssaNoAccForPromotionCap));
-=======
     MPM.add(createJumpThreadingPass());         // Thread jumps
     MPM.add(createCorrelatedValuePropagationPass());
   }
@@ -586,7 +517,6 @@
   if (OptLevel > 1) {
     MPM.add(createDeadStoreEliminationPass());  // Delete dead stores
     MPM.add(createLICMPass(LicmMssaOptCap, LicmMssaNoAccForPromotionCap));
->>>>>>> 4ce1d18d
   }
 
   addExtensionsToPM(EP_ScalarOptimizerLate, MPM);
@@ -1058,7 +988,7 @@
 
     // Infer attributes on declarations, call sites, arguments, etc.
     if (AttributorRun & AttributorRunOption::MODULE)
-    PM.add(createAttributorLegacyPass());
+      PM.add(createAttributorLegacyPass());
   }
 
   // Infer attributes about definitions. The readnone attribute in particular is
@@ -1140,7 +1070,7 @@
   // LTO provides additional opportunities for tailcall elimination due to
   // link-time inlining, and visibility of nocapture attribute.
   if (OptLevel > 1)
-  PM.add(createTailCallEliminationPass());
+    PM.add(createTailCallEliminationPass());
 
   // Infer attributes on declarations, call sites, arguments, etc.
   PM.add(createPostOrderFunctionAttrsLegacyPass()); // Add nocapture.
@@ -1157,14 +1087,10 @@
   PM.add(createMergedLoadStoreMotionPass()); // Merge ld/st in diamonds.
 
   // More loops are countable; try to optimize them.
-<<<<<<< HEAD
+  if (EnableLoopFlatten)
+    PM.add(createLoopFlattenPass());
   if (SeaEnableIndVar)
     PM.add(createIndVarSimplifyPass());
-=======
-  if (EnableLoopFlatten)
-    PM.add(createLoopFlattenPass());
-  PM.add(createIndVarSimplifyPass());
->>>>>>> 4ce1d18d
   PM.add(createLoopDeletionPass());
   if (EnableLoopInterchange)
     PM.add(createLoopInterchangePass());
@@ -1186,14 +1112,9 @@
   // Now that we've optimized loops (in particular loop induction variables),
   // we may have exposed more scalar opportunities. Run parts of the scalar
   // optimizer again at this point.
-<<<<<<< HEAD
   PM.add(createSeaInstructionCombiningPass()); // Initial cleanup
-  PM.add(createCFGSimplificationPass()); // if-convert
-=======
-  PM.add(createInstructionCombiningPass()); // Initial cleanup
   PM.add(createCFGSimplificationPass(SimplifyCFGOptions() // if-convert
                                          .hoistCommonInsts(true)));
->>>>>>> 4ce1d18d
   PM.add(createSCCPPass()); // Propagate exposed constants
   PM.add(createSeaInstructionCombiningPass()); // Clean up again
   PM.add(createBitTrackingDCEPass());
